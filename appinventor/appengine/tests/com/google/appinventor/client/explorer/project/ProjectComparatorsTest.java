// -*- mode: java; c-basic-offset: 2; -*-
// Copyright 2009-2011 Google, All Rights reserved
// Copyright 2011-2012 MIT, All rights reserved
// Released under the Apache License, Version 2.0
// http://www.apache.org/licenses/LICENSE-2.0

package com.google.appinventor.client.explorer.project;

import com.google.appinventor.shared.rpc.project.UserProject;

import junit.framework.TestCase;

import java.util.ArrayList;
import java.util.Collections;
import java.util.List;

/**
 * @author lizlooney@google.com (Liz Looney)
 */
public class ProjectComparatorsTest extends TestCase {
  private List<Project> projects;

  @Override
  protected void setUp() throws Exception {
    super.setUp();

    // some of project names begin with lower case to test case ignore sorting
    projects = new ArrayList<Project>();
    projects.add(new Project(
<<<<<<< HEAD
        new UserProject(1, "WheresSpeedo", "YoungAndroid", 1279563121389L, 1279563121389L, false)));
    projects.add(new Project(
        new UserProject(2, "Test", "YoungAndroid", 1283385318767L, 1283385318767L, false)));
    projects.add(new Project(
        new UserProject(3, "Calculator", "YoungAndroid", 1285093039591L, 1285093039591L, false)));
    projects.add(new Project(
        new UserProject(4, "CenteredButton", "YoungAndroid", 1285093334176L, 1285093334176L, false)));
    projects.add(new Project(
        new UserProject(5, "ActivityStarter", "YoungAndroid", 1286912595603L, 1286912595603L, false)));
    projects.add(new Project(
        new UserProject(6, "Xylophone", "YoungAndroid", 1287376452708L, 1287376452708L, false)));
    projects.add(new Project(
        new UserProject(7, "TestErrors", "YoungAndroid", 1289524529700L, 1289524529700L, false)));
    projects.add(new Project(
        new UserProject(8, "FastMath", "YoungAndroid", 1289586160944L, 1289586160944L, false)));
    projects.add(new Project(
        new UserProject(9, "CustomIcon", "YoungAndroid", 1289954486145L, 1289954486145L, false)));
    projects.add(new Project(
        new UserProject(10, "BluetoothLegoNxt", "YoungAndroid", 1290020039719L, 1290020039719L, false)));
    projects.add(new Project(
        new UserProject(11, "HideArrangement", "YoungAndroid", 1291068117943L, 1291068117943L, false)));
    projects.add(new Project(
        new UserProject(12, "Issue331", "YoungAndroid", 1291073134051L, 1291073134051L, false)));
    projects.add(new Project(
        new UserProject(13, "TextAlignment", "YoungAndroid", 1291318515390L, 1291318515390L, false)));
    projects.add(new Project(
        new UserProject(14, "StopWatch", "YoungAndroid", 1291415211435L, 1291415211435L, false)));
    projects.add(new Project(
        new UserProject(15, "ProjectCreatedDec7At4_47pm", "YoungAndroid", 1291769259588L, 1291769259588L, false)));
=======
        new UserProject(1, "WheresSpeedo", "YoungAndroid", 1279563121389L, 1279563121389L, 0L, 0L, false, null)));
    projects.add(new Project(
        new UserProject(2, "Test", "YoungAndroid", 1283385318767L, 1283385318767L, 0L, 0L, false, null)));
    projects.add(new Project(
        new UserProject(3, "Calculator", "YoungAndroid", 1285093039591L, 1285093039591L, 0L, 0L, false, null)));
    projects.add(new Project(
        new UserProject(4, "CenteredButton", "YoungAndroid", 1285093334176L, 1285093334176L, 0L, 0L, false, null)));
    projects.add(new Project(
        new UserProject(5, "ActivityStarter", "YoungAndroid", 1286912595603L, 1286912595603L, 0L, 0L, false, null)));
    projects.add(new Project(
        new UserProject(6, "Xylophone", "YoungAndroid", 1287376452708L, 1287376452708L, 0L, 0L, false, null)));
    projects.add(new Project(
        new UserProject(7, "TestErrors", "YoungAndroid", 1289524529700L, 1289524529700L, 0L, 0L, false, null)));
    projects.add(new Project(
        new UserProject(8, "FastMath", "YoungAndroid", 1289586160944L, 1289586160944L, 0L, 0L, false, null)));
    projects.add(new Project(
        new UserProject(9, "CustomIcon", "YoungAndroid", 1289954486145L, 1289954486145L, 0L, 0L, false, null)));
    projects.add(new Project(
        new UserProject(10, "BluetoothLegoNxt", "YoungAndroid", 1290020039719L, 1290020039719L, 0L, 0L, false, null)));
    projects.add(new Project(
        new UserProject(11, "HideArrangement", "YoungAndroid", 1291068117943L, 1291068117943L, 0L, 0L, false, null)));
    projects.add(new Project(
        new UserProject(12, "Issue331", "YoungAndroid", 1291073134051L, 1291073134051L, 0L, 0L,false, null)));
    projects.add(new Project(
        new UserProject(13, "TextAlignment", "YoungAndroid", 1291318515390L, 1291318515390L, 0L, 0L, false, null)));
    projects.add(new Project(
        new UserProject(14, "StopWatch", "YoungAndroid", 1291415211435L, 1291415211435L, 0L, 0L, false, null)));
    projects.add(new Project(
        new UserProject(15, "ProjectCreatedDec7At4_47pm", "YoungAndroid", 1291769259588L, 1291769259588L, 0L, 0L, false, null)));
>>>>>>> 514f670f
  }

  public void testCompareByNameAscending() {
    Collections.sort(projects, ProjectComparators.COMPARE_BY_NAME_ASCENDING);
    String previousName = null;
    for (Project project : projects) {
      String name = project.getProjectName();
      if (previousName != null) {
        assertTrue(name.compareToIgnoreCase(previousName) >= 0);
      }
      previousName = name;
    }
  }

  public void testCompareByNameDescending() {
    Collections.sort(projects, ProjectComparators.COMPARE_BY_NAME_DESCENDING);
    String previousName = null;
    for (Project project : projects) {
      String name = project.getProjectName();
      if (previousName != null) {
        assertTrue(name.compareToIgnoreCase(previousName) <= 0);
      }
      previousName = name;
    }
  }

  public void testCompareByDateCreatedAscending() {
    Collections.sort(projects, ProjectComparators.COMPARE_BY_DATE_CREATED_ASCENDING);
    long previousDate = 0;
    for (Project project : projects) {
      long date = project.getDateCreated();
      if (previousDate != 0) {
        assertTrue(date >= previousDate);
      }
      previousDate = date;
    }
  }

  public void testCompareByDateDescending() {
    Collections.sort(projects, ProjectComparators.COMPARE_BY_DATE_CREATED_DESCENDING);
    long previousDate = 0;
    for (Project project : projects) {
      long date = project.getDateCreated();
      if (previousDate != 0) {
        assertTrue(date <= previousDate);
      }
      previousDate = date;
    }
  }

  public void testCompareByDateModifiedAscending() {
    Collections.sort(projects, ProjectComparators.COMPARE_BY_DATE_MODIFIED_ASCENDING);
    long previousDate = 0;
    for (Project project : projects) {
      long date = project.getDateCreated();
      if (previousDate != 0) {
        assertTrue(date >= previousDate);
      }
      previousDate = date;
    }
  }

  public void testCompareByDateModifiedDescending() {
    Collections.sort(projects, ProjectComparators.COMPARE_BY_DATE_MODIFIED_DESCENDING);
    long previousDate = 0;
    for (Project project : projects) {
      long date = project.getDateCreated();
      if (previousDate != 0) {
        assertTrue(date <= previousDate);
      }
      previousDate = date;
    }
  }
}<|MERGE_RESOLUTION|>--- conflicted
+++ resolved
@@ -27,67 +27,36 @@
     // some of project names begin with lower case to test case ignore sorting
     projects = new ArrayList<Project>();
     projects.add(new Project(
-<<<<<<< HEAD
-        new UserProject(1, "WheresSpeedo", "YoungAndroid", 1279563121389L, 1279563121389L, false)));
+        new UserProject(1, "WheresSpeedo", "YoungAndroid", 1279563121389L, 1279563121389L, false, null)));
     projects.add(new Project(
-        new UserProject(2, "Test", "YoungAndroid", 1283385318767L, 1283385318767L, false)));
+        new UserProject(2, "Test", "YoungAndroid", 1283385318767L, 1283385318767L, false, null)));
     projects.add(new Project(
-        new UserProject(3, "Calculator", "YoungAndroid", 1285093039591L, 1285093039591L, false)));
+        new UserProject(3, "Calculator", "YoungAndroid", 1285093039591L, 1285093039591L, false, null)));
     projects.add(new Project(
-        new UserProject(4, "CenteredButton", "YoungAndroid", 1285093334176L, 1285093334176L, false)));
+        new UserProject(4, "CenteredButton", "YoungAndroid", 1285093334176L, 1285093334176L, false, null)));
     projects.add(new Project(
-        new UserProject(5, "ActivityStarter", "YoungAndroid", 1286912595603L, 1286912595603L, false)));
+        new UserProject(5, "ActivityStarter", "YoungAndroid", 1286912595603L, 1286912595603L, false, null)));
     projects.add(new Project(
-        new UserProject(6, "Xylophone", "YoungAndroid", 1287376452708L, 1287376452708L, false)));
+        new UserProject(6, "Xylophone", "YoungAndroid", 1287376452708L, 1287376452708L, false, null)));
     projects.add(new Project(
-        new UserProject(7, "TestErrors", "YoungAndroid", 1289524529700L, 1289524529700L, false)));
+        new UserProject(7, "TestErrors", "YoungAndroid", 1289524529700L, 1289524529700L, false, null)));
     projects.add(new Project(
-        new UserProject(8, "FastMath", "YoungAndroid", 1289586160944L, 1289586160944L, false)));
+        new UserProject(8, "FastMath", "YoungAndroid", 1289586160944L, 1289586160944L, false, null)));
     projects.add(new Project(
-        new UserProject(9, "CustomIcon", "YoungAndroid", 1289954486145L, 1289954486145L, false)));
+        new UserProject(9, "CustomIcon", "YoungAndroid", 1289954486145L, 1289954486145L, false, null)));
     projects.add(new Project(
-        new UserProject(10, "BluetoothLegoNxt", "YoungAndroid", 1290020039719L, 1290020039719L, false)));
+        new UserProject(10, "BluetoothLegoNxt", "YoungAndroid", 1290020039719L, 1290020039719L, false, null)));
     projects.add(new Project(
-        new UserProject(11, "HideArrangement", "YoungAndroid", 1291068117943L, 1291068117943L, false)));
+        new UserProject(11, "HideArrangement", "YoungAndroid", 1291068117943L, 1291068117943L, false, null)));
     projects.add(new Project(
-        new UserProject(12, "Issue331", "YoungAndroid", 1291073134051L, 1291073134051L, false)));
+        new UserProject(12, "Issue331", "YoungAndroid", 1291073134051L, 1291073134051L, false, null)));
     projects.add(new Project(
-        new UserProject(13, "TextAlignment", "YoungAndroid", 1291318515390L, 1291318515390L, false)));
+        new UserProject(13, "TextAlignment", "YoungAndroid", 1291318515390L, 1291318515390L, false, null)));
     projects.add(new Project(
-        new UserProject(14, "StopWatch", "YoungAndroid", 1291415211435L, 1291415211435L, false)));
+        new UserProject(14, "StopWatch", "YoungAndroid", 1291415211435L, 1291415211435L, false, null)));
     projects.add(new Project(
-        new UserProject(15, "ProjectCreatedDec7At4_47pm", "YoungAndroid", 1291769259588L, 1291769259588L, false)));
-=======
-        new UserProject(1, "WheresSpeedo", "YoungAndroid", 1279563121389L, 1279563121389L, 0L, 0L, false, null)));
-    projects.add(new Project(
-        new UserProject(2, "Test", "YoungAndroid", 1283385318767L, 1283385318767L, 0L, 0L, false, null)));
-    projects.add(new Project(
-        new UserProject(3, "Calculator", "YoungAndroid", 1285093039591L, 1285093039591L, 0L, 0L, false, null)));
-    projects.add(new Project(
-        new UserProject(4, "CenteredButton", "YoungAndroid", 1285093334176L, 1285093334176L, 0L, 0L, false, null)));
-    projects.add(new Project(
-        new UserProject(5, "ActivityStarter", "YoungAndroid", 1286912595603L, 1286912595603L, 0L, 0L, false, null)));
-    projects.add(new Project(
-        new UserProject(6, "Xylophone", "YoungAndroid", 1287376452708L, 1287376452708L, 0L, 0L, false, null)));
-    projects.add(new Project(
-        new UserProject(7, "TestErrors", "YoungAndroid", 1289524529700L, 1289524529700L, 0L, 0L, false, null)));
-    projects.add(new Project(
-        new UserProject(8, "FastMath", "YoungAndroid", 1289586160944L, 1289586160944L, 0L, 0L, false, null)));
-    projects.add(new Project(
-        new UserProject(9, "CustomIcon", "YoungAndroid", 1289954486145L, 1289954486145L, 0L, 0L, false, null)));
-    projects.add(new Project(
-        new UserProject(10, "BluetoothLegoNxt", "YoungAndroid", 1290020039719L, 1290020039719L, 0L, 0L, false, null)));
-    projects.add(new Project(
-        new UserProject(11, "HideArrangement", "YoungAndroid", 1291068117943L, 1291068117943L, 0L, 0L, false, null)));
-    projects.add(new Project(
-        new UserProject(12, "Issue331", "YoungAndroid", 1291073134051L, 1291073134051L, 0L, 0L,false, null)));
-    projects.add(new Project(
-        new UserProject(13, "TextAlignment", "YoungAndroid", 1291318515390L, 1291318515390L, 0L, 0L, false, null)));
-    projects.add(new Project(
-        new UserProject(14, "StopWatch", "YoungAndroid", 1291415211435L, 1291415211435L, 0L, 0L, false, null)));
-    projects.add(new Project(
-        new UserProject(15, "ProjectCreatedDec7At4_47pm", "YoungAndroid", 1291769259588L, 1291769259588L, 0L, 0L, false, null)));
->>>>>>> 514f670f
+        new UserProject(15, "ProjectCreatedDec7At4_47pm", "YoungAndroid", 1291769259588L, 1291769259588L, false, null)));
+
   }
 
   public void testCompareByNameAscending() {
