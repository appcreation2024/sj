--- conflicted
+++ resolved
@@ -48,11 +48,7 @@
   }
 
   LocalUser makeUser(String email) {
-<<<<<<< HEAD
-    user.set(new User(ID, email, false, false, "test-session"));
-=======
-    user.set(new User(ID, email, null, "http://www.appinventor.org/", 5, false, false, 0, "test-session", null));
->>>>>>> 514f670f
+    user.set(new User(ID, email, false, false, "test-session", null));
     return user;
   }
 
