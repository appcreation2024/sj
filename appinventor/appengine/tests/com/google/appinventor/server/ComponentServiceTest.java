--- conflicted
+++ resolved
@@ -54,11 +54,7 @@
   public void setUp() throws Exception {
     helper.setUp();
     LocalUser localUserMock = LocalUser.getInstance();
-<<<<<<< HEAD
-    localUserMock.set(new User("1", "NonSuch", false, false, null));
-=======
-    localUserMock.set(new User("1", "NonSuch", "NoName", null, 0, false, false, 0, null, null));
->>>>>>> 514f670f
+    localUserMock.set(new User("1", "NonSuch", false, false, null, null));
     localUserMock.setSessionId("test-session");
     projectService = new ProjectServiceImpl();
     KeyczarEncryptor.rootPath.setForTest(KEYSTORE_ROOT_PATH);
