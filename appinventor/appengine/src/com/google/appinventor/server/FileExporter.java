--- conflicted
+++ resolved
@@ -51,17 +51,10 @@
    * @throws IOException if files cannot be written
    */
   ProjectSourceZip exportProjectSourceZip(String userId, long projectId,
-<<<<<<< HEAD
     boolean includeProjectHistory,
     boolean includeAndroidKeystore, @Nullable String zipName,
+    boolean includeYail,
     boolean fatalError, boolean forGallery) throws IOException;
-=======
-                                          boolean includeProjectHistory,
-                                          boolean includeAndroidKeystore, @Nullable String zipName,
-                                          boolean includeYail,
-                                          boolean fatalError)
-      throws IOException;
->>>>>>> 698f6440
 
   /**
    * Exports all of the user's projects' source files as a zip of zips.
