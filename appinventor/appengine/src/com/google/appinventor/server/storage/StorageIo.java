--- conflicted
+++ resolved
@@ -217,13 +217,8 @@
    * @param userId a user Id (the request is made on behalf of this user)
    * @param projectId project id
    * @param name new name
-<<<<<<< HEAD
-   */
-	void setProjectName(String userId, long projectId, String name);
-=======
    * */
   void setProjectName(String userId, long projectId, String name);
->>>>>>> a12e311b
 
   /**
    * Returns the date the project was last modified.
