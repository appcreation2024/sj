// -*- mode: java; c-basic-offset: 2; -*-
// Copyright 2009-2011 Google, All Rights reserved
// Copyright 2011-2019 MIT, All rights reserved
// Released under the Apache License, Version 2.0
// http://www.apache.org/licenses/LICENSE-2.0

package com.google.appinventor.server.storage;

import com.google.appengine.api.appidentity.AppIdentityService;
import com.google.appengine.api.appidentity.AppIdentityServiceFactory;
import com.google.appengine.api.appidentity.AppIdentityServiceFailureException;
import com.google.appengine.api.blobstore.BlobKey;
import com.google.appengine.api.blobstore.BlobstoreInputStream;
import com.google.appengine.api.blobstore.BlobstoreServiceFactory;
import com.google.appengine.api.memcache.ErrorHandlers;
import com.google.appengine.api.memcache.MemcacheService;
import com.google.appengine.api.memcache.MemcacheServiceFactory;
import com.google.appengine.api.memcache.Expiration;
import com.google.appengine.api.memcache.MemcacheService.SetPolicy;
import com.google.appengine.api.taskqueue.Queue;
import com.google.appengine.api.taskqueue.QueueFactory;
import com.google.appengine.api.taskqueue.TaskOptions;
import com.google.apphosting.api.ApiProxy;
import com.google.appinventor.server.CrashReport;
import com.google.appinventor.server.FileExporter;
import com.google.appinventor.server.Server;
import com.google.appinventor.server.flags.Flag;
import com.google.appinventor.server.storage.StoredData.AllowedTutorialUrls;
import com.google.appinventor.server.storage.StoredData.Backpack;
import com.google.appinventor.server.storage.StoredData.CorruptionRecord;
import com.google.appinventor.server.storage.StoredData.FeedbackData;
import com.google.appinventor.server.storage.StoredData.FileData;
import com.google.appinventor.server.storage.StoredData.MotdData;
import com.google.appinventor.server.storage.StoredData.NonceData;
import com.google.appinventor.server.storage.StoredData.ProjectData;
import com.google.appinventor.server.storage.StoredData.PWData;
import com.google.appinventor.server.storage.StoredData.SplashData;
import com.google.appinventor.server.storage.StoredData.UserData;
import com.google.appinventor.server.storage.StoredData.UserFileData;
import com.google.appinventor.server.storage.StoredData.UserProjectData;
import com.google.appinventor.server.storage.StoredData.RendezvousData;
import com.google.appinventor.server.storage.StoredData.WhiteListData;
import com.google.appinventor.shared.properties.json.JSONArray;
import com.google.appinventor.shared.properties.json.JSONParser;
import com.google.appinventor.shared.properties.json.JSONValue;
import com.google.appinventor.server.properties.json.ServerJsonParser;
import com.google.appinventor.shared.rpc.AdminInterfaceException;
import com.google.appinventor.shared.rpc.BlocksTruncatedException;
import com.google.appinventor.shared.rpc.Motd;
import com.google.appinventor.shared.rpc.Nonce;
import com.google.appinventor.shared.rpc.admin.AdminUser;
import com.google.appinventor.shared.rpc.project.Project;
import com.google.appinventor.shared.rpc.project.ProjectSourceZip;
import com.google.appinventor.shared.rpc.project.RawFile;
import com.google.appinventor.shared.rpc.project.TextFile;
import com.google.appinventor.shared.rpc.project.UserProject;
import com.google.appinventor.shared.rpc.project.youngandroid.YoungAndroidProjectNode;
import com.google.appinventor.shared.rpc.user.SplashConfig;
import com.google.appinventor.shared.rpc.user.User;
import com.google.appinventor.shared.storage.StorageUtil;
import com.google.common.annotations.VisibleForTesting;
import com.google.common.base.Preconditions;
import com.google.common.base.Strings;
import com.google.common.collect.Lists;
import com.google.common.io.ByteSource;
import com.google.common.io.ByteStreams;

import com.googlecode.objectify.Key;
import com.googlecode.objectify.Objectify;
import com.googlecode.objectify.ObjectifyService;
import com.googlecode.objectify.Query;

import java.io.ByteArrayInputStream;
import java.io.ByteArrayOutputStream;

// GCS imports
import com.google.appengine.tools.cloudstorage.GcsFileOptions;
import com.google.appengine.tools.cloudstorage.GcsFilename;
import com.google.appengine.tools.cloudstorage.GcsInputChannel;
import com.google.appengine.tools.cloudstorage.GcsOutputChannel;
import com.google.appengine.tools.cloudstorage.GcsService;
import com.google.appengine.tools.cloudstorage.GcsServiceFactory;
import com.google.appengine.tools.cloudstorage.RetryParams;

import java.io.FileNotFoundException;
import java.io.IOException;
import java.io.InputStream;
import java.io.UnsupportedEncodingException;
import java.nio.ByteBuffer;
import java.util.Arrays;
import java.util.ArrayList;
import java.util.Iterator;
import java.util.ConcurrentModificationException;
import java.util.List;
import java.util.Map;
import java.util.HashMap;
import java.util.NoSuchElementException;
import java.util.logging.Level;
import java.util.logging.Logger;
import java.util.zip.ZipEntry;
import java.util.zip.ZipOutputStream;
import java.util.Date;
import java.util.UUID;

import javax.annotation.Nullable;

import org.json.JSONObject;

/**
 * Implements the StorageIo interface using Objectify as the underlying data
 * store.
 *
 * @author sharon@google.com (Sharon Perl)
 *
 */
public class ObjectifyStorageIo implements  StorageIo {
  static final Flag<Boolean> requireTos = Flag.createFlag("require.tos", false);

  private static final Logger LOG = Logger.getLogger(ObjectifyStorageIo.class.getName());

  private static final String DEFAULT_ENCODING = "UTF-8";

  private static final long MOTD_ID = 1;
  private static final long ALLOWEDURL_ID = 1;
  private static final long SPLASHDATA_ID = 1;

  // TODO(user): need a way to modify this. Also, what is really a good value?
  private static final int MAX_JOB_RETRIES = 10;

  private final MemcacheService memcache = MemcacheServiceFactory.getMemcacheService();

  private final GcsService gcsService;

  private static final String GCS_BUCKET_NAME;
  private static final String APK_BUCKET_NAME;

  private static final long TWENTYFOURHOURS = 24*3600*1000; // 24 hours in milliseconds

  private static final boolean DEBUG = Flag.createFlag("appinventor.debugging", false).get();

  // Use this class to define the work of a job that can be
  // retried. The "datastore" argument to run() is the Objectify
  // object for this job (created with
  // ObjectifyService.beginTransaction() if a transaction is used or
  // ObjectifyService.begin if no transaction is used). Note that all
  // operations on "datastore" should be for objects in the same
  // entity group if a transaction is used.

  // Note: 1/25/2015: Added code to make the use of a transaction
  //                  optional.  In general we only need to use a
  //                  transaction where there work we would need to
  //                  rollback if an operation on the datastore
  //                  failed. We have not necessarily converted all
  //                  cases yet (out of a sense of caution). However
  //                  we have removed transaction in places where
  //                  doing so permits Objectify to use its global
  //                  cache (memcache) in a way that helps
  //                  performance.

  // used for getting the allowed tutorial urls
  private static final JSONParser JSON_PARSER = new ServerJsonParser();

  @VisibleForTesting
  abstract class JobRetryHelper {
    private IOException exception = null;
    public abstract void run(Objectify datastore) throws ObjectifyException, IOException;
    /*
     * Called before retrying the job. Note that the underlying datastore
     * still has the transaction active, so restrictions about operations
     * over multiple entity groups still apply.
     */
    public void onNonFatalError() {
      // Default is to do nothing
    }
    public void onIOException(IOException error) {
      exception = error;
    }
    public IOException getIOException() {
      return exception;
    }
  }

  // Create a final object of this class to hold a modifiable result value that
  // can be used in a method of an inner class.
  private class Result<T> {
    T t;
  }

  static {
    // Register the data object classes stored in the database
    ObjectifyService.register(UserData.class);
    ObjectifyService.register(ProjectData.class);
    ObjectifyService.register(UserProjectData.class);
    ObjectifyService.register(FileData.class);
    ObjectifyService.register(UserFileData.class);
    ObjectifyService.register(MotdData.class);
    ObjectifyService.register(RendezvousData.class);
    ObjectifyService.register(WhiteListData.class);
    ObjectifyService.register(FeedbackData.class);
    ObjectifyService.register(NonceData.class);
    ObjectifyService.register(CorruptionRecord.class);
    ObjectifyService.register(PWData.class);
    ObjectifyService.register(SplashData.class);
    ObjectifyService.register(Backpack.class);
    ObjectifyService.register(AllowedTutorialUrls.class);

    // Learn GCS Bucket from App Configuration or App Engine Default
    // gcsBucket is where project storage goes
    // apkBucket is only for storing APK files and perhaps other
    // temporary files. It should be configured in GCS to have a
    // limited lifetime set for objects in the bucket. We recommend
    // one day (which we believe is the minimum as of this writing).
    String gcsBucket = Flag.createFlag("gcs.bucket", "").get();

    if (gcsBucket.equals("")) { // Attempt to get default bucket
                                // from AppIdentity Service
      AppIdentityService appIdentity = AppIdentityServiceFactory.getAppIdentityService();
      try {
        gcsBucket = appIdentity.getDefaultGcsBucketName();
      } catch (AppIdentityServiceFailureException e) {
        // We get this exception when we are running on an App Engine instance
        // created before App Engine version 1.9.0 and we have neither configured
        // the GCS bucket in appengine-web.xml or used the App Engine console to
        // create the default bucket. The Default Bucket is a better approach for
        // personal instances because they have a default free quota of 5 Gb (as
        // of 5/29/2015 when this code was written).
        gcsBucket = ""; // This will cause a RunTimeException in the RPC code later
                        // which will log a better message
      }
      LOG.log(Level.INFO, "Default GCS Bucket Configured from App Identity: " + gcsBucket);
    }
    GCS_BUCKET_NAME = gcsBucket;
    APK_BUCKET_NAME = Flag.createFlag("gcs.apkbucket", gcsBucket).get();
  }

  ObjectifyStorageIo() {
    RetryParams retryParams = new RetryParams.Builder().initialRetryDelayMillis(100)
      .retryMaxAttempts(10)
      .totalRetryPeriodMillis(10000).build();
    if (DEBUG) {
      LOG.log(Level.INFO, "RetryParams: getInitialRetryDelayMillis() = " + retryParams.getInitialRetryDelayMillis());
      LOG.log(Level.INFO, "RetryParams: getRequestTimeoutMillis() = " + retryParams.getRequestTimeoutMillis());
      LOG.log(Level.INFO, "RetryParams: getRetryDelayBackoffFactor() = " + retryParams.getRetryDelayBackoffFactor());
      LOG.log(Level.INFO, "RetryParams: getRetryMaxAttempts() = " + retryParams.getRetryMaxAttempts());
      LOG.log(Level.INFO, "RetryParams: getRetryMinAttempts() = " + retryParams.getRetryMinAttempts());
      LOG.log(Level.INFO, "RetryParams: getTotalRetryPeriodMillis() = " + retryParams.getTotalRetryPeriodMillis());
    }
    gcsService = GcsServiceFactory.createGcsService(retryParams);
    memcache.setErrorHandler(ErrorHandlers.getConsistentLogAndContinue(Level.INFO));
    initMotd();
    initAllowedTutorialUrls();
  }

  @Override
  public User getUser(String userId) {
    return getUser(userId, null);
  }

  /*
   * We return isAdmin if the UserData object has the flag set. However
   * even if we return it as false, if the user is logging in with Google
   * Credentials and the apiUser indicates they are an admin of the app,
   * then isAdmin will be set by our caller.
   */
  @Override
  public User getUser(final String userId, final String email) {
    String cachekey = User.usercachekey + "|" + userId;
    User tuser = (User) memcache.get(cachekey);
    if (tuser != null && tuser.getUserTosAccepted() && ((email == null) || (tuser.getUserEmail().equals(email)))) {
      return tuser;
    } else {                    // If not in memcache, or tos
                                // not yet accepted, fetch from datastore
        tuser = new User(userId, email, false, false, null);
    }
    final User user = tuser;
    try {
      runJobWithRetries(new JobRetryHelper() {
        @Override
        public void run(Objectify datastore) {
          UserData userData = datastore.find(userKey(userId));
          boolean viaemail = false; // Which datastore copy did we find it with...
          Objectify qDatastore = null;
          if (userData == null) { // Attempt to find them by email
            LOG.info("Did not find userId " + userId);
            if (email != null) {
              qDatastore = ObjectifyService.begin(); // Need an instance not in this transaction
              userData = qDatastore.query(UserData.class).filter("email", email).get();
              if (userData == null) { // Still null!
                userData = qDatastore.query(UserData.class).filter("emaillower", email.toLowerCase()).get();
              }
              // Need to fix userId...
              if (userData != null) {
                LOG.info("Found based on email, userData.id = " + userData.id);
                if (!userData.id.equals(userId)) {
                  user.setUserId(userData.id);
                  LOG.info("Set user.setUserId");
                }
                viaemail = true;
              }
            }
            if (userData == null) { // No joy, create it.
              userData = createUser(datastore, userId, email);
            }
          } else if (email != null && !email.equals(userData.email)) {
            userData.email = email;
            userData.emaillower = email.toLowerCase();
            datastore.put(userData);
          }
          // Add emaillower if it isn't already there
          if (userData.emaillower == null) {
            userData.emaillower = userData.email.toLowerCase();
            if (viaemail) {
              qDatastore.put(userData);
            } else {
              datastore.put(userData);
            }
          }
          user.setUserEmail(userData.email);
          user.setUserTosAccepted(userData.tosAccepted || !requireTos.get());
          user.setIsAdmin(userData.isAdmin);
          user.setSessionId(userData.sessionid);
          user.setPassword(userData.password);
        }
      }, false);                // Transaction not needed. If we fail there is nothing to rollback
    } catch (ObjectifyException e) {
      throw CrashReport.createAndLogError(LOG, null, collectUserErrorInfo(userId), e);
    }
    memcache.put(cachekey, user, Expiration.byDeltaSeconds(60)); // Remember for one minute
    // The choice of one minute here is arbitrary. getUser() is called on every authenticated
    // RPC call to the system (out of OdeAuthFilter), so using memcache will save a significant
    // number of calls to the datastore. If someone is idle for more then a minute, it isn't
    // unreasonable to hit the datastore again. By pruning memcache ourselves, we have a
    // bit more control (maybe) of how things are flushed from memcache. Otherwise we are
    // at the whim of whatever algorithm App Engine employs now or in the future.
    return user;
  }

  // Get User from email address alone. This version will create the user
  // if they don't exist
  @Override
  public User getUserFromEmail(String email) {
    String emaillower = email.toLowerCase();
    LOG.info("getUserFromEmail: email = " + email + " emaillower = " + emaillower);
    Objectify datastore = ObjectifyService.begin();
    String newId = UUID.randomUUID().toString();
    // First try lookup using entered case (which will be the case for Google Accounts)
    UserData user = datastore.query(UserData.class).filter("email", email).get();
    if (user == null) {
      LOG.info("getUserFromEmail: first attempt failed using " + email);
      // Now try lower case version
      user = datastore.query(UserData.class).filter("emaillower", emaillower).get();
      if (user == null) {       // Finally, create it (in lower case)
        LOG.info("getUserFromEmail: second attempt failed using " + emaillower);
        user = createUser(datastore, newId, email);
      }
    }
    User retUser = new User(user.id, email, user.tosAccepted, false, user.sessionid);
    retUser.setPassword(user.password);
    return retUser;
  }

  private UserData createUser(Objectify datastore, String userId, String email) {
    String emaillower = null;
    if (email != null) {
      emaillower = email.toLowerCase();
    }
    UserData userData = new UserData();
    userData.id = userId;
    userData.tosAccepted = false;
    userData.settings = "";
    userData.email = email == null ? "" : email;
    userData.emaillower = email == null ? "" : emaillower;
    datastore.put(userData);
    return userData;
  }

  @Override
  public void setTosAccepted(final String userId) {
    try {
      runJobWithRetries(new JobRetryHelper() {
        @Override
        public void run(Objectify datastore) {
          UserData userData = datastore.find(userKey(userId));
          if (userData != null) {
            userData.tosAccepted = true;
            datastore.put(userData);
          }
        }
      }, true);
    } catch (ObjectifyException e) {
      throw CrashReport.createAndLogError(LOG, null, collectUserErrorInfo(userId), e);
    }
  }

  @Override
  public void setUserEmail(final String userId, String inputemail) {
    final String email = inputemail.toLowerCase();
    try {
      runJobWithRetries(new JobRetryHelper() {
        @Override
        public void run(Objectify datastore) {
          UserData userData = datastore.find(userKey(userId));
          if (userData != null) {
            userData.email = email;
            datastore.put(userData);
          }
        }
      }, true);
    } catch (ObjectifyException e) {
      throw CrashReport.createAndLogError(LOG, null, collectUserErrorInfo(userId), e);
    }
  }

  @Override
  public void setUserSessionId(final String userId, final String sessionId) {
    try {
      runJobWithRetries(new JobRetryHelper() {
        @Override
        public void run(Objectify datastore) {
          String cachekey = User.usercachekey + "|" + userId;
          memcache.delete(cachekey);  // Flush cached copy prior to update
          UserData userData = datastore.find(userKey(userId));
          if (userData != null) {
            userData.sessionid = sessionId;
            datastore.put(userData);
          }
        }
      }, false);
    } catch (ObjectifyException e) {
      throw CrashReport.createAndLogError(LOG, null, collectUserErrorInfo(userId), e);
    }
  }

  @Override
  public void setUserPassword(final String userId, final String password) {
    try {
      runJobWithRetries(new JobRetryHelper() {
        @Override
        public void run(Objectify datastore) {
          String cachekey = User.usercachekey + "|" + userId;
          memcache.delete(cachekey);  // Flush cached copy prior to update
          UserData userData = datastore.find(userKey(userId));
          if (userData != null) {
            userData.password = password;
            datastore.put(userData);
          }
        }
      }, true);
    } catch (ObjectifyException e) {
      throw CrashReport.createAndLogError(LOG, null, collectUserErrorInfo(userId), e);
    }
  }

  @Override
  public String loadSettings(final String userId) {
    final Result<String> settings = new Result<String>();
    try {
      runJobWithRetries(new JobRetryHelper() {
        @Override
        public void run(Objectify datastore) {
          UserData userData = datastore.find(UserData.class, userId);
          if (userData != null) {
            settings.t = userData.settings;
          } else {
            settings.t = "";
          }
        }
      }, false);
    } catch (ObjectifyException e) {
      throw CrashReport.createAndLogError(LOG, null, collectUserErrorInfo(userId), e);
    }
    return settings.t;
  }

  @Override
  public void storeSettings(final String userId, final String settings) {
    try {
      runJobWithRetries(new JobRetryHelper() {
        @Override
        public void run(Objectify datastore) {
          UserData userData = datastore.find(userKey(userId));
          if (userData != null) {
            userData.settings = settings;
            userData.visited = new Date(); // Indicate that this person was active now
            datastore.put(userData);
          }
        }
      }, false);
    } catch (ObjectifyException e) {
      throw CrashReport.createAndLogError(LOG, null, collectUserErrorInfo(userId), e);
    }
  }

  @Override
  public long createProject(final String userId, final Project project,
      final String projectSettings) {
    final Result<Long> projectId = new Result<Long>();
    final List<FileData> addedFiles = new ArrayList<FileData>();

    try {
      // first job is on the project entity, creating the ProjectData object
      // and the associated files.
      runJobWithRetries(new JobRetryHelper() {
        @Override
        public void run(Objectify datastore) throws ObjectifyException {
          long date = System.currentTimeMillis();
          ProjectData pd = new ProjectData();
          pd.id = null;  // let Objectify auto-generate the project id
          pd.dateCreated = date;
          pd.dateModified = date;
          pd.dateBuilt = 0;
          pd.history = project.getProjectHistory();
          pd.name = project.getProjectName();
          pd.settings = projectSettings;
          pd.type = project.getProjectType();
          datastore.put(pd); // put the project in the db so that it gets assigned an id

          assert pd.id != null;
          projectId.t = pd.id;
          // After the job commits projectId.t should end up with the last value
          // we've gotten for pd.id (i.e. the one that committed if there
          // was no error).
          // Note that while we cannot expect to read back a value that we've
          // written in this job, reading the assigned id from pd should work.

          Key<ProjectData> projectKey = projectKey(projectId.t);
          for (TextFile file : project.getSourceFiles()) {
            try {
              addedFiles.add(createRawFile(projectKey, FileData.RoleEnum.SOURCE, userId,
                  file.getFileName(), file.getContent().getBytes(DEFAULT_ENCODING)));
            } catch (IOException e) { // GCS throws this
              throw CrashReport.createAndLogError(LOG, null,
                collectProjectErrorInfo(userId, projectId.t, file.getFileName()), e);
            }
          }
          for (RawFile file : project.getRawSourceFiles()) {
            try {
              addedFiles.add(createRawFile(projectKey, FileData.RoleEnum.SOURCE, userId, file.getFileName(),
                  file.getContent()));
            } catch (IOException e) {
              throw CrashReport.createAndLogError(LOG, null,
                collectProjectErrorInfo(userId, projectId.t, file.getFileName()), e);
            }
          }
          datastore.put(addedFiles);  // batch put
        }

        @Override
        public void onNonFatalError() {
        }

      }, Server.isProductionServer()); // Only use a transaction on the production server
                                       // The App Engine dev server simulates the Google Cloud
                                       // Store using the datastore. If we use a transaction
                                       // here we wind up covering more then one entity group
                                       // (Our access to FileData and Fake-GCS access to its own
                                       // datastore kind to simulate GCS) which is an error.
                                       // We can use a transaction in production between the
                                       // production implementation of GCS does not touch the
                                       // datastore

      // second job is on the user entity
      runJobWithRetries(new JobRetryHelper() {
        @Override
        public void run(Objectify datastore) {
          UserProjectData upd = new UserProjectData();
          upd.projectId = projectId.t;
          upd.settings = projectSettings;
          upd.state = UserProjectData.StateEnum.OPEN;
          upd.userKey = userKey(userId);
          datastore.put(upd);
        }
      }, true);
    } catch (ObjectifyException e) {
      for (FileData addedFile : addedFiles) {
        if (isTrue(addedFile.isGCS)) {  // Do something
          if (addedFile.gcsName != null) {
            try {
              gcsService.delete(new GcsFilename(getGcsBucketToUse(addedFile.role), addedFile.gcsName));
            } catch (IOException ee) {
              LOG.log(Level.WARNING, "Unable to delete " + addedFile.gcsName +
                " from GCS while aborting project creation.", ee);
          }
        }
      }
      // clear addedFiles in case we end up here more than once
      addedFiles.clear();
      throw CrashReport.createAndLogError(LOG, null,
          collectUserProjectErrorInfo(userId, projectId.t), e);
      }
    }
    return projectId.t;
  }

  /*
   *  Creates and returns a new FileData object with the specified fields.
   *  Does not check for the existence of the object and does not update
   *  the database.
   */
  private FileData createRawFile(Key<ProjectData> projectKey, FileData.RoleEnum role,
    String userId, String fileName, byte[] content) throws ObjectifyException, IOException {
    validateGCS();
    FileData file = new FileData();
    file.fileName = fileName;
    file.projectKey = projectKey;
    file.role = role;
    file.userId = userId;
    if (useGCSforFile(fileName, content.length)) {
      file.isGCS = true;
      file.gcsName = makeGCSfileName(fileName, projectKey.getId());
      GcsOutputChannel outputChannel =
        gcsService.createOrReplace(new GcsFilename(getGcsBucketToUse(file.role), file.gcsName), GcsFileOptions.getDefaultInstance());
      outputChannel.write(ByteBuffer.wrap(content));
      outputChannel.close();
    } else {
      file.content = content;
    }
    return file;
  }

  @Override
  public void deleteProject(final String userId, final long projectId) {
    validateGCS();
    // blobs associated with the project
    final List<String> blobKeys = new ArrayList<String>();
    final List<String> gcsPaths = new ArrayList<String>();
    try {
      // first job deletes the UserProjectData in the user's entity group
      runJobWithRetries(new JobRetryHelper() {
        @Override
        public void run(Objectify datastore) {
          // delete the UserProjectData object
          Key<UserData> userKey = userKey(userId);
          datastore.delete(userProjectKey(userKey, projectId));
          // delete any FileData objects associated with this project
        }
      }, true);
      // second job deletes the project files and ProjectData in the project's
      // entity group
      runJobWithRetries(new JobRetryHelper() {
        @Override
        public void run(Objectify datastore) {
          Key<ProjectData> projectKey = projectKey(projectId);
          Query<FileData> fdq = datastore.query(FileData.class).ancestor(projectKey);
          for (FileData fd: fdq) {
            if (isTrue(fd.isGCS)) {
              gcsPaths.add(fd.gcsName);
            } else if (fd.isBlob) {
              blobKeys.add(fd.blobKey);
            }
          }
          datastore.delete(fdq);
          // finally, delete the ProjectData object
          datastore.delete(projectKey);
        }
      }, true);
      // have to delete the blobs outside of the user and project jobs
      for (String blobKeyString: blobKeys) {
        deleteBlobstoreFile(blobKeyString);
      }
      // Now delete the gcs files
      for (String gcsName: gcsPaths) {
        try {
          gcsService.delete(new GcsFilename(getGcsBucketToUse(FileData.RoleEnum.SOURCE), gcsName));
        } catch (IOException e) {
          // Note: this warning will happen if we attempt to remove an APK file, because we may be looking
          // in the wrong bucket. But that's OK. Things in the apk bucket will go away on their own.
          LOG.log(Level.WARNING, "Unable to delete " + gcsName + " from GCS while deleting project", e);
        }
      }
    } catch (ObjectifyException e) {
      throw CrashReport.createAndLogError(LOG, null,
          collectUserProjectErrorInfo(userId, projectId), e);
    }
  }

  @Override
  public void setMoveToTrashFlag(final String userId, final long projectId, final boolean flag) {
    try {
      runJobWithRetries(new JobRetryHelper() {
        @Override
        public void run(Objectify datastore) {
          ProjectData projectData = datastore.find(projectKey(projectId));
          if (projectData != null) {
            projectData.projectMovedToTrashFlag = flag;
            datastore.put(projectData);
          }
        }
      }, true);
    } catch (ObjectifyException e) {
      throw CrashReport.createAndLogError(LOG, null, collectUserErrorInfo(userId), e);
    }
  }

  @Override
  public List<Long> getProjects(final String userId) {
    final List<Long> projects = new ArrayList<Long>();
    try {
      runJobWithRetries(new JobRetryHelper() {
        @Override
        public void run(Objectify datastore) {
          Key<UserData> userKey = userKey(userId);
          for (UserProjectData upd : datastore.query(UserProjectData.class).ancestor(userKey)) {
            projects.add(upd.projectId);
          }
        }
      }, false);
    } catch (ObjectifyException e) {
      throw CrashReport.createAndLogError(LOG, null, collectUserErrorInfo(userId), e);
    }

    return projects;
  }

  @Override
  public String loadProjectSettings(final String userId, final long projectId) {
    final Result<String> settings = new Result<String>();
    try {
      runJobWithRetries(new JobRetryHelper() {
        @Override
        public void run(Objectify datastore) {
          ProjectData pd = datastore.find(projectKey(projectId));
          if (pd != null) {
            settings.t = pd.settings;
          } else {
            settings.t = "";
          }
        }
      }, false);
    } catch (ObjectifyException e) {
      throw CrashReport.createAndLogError(LOG, null,
          collectUserProjectErrorInfo(userId, projectId), e);
    }
    return settings.t;
  }

  @Override
  public void storeProjectSettings(final String userId, final long projectId,
      final String settings) {
    try {
      runJobWithRetries(new JobRetryHelper() {
        @Override
        public void run(Objectify datastore) {
          ProjectData pd = datastore.find(projectKey(projectId));
          if (pd != null) {
            pd.settings = settings;
            datastore.put(pd);
          }
        }
      }, false);
    } catch (ObjectifyException e) {
      throw CrashReport.createAndLogError(LOG, null,
          collectUserProjectErrorInfo(userId, projectId), e);
    }
  }

  /**
   * getProjectType -- Get the type of this project
   *
   * @param userId the user whose project this is
   * @param projectId the id of the project
   * @return String type of project
   *
   * Note: There is currently only one type of project supported,
   *       so to avoid database calls (which cost both time and money)
   *       we just return a constant. If we add a second (or more) type
   *       of project, we should add appropriate code here.
   */

  @Override
  public String getProjectType(final String userId, final long projectId) {
//    final Result<String> projectType = new Result<String>();
//    try {
//      runJobWithRetries(new JobRetryHelper() {
//        @Override
//        public void run(Objectify datastore) {
//          ProjectData pd = datastore.find(projectKey(projectId));
//          if (pd != null) {
//            projectType.t = pd.type;
//          } else {
//            projectType.t = "";
//          }
//        }
//      });
//    } catch (ObjectifyException e) {
//      throw CrashReport.createAndLogError(LOG, null,
//          collectUserProjectErrorInfo(userId, projectId), e);
//    }
    // We only have one project type, no need to ask about it
    return YoungAndroidProjectNode.YOUNG_ANDROID_PROJECT_TYPE;
  }

  @Override
  public UserProject getUserProject(final String userId, final long projectId) {
    final Result<ProjectData> projectData = new Result<ProjectData>();
    try {
      runJobWithRetries(new JobRetryHelper() {
        @Override
        public void run(Objectify datastore) {
          ProjectData pd = datastore.find(projectKey(projectId));
          if (pd != null) {
            projectData.t = pd;
          } else {
            projectData.t = null;
          }
        }
      }, false);
    } catch (ObjectifyException e) {
      throw CrashReport.createAndLogError(LOG, null,
          collectUserProjectErrorInfo(userId, projectId), e);
    }
    if (projectData.t == null) {
      return null;
    } else {
      return new UserProject(projectId, projectData.t.name,
          projectData.t.type, projectData.t.dateCreated,
          projectData.t.dateModified, projectData.t.dateBuilt, projectData.t.projectMovedToTrashFlag);
    }
  }

  @Override
  public List<UserProject> getUserProjects(final String userId, final List<Long> projectIds) {
    final Result<Map<Long,ProjectData>> projectDatas = new Result<Map<Long,ProjectData>>();
    try {
      runJobWithRetries(new JobRetryHelper() {
        @Override
        public void run(Objectify datastore) {
          Map<Long,ProjectData> pd = datastore.get(ProjectData.class, projectIds);
          if (pd != null) {
            projectDatas.t = pd;
          } else {
            projectDatas.t = null;
          }
        }
      }, false);
    } catch (ObjectifyException e) {
      throw CrashReport.createAndLogError(LOG, null,
        collectUserErrorInfo(userId), e);
    }
    if (projectDatas.t == null) {
      throw new RuntimeException("getUserProjects wants to return null, userId = " + userId);
      // Note we directly throw a RuntimeException instead of calling CrashReport
      // because we don't have an explicitly caught exception to hand it.
    } else {
      List<UserProject> uProjects = Lists.newArrayListWithExpectedSize(projectDatas.t.size());
      for (ProjectData projectData : projectDatas.t.values()) {
        uProjects.add(new UserProject(projectData.id, projectData.name,
            projectData.type, projectData.dateCreated,
            projectData.dateModified, projectData.dateBuilt, projectData.projectMovedToTrashFlag));
      }
      return uProjects;
    }
  }

  @Override
  public String getProjectName(final String userId, final long projectId) {
    final Result<String> projectName = new Result<String>();
    try {
      runJobWithRetries(new JobRetryHelper() {
        @Override
        public void run(Objectify datastore) {
          ProjectData pd = datastore.find(projectKey(projectId));
          if (pd != null) {
            projectName.t = pd.name;
          } else {
            projectName.t = "";
          }
        }
      }, false);
    } catch (ObjectifyException e) {
      throw CrashReport.createAndLogError(LOG, null,
          collectUserProjectErrorInfo(userId, projectId), e);
    }
    return projectName.t;
  }

  @Override
  public void setProjectName(final String userId, final long projectId, final String name) {
    try {
      runJobWithRetries(new JobRetryHelper() {
        @Override
        public void run(Objectify datastore) {
          ProjectData pd = datastore.find(projectKey(projectId));
          if (pd != null) {
            pd.name = name;
<<<<<<< HEAD
						datastore.put(pd);
=======
            datastore.put(pd);
>>>>>>> a12e311b
          }
        }
      }, false);
    } catch (ObjectifyException e) {
      throw CrashReport.createAndLogError(LOG, null,
          collectUserProjectErrorInfo(userId, projectId), e);
    }
  }

  @Override
  public long getProjectDateModified(final String userId, final long projectId) {
    final Result<Long> modDate = new Result<Long>();
    try {
      runJobWithRetries(new JobRetryHelper() {
        @Override
        public void run(Objectify datastore) {
          ProjectData pd = datastore.find(projectKey(projectId));
          if (pd != null) {
            modDate.t = pd.dateModified;
          } else {
            modDate.t = (long) 0;
          }
        }
      }, false); // Transaction not needed, and we want the caching we get if we don't
                 // use them.
    } catch (ObjectifyException e) {
      throw CrashReport.createAndLogError(LOG, null,
          collectUserProjectErrorInfo(userId, projectId), e);
    }
    return modDate.t;
  }

  @Override
  public long getProjectDateBuilt(final String userId, final long projectId) {
    final Result<Long> builtDate = new Result<Long>();
    try {
      runJobWithRetries(new JobRetryHelper() {
        @Override
        public void run(Objectify datastore) {
          ProjectData pd = datastore.find(projectKey(projectId));
          if (pd != null) {
            builtDate.t = pd.dateBuilt;
          } else {
            builtDate.t = (long) 0;
          }
        }
      }, false); // Transaction not needed, and we want the caching we get if we don't
                 // use them.
    } catch (ObjectifyException e) {
      throw CrashReport.createAndLogError(LOG, null,
          collectUserProjectErrorInfo(userId, projectId), e);
    }
    return builtDate.t;
  }

  @Override
  public long updateProjectBuiltDate(final String userId, final long projectId, final long builtDate) {
    try {
      runJobWithRetries(new JobRetryHelper() {
        @Override
        public void run(Objectify datastore) {
          ProjectData pd = datastore.find(projectKey(projectId));
          if (pd != null) {
            pd.dateBuilt = builtDate;
            datastore.put(pd);
          }
        }
      }, false); // Transaction not needed, and we want the caching we get if we don't
                 // use them.
    } catch (ObjectifyException e) {
      throw CrashReport.createAndLogError(LOG, null,
          collectUserProjectErrorInfo(userId, projectId), e);
    }
    return builtDate;
  }

  @Override
  public String getProjectHistory(final String userId, final long projectId) {
    final Result<String> projectHistory = new Result<String>();
    try {
      runJobWithRetries(new JobRetryHelper() {
        @Override
        public void run(Objectify datastore) {
          ProjectData pd = datastore.find(projectKey(projectId));
          if (pd != null) {
            projectHistory.t = pd.history;
          } else {
            projectHistory.t = "";
          }
        }
      }, true);
    } catch (ObjectifyException e) {
      throw CrashReport.createAndLogError(LOG, null,
          collectUserProjectErrorInfo(userId, projectId), e);
    }
    return projectHistory.t;
  }

  // JIS XXX

  @Override
  public long getProjectDateCreated(final String userId, final long projectId) {
    final Result<Long> dateCreated = new Result<Long>();
    try {
      runJobWithRetries(new JobRetryHelper() {
        @Override
        public void run(Objectify datastore) {
          ProjectData pd = datastore.find(projectKey(projectId));
          if (pd != null) {
            dateCreated.t = pd.dateCreated;
          } else {
            dateCreated.t = (long) 0;
          }
        }
      }, true);
    } catch (ObjectifyException e) {
      throw CrashReport.createAndLogError(LOG, null,
          collectUserProjectErrorInfo(userId, projectId), e);
    }
    return dateCreated.t;
  }

  @Override
  public void addFilesToUser(final String userId, final String... fileNames) {
    try {
      runJobWithRetries(new JobRetryHelper() {
        @Override
        public void run(Objectify datastore) {
          Key<UserData> userKey = userKey(userId);
          List<UserFileData> addedFiles = new ArrayList<UserFileData>();
          for (String fileName : fileNames) {
            UserFileData ufd = createUserFile(datastore, userKey, fileName);
            if (ufd != null) {
              addedFiles.add(ufd);
            }
          }
          datastore.put(addedFiles);  // batch put
        }
      }, true);
    } catch (ObjectifyException e) {
      throw CrashReport.createAndLogError(LOG, null,
          collectUserErrorInfo(userId, fileNames[0]), e);
    }
  }

  /*
   * Creates a UserFileData object for the given userKey and fileName, if it
   * doesn't already exist. Returns the new UserFileData object, or null if
   * already existed. This method does not add the UserFileData object to the
   * datastore.
   */
  private UserFileData createUserFile(Objectify datastore, Key<UserData> userKey,
      String fileName) {
    UserFileData ufd = datastore.find(userFileKey(userKey, fileName));
    if (ufd == null) {
      ufd = new UserFileData();
      ufd.fileName = fileName;
      ufd.userKey = userKey;
      return ufd;
    }
    return null;
  }

  @Override
  public List<String> getUserFiles(final String userId) {
    final List<String> fileList = new ArrayList<String>();
    try {
      runJobWithRetries(new JobRetryHelper() {
        @Override
        public void run(Objectify datastore) {
          Key<UserData> userKey = userKey(userId);
          for (UserFileData ufd : datastore.query(UserFileData.class).ancestor(userKey)) {
            fileList.add(ufd.fileName);
          }
        }
      }, false);
    } catch (ObjectifyException e) {
      throw CrashReport.createAndLogError(LOG, null, collectUserErrorInfo(userId), e);
    }
    return fileList;
  }

  @Override
  public void uploadUserFile(final String userId, final String fileName,
      final String content, final String encoding) {
    try {
      runJobWithRetries(new JobRetryHelper() {
        @Override
        public void run(Objectify datastore) {
          byte[] bytes;
          try {
            bytes = content.getBytes(encoding);
          } catch (UnsupportedEncodingException e) {
            // Note: this RuntimeException should propagate up out of runJobWithRetries
            throw CrashReport.createAndLogError(LOG, null, "Unsupported file content encoding, "
                + collectUserErrorInfo(userId, fileName), e);
          }
          addUserFileContents(datastore, userId, fileName, bytes);
        }
      }, true);
    } catch (ObjectifyException e) {
      throw CrashReport.createAndLogError(LOG, null, collectUserErrorInfo(userId, fileName), e);
    }
  }

  @Override
  public void uploadRawUserFile(final String userId, final String fileName,
      final byte[] content) {
    try {
      runJobWithRetries(new JobRetryHelper() {
        @Override
        public void run(Objectify datastore) {
          addUserFileContents(datastore, userId, fileName, content);
        }
      }, true);
    } catch (ObjectifyException e) {
      throw CrashReport.createAndLogError(LOG, null, collectUserErrorInfo(userId, fileName), e);
    }
  }

  /*
   * We look for the UserFileData object for the given userId and fileName.
   * If it doesn't exit, we create it.
   *
   * SPECIAL CASE: If fileName == StorageUtil.USER_BACKBACK_FILENAME and the
   * content is "[]", we *delete* the file because the default value returned
   * if the file doesn't exist is "[]" (the JSON empty list). This is to reduce
   * the clutter of files for the case where someone doesn't have anything in
   * the backpack. We pay $$ for storage.
   *
   */
  private void addUserFileContents(Objectify datastore, String userId, String fileName, byte[] content) {
    UserFileData ufd = datastore.find(userFileKey(userKey(userId), fileName));
    byte [] empty = new byte[] { (byte)0x5b, (byte)0x5d }; // "[]" in bytes
    if (ufd == null) {          // File doesn't exist
      if (fileName.equals(StorageUtil.USER_BACKPACK_FILENAME) &&
        Arrays.equals(empty, content)) {
        return;                 // Nothing to do
      }
      ufd = new UserFileData();
      ufd.fileName = fileName;
      ufd.userKey = userKey(userId);
    } else {
      if (fileName.equals(StorageUtil.USER_BACKPACK_FILENAME) &&
        Arrays.equals(empty, content)) {
        // Storing an empty backback, just delete the file
        datastore.delete(userFileKey(userKey(userId), fileName));
        return;
      }
    }
    ufd.content = content;
    datastore.put(ufd);
  }

  @Override
  public String downloadUserFile(final String userId, final String fileName,
      final String encoding) {
    final Result<String> result = new Result<String>();
    try {
      runJobWithRetries(new JobRetryHelper() {
        @Override
        public void run(Objectify datastore) {
          try {
            result.t = new String(downloadRawUserFile(userId, fileName), encoding);
          } catch (UnsupportedEncodingException e) {
            throw CrashReport.createAndLogError(LOG, null, "Unsupported file content encoding, " +
                collectUserErrorInfo(userId, fileName), e);
          }
        }
      }, true);
    } catch (ObjectifyException e) {
      throw CrashReport.createAndLogError(LOG, null, collectUserErrorInfo(userId, fileName), e);
    }
    return result.t;
  }

  @Override
  public byte[] downloadRawUserFile(final String userId, final String fileName) {
    final Result<byte[]> result = new Result<byte[]>();
    try {
      runJobWithRetries(new JobRetryHelper() {
        @Override
        public void run(Objectify datastore) {
          UserFileData ufd = datastore.find(userFileKey(userKey(userId), fileName));
          if (ufd != null) {
            result.t = ufd.content;
          } else {
            throw CrashReport.createAndLogError(LOG, null, collectUserErrorInfo(userId, fileName),
                new FileNotFoundException(fileName));
          }
        }
      }, true);
    } catch (ObjectifyException e) {
      throw CrashReport.createAndLogError(LOG, null, collectUserErrorInfo(userId, fileName), e);
    }
    return result.t;
  }

  @Override
  public void deleteUserFile(final String userId, final String fileName) {
    try {
      runJobWithRetries(new JobRetryHelper() {
        @Override
        public void run(Objectify datastore) {
          Key<UserFileData> ufdKey = userFileKey(userKey(userId), fileName);
          if (datastore.find(ufdKey) != null) {
            datastore.delete(ufdKey);
          }
        }
      }, true);
    } catch (ObjectifyException e) {
      throw CrashReport.createAndLogError(LOG, null, collectUserErrorInfo(userId, fileName), e);
    }
  }

  @Override
  public int getMaxJobSizeBytes() {
    // TODO(user): what should this mean?
    return 5 * 1024 * 1024;
  }

  @Override
  public void addSourceFilesToProject(final String userId, final long projectId,
    final boolean changeModDate, final String... fileNames) {
    try {
      runJobWithRetries(new JobRetryHelper() {
        @Override
        public void run(Objectify datastore) {
          addFilesToProject(datastore, projectId, FileData.RoleEnum.SOURCE, changeModDate, userId, fileNames);
        }
      }, true);
    } catch (ObjectifyException e) {
      throw CrashReport.createAndLogError(LOG, null,
          collectProjectErrorInfo(userId, projectId, fileNames[0]), e);
    }
  }

  @Override
  public void addOutputFilesToProject(final String userId, final long projectId,
    final String... fileNames) {
    try {
      runJobWithRetries(new JobRetryHelper() {
        @Override
        public void run(Objectify datastore) {
          addFilesToProject(datastore, projectId, FileData.RoleEnum.TARGET, false, userId, fileNames);
        }
      }, true);
    } catch (ObjectifyException e) {
      throw CrashReport.createAndLogError(LOG, null,
          collectProjectErrorInfo(userId, projectId, fileNames[0]), e);
    }
  }

  private void addFilesToProject(Objectify datastore, long projectId, FileData.RoleEnum role,
    boolean changeModDate, String userId, String... fileNames) {
    List<FileData> addedFiles = new ArrayList<FileData>();
    Key<ProjectData> projectKey = projectKey(projectId);
    for (String fileName : fileNames) {
      FileData fd = createProjectFile(datastore, projectKey, role, fileName);
      if (fd != null) {
        fd.userId = userId;
        addedFiles.add(fd);
      }
    }
    datastore.put(addedFiles); // batch put
    if (changeModDate) {
      updateProjectModDate(datastore, projectId);
    }
  }

  private FileData createProjectFile(Objectify datastore, Key<ProjectData> projectKey,
      FileData.RoleEnum role, String fileName) {
    FileData fd = datastore.find(projectFileKey(projectKey, fileName));
    if (fd == null) {
      fd = new FileData();
      fd.fileName = fileName;
      fd.projectKey = projectKey;
      fd.role = role;
      return fd;
    } else if (!fd.role.equals(role)) {
      throw CrashReport.createAndLogError(LOG, null,
          collectProjectErrorInfo(null, projectKey.getId(), fileName),
          new IllegalStateException("File role change is not supported"));
    }
    return null;
  }

  @Override
  public void removeSourceFilesFromProject(final String userId, final long projectId,
      final boolean changeModDate, final String... fileNames) {
    try {
      runJobWithRetries(new JobRetryHelper() {
        @Override
        public void run(Objectify datastore) {
          removeFilesFromProject(datastore, projectId, FileData.RoleEnum.SOURCE, changeModDate, fileNames);
        }
      }, true);
    } catch (ObjectifyException e) {
      throw CrashReport.createAndLogError(LOG, null,
          collectProjectErrorInfo(userId, projectId, fileNames[0]), e);
    }
  }

  @Override
  public void removeOutputFilesFromProject(final String userId, final long projectId,
      final String... fileNames) {
    try {
      runJobWithRetries(new JobRetryHelper() {
        @Override
        public void run(Objectify datastore) {
          removeFilesFromProject(datastore, projectId, FileData.RoleEnum.TARGET, false, fileNames);
        }
      }, true);
    } catch (ObjectifyException e) {
      throw CrashReport.createAndLogError(LOG, null,
          collectProjectErrorInfo(userId, projectId, fileNames[0]), e);
    }
  }

  private void removeFilesFromProject(Objectify datastore, long projectId,
      FileData.RoleEnum role, boolean changeModDate, String... fileNames) {
    Key<ProjectData> projectKey = projectKey(projectId);
    List<Key<FileData>> filesToRemove = new ArrayList<Key<FileData>>();
    for (String fileName : fileNames) {
      Key<FileData> key = projectFileKey(projectKey, fileName);
      memcache.delete(key.getString()); // Remove it from memcache (if it is there)
      FileData fd = datastore.find(key);
      if (fd != null) {
        if (fd.role.equals(role)) {
          filesToRemove.add(projectFileKey(projectKey, fileName));
        } else {
          throw CrashReport.createAndLogError(LOG, null,
              collectProjectErrorInfo(null, projectId, fileName),
              new IllegalStateException("File role change is not supported"));
        }
      }
    }
    datastore.delete(filesToRemove);  // batch delete
    if (changeModDate) {
      updateProjectModDate(datastore, projectId);
    }
  }

  @Override
  public List<String> getProjectSourceFiles(final String userId, final long projectId) {
    final Result<List<String>> result = new Result<List<String>>();
    try {
      runJobWithRetries(new JobRetryHelper() {
        @Override
        public void run(Objectify datastore) {
          result.t = getProjectFiles(datastore, projectId, FileData.RoleEnum.SOURCE);
        }
      }, false);
    } catch (ObjectifyException e) {
      throw CrashReport.createAndLogError(LOG, null,
          collectUserProjectErrorInfo(userId, projectId), e);
    }
    return result.t;
  }

  @Override
  public List<String> getProjectOutputFiles(final String userId, final long projectId) {
   final Result<List<String>> result = new Result<List<String>>();
   try {
      runJobWithRetries(new JobRetryHelper() {
        @Override
        public void run(Objectify datastore) {
          result.t = getProjectFiles(datastore, projectId, FileData.RoleEnum.TARGET);
        }
      }, false);
    } catch (ObjectifyException e) {
      throw CrashReport.createAndLogError(LOG, null,
          collectUserProjectErrorInfo(userId, projectId), e);
    }
    return result.t;
  }

  private List<String> getProjectFiles(Objectify datastore, long projectId,
                                       FileData.RoleEnum role) {
    Key<ProjectData> projectKey = projectKey(projectId);
    List<String> fileList = new ArrayList<String>();
    for (FileData fd : datastore.query(FileData.class).ancestor(projectKey)) {
      if (fd.role.equals(role)) {
        fileList.add(fd.fileName);
      }
    }
    return fileList;
  }

  @Override
  public long uploadFile(final long projectId, final String fileName, final String userId,
      final String content, final String encoding) throws BlocksTruncatedException {
    try {
      return uploadRawFile(projectId, fileName, userId, false, content.getBytes(encoding));
    } catch (UnsupportedEncodingException e) {
      throw CrashReport.createAndLogError(LOG, null, "Unsupported file content encoding,"
          + collectProjectErrorInfo(null, projectId, fileName), e);
    }
  }

  @Override
  public long uploadFileForce(final long projectId, final String fileName, final String userId,
      final String content, final String encoding) {
    try {
      return uploadRawFileForce(projectId, fileName, userId, content.getBytes(encoding));
    } catch (UnsupportedEncodingException e) {
      throw CrashReport.createAndLogError(LOG, null, "Unsupported file content encoding,"
          + collectProjectErrorInfo(null, projectId, fileName), e);
    }
  }

  private long updateProjectModDate(Objectify datastore, long projectId) {
    long modDate = System.currentTimeMillis();
    ProjectData pd = datastore.find(projectKey(projectId));
    if (pd != null) {
      // Only update the ProjectData dateModified if it is more then a minute
      // in the future. Do this to avoid unnecessary datastore puts.
      if (modDate > (pd.dateModified + 1000*60)) {
        pd.dateModified = modDate;
        datastore.put(pd);
      } else {
        // return the (old) dateModified
        modDate = pd.dateModified;
      }
      return modDate;
    } else {
      throw CrashReport.createAndLogError(LOG, null, null,
          new IllegalArgumentException("project " + projectId + " doesn't exist"));
    }
  }

  @Override
  public long uploadRawFileForce(final long projectId, final String fileName, final String userId,
      final byte[] content) {
    try {
      return uploadRawFile(projectId, fileName, userId, true, content);
    } catch (BlocksTruncatedException e) {
      // Won't get here, exception isn't thrown when force is true
      return 0;
    }
  }

  @Override
  public long uploadRawFile(final long projectId, final String fileName, final String userId,
      final boolean force, final byte[] content) throws BlocksTruncatedException {
    validateGCS();
    final Result<Long> modTime = new Result<Long>();
    final boolean useGCS = useGCSforFile(fileName, content.length);

    final boolean considerBackup = (fileName.contains("src/") &&
      (fileName.endsWith(".bky") || fileName.endsWith(".scm")));

    try {
      runJobWithRetries(new JobRetryHelper() {
        FileData fd;

        @Override
        public void run(Objectify datastore) throws ObjectifyException {
          Key<FileData> key = projectFileKey(projectKey(projectId), fileName);
          fd = (FileData) memcache.get(key.getString());
          if (fd == null) {
            fd = datastore.find(projectFileKey(projectKey(projectId), fileName));
          } else {
            if (DEBUG) {
              LOG.log(Level.INFO, "Fetched " + key.getString() + " from memcache.");
            }
          }

          // <Screen>.yail files are missing when user converts AI1 project to AI2
          // instead of blowing up, just create a <Screen>.yail file
          if (fd == null && (fileName.endsWith(".yail") || (fileName.endsWith(".png")))){
            fd = createProjectFile(datastore, projectKey(projectId), FileData.RoleEnum.SOURCE, fileName);
            fd.userId = userId;
          }

          Preconditions.checkState(fd != null);

          if (fd.userId != null && !fd.userId.equals("")) {
            if (!fd.userId.equals(userId)) {
              throw CrashReport.createAndLogError(LOG, null,
                collectUserProjectErrorInfo(userId, projectId),
                new UnauthorizedAccessException(userId, projectId, null));
            }
          }

          if ((content.length < 125) && (fileName.endsWith(".bky"))) { // Likely this is an empty blocks workspace
            if (!force) {            // force is true if we *really* want to save it!
              checkForBlocksTruncation(fd); // See if we had previous content and throw and exception if so
            }
          }

          if (useGCS) {
            fd.isGCS = true;
            fd.gcsName = makeGCSfileName(fileName, projectId);
            try {
              GcsOutputChannel outputChannel =
                  gcsService.createOrReplace(new GcsFilename(getGcsBucketToUse(fd.role), fd.gcsName), GcsFileOptions.getDefaultInstance());
              outputChannel.write(ByteBuffer.wrap(content));
              outputChannel.close();
            } catch (IOException e) {
              throw CrashReport.createAndLogError(LOG, null,
                collectProjectErrorInfo(userId, projectId, fileName), e);
            }
            // If the content was previously stored in the datastore, clear it out.
            fd.content = null;
            fd.isBlob = false;  // in case we are converting from a blob
            fd.blobstorePath = null;
          } else {
            if (isTrue(fd.isGCS)) {     // Was a GCS file, must have gotten smaller
              try {             // and is now stored in the data store
                gcsService.delete(new GcsFilename(getGcsBucketToUse(fd.role), fd.gcsName));
              } catch (IOException e) {
                throw CrashReport.createAndLogError(LOG, null,
                  collectProjectErrorInfo(userId, projectId, fileName), e);
              }
              fd.isGCS = false;
              fd.gcsName = null;
            }
            // Note, Don't have to do anything if the file was in the
            // Blobstore and shrank because the code above (3 lines
            // into the function) already handles removing the old
            // contents from the Blobstore.
            fd.isBlob = false;
            fd.blobstorePath = null;
            fd.content = content;
          }
          if (considerBackup) {
            if ((fd.lastBackup + TWENTYFOURHOURS) < System.currentTimeMillis()) {
              try {
                String gcsName = makeGCSfileName(fileName + "." + formattedTime() + ".backup", projectId);
                GcsOutputChannel outputChannel =
                    gcsService.createOrReplace((new GcsFilename(getGcsBucketToUse(FileData.RoleEnum.SOURCE), gcsName)), GcsFileOptions.getDefaultInstance());
                outputChannel.write(ByteBuffer.wrap(content));
                outputChannel.close();
                fd.lastBackup = System.currentTimeMillis();
              } catch (IOException e) {
                throw CrashReport.createAndLogError(LOG, null,
                    collectProjectErrorInfo(userId, projectId, fileName + "(backup)"), e);
              }
            }
          }
          // Old file not marked with ownership, mark it now
          if (fd.userId == null || fd.userId.equals("")) {
            fd.userId = userId;
          }
          datastore.put(fd);
          memcache.put(key.getString(), fd); // Store the updated data in memcache
          modTime.t = updateProjectModDate(datastore, projectId);
        }
      }, false); // Use transaction for blobstore, otherwise we don't need one
                 // and without one the caching code comes into play.

    } catch (ObjectifyException e) {
      if (e.getMessage().startsWith("Blocks")) { // Convert Exception
        throw new BlocksTruncatedException();
      }
      throw CrashReport.createAndLogError(LOG, null,
          collectProjectErrorInfo(userId, projectId, fileName), e);
    }
    return modTime.t;
  }

  protected void deleteBlobstoreFile(String blobKeyString) {
    // It would be nice if there were an AppEngineFile.delete() method but alas there isn't, so we
    // have to get the BlobKey and delete via the BlobstoreService.
    BlobKey blobKey = null;
    try {
      blobKey = new BlobKey(blobKeyString);
      BlobstoreServiceFactory.getBlobstoreService().delete(blobKey);
    } catch (RuntimeException e) {
      // Log blob delete errors but don't make them fatal
      CrashReport.createAndLogError(LOG, null, "Error deleting blob with blobKey " +
        blobKey, e);
    }
  }

  @VisibleForTesting
  boolean useGCSforFile(String fileName, int length) {
    boolean shouldUse =  fileName.contains("assets/")
      || fileName.endsWith(".apk") || fileName.endsWith(".aab");
    if (shouldUse)
      return true;              // Use GCS for package output and assets
    boolean mayUse = (fileName.contains("src/") && fileName.endsWith(".blk")) // AI1 Blocks Files
      || (fileName.contains("src/") && fileName.endsWith(".bky")); // Blockly files
    if (mayUse && length > 50000) // Only use GCS for larger blocks files
      return true;
    return false;
  }

  // Make a GCS file name
  String makeGCSfileName(String fileName, long projectId) {
    return (projectId + "/" + fileName);
  }

  @Override
  public long deleteFile(final String userId, final long projectId, final String fileName) {
    validateGCS();
    final Result<Long> modTime = new Result<Long>();
    final Result<String> oldBlobKeyString = new Result<String>();
    final Result<String> oldgcsName = new Result<String>();
    try {
      runJobWithRetries(new JobRetryHelper() {
        @Override
        public void run(Objectify datastore) {
          Key<FileData> fileKey = projectFileKey(projectKey(projectId), fileName);
          memcache.delete(fileKey.getString());
          FileData fileData = datastore.find(fileKey);
          if (fileData != null) {
            if (fileData.userId != null && !fileData.userId.equals("")) {
              if (!fileData.userId.equals(userId)) {
                throw CrashReport.createAndLogError(LOG, null,
                  collectUserProjectErrorInfo(userId, projectId),
                  new UnauthorizedAccessException(userId, projectId, null));
              }
            }
            oldBlobKeyString.t = fileData.blobKey;
            if (isTrue(fileData.isGCS)) {
              oldgcsName.t = fileData.gcsName;
            }
          }
          datastore.delete(fileKey);
          modTime.t = updateProjectModDate(datastore, projectId);
        }
      }, true);
    } catch (ObjectifyException e) {
      throw CrashReport.createAndLogError(LOG, null,
          collectProjectErrorInfo(userId, projectId, fileName), e);
    }
    if (oldBlobKeyString.t != null) {
      deleteBlobstoreFile(oldBlobKeyString.t);
    }
    if (oldgcsName.t != null) {
      try {
        gcsService.delete(new GcsFilename(getGcsBucketToUse(FileData.RoleEnum.SOURCE), oldgcsName.t));
      } catch (IOException e) {
        // This may get logged if we attempt to delete an APK file. But we can ignore
        // this case because APK files will be deleted on their own
        LOG.log(Level.WARNING, "Unable to delete " + oldgcsName + " from GCS.", e);
      }
    }
    return (modTime.t == null) ? 0 : modTime.t;
  }

  // TODO(user) - just use "UTF-8" (instead of having an encoding argument),
  // which will never cause UnsupportedEncodingException. (Here and in other
  // methods with the encoding arg.
  @Override
  public String downloadFile(final String userId, final long projectId, final String fileName,
      final String encoding) {
    try {
      return new String(downloadRawFile(userId, projectId, fileName), encoding);
    } catch (UnsupportedEncodingException e) {
      throw CrashReport.createAndLogError(LOG, null, "Unsupported file content encoding, "
          + collectProjectErrorInfo(userId, projectId, fileName), e);
    }
  }

  @Override
  public void recordCorruption(String userId, long projectId, String fileId, String message) {
    Objectify datastore = ObjectifyService.begin();
    final CorruptionRecord data = new CorruptionRecord();
    data.timestamp = new Date();
    data.id = null;
    data.userId = userId;
    data.fileId = fileId;
    data.projectId = projectId;
    data.message = message;
    try {
      runJobWithRetries(new JobRetryHelper() {
          @Override
          public void run(Objectify datastore) {
            datastore.put(data);
          }
      }, true);
    } catch (ObjectifyException e) {
      throw CrashReport.createAndLogError(LOG, null, null, e);
    }
  }

  @Override
  public byte[] downloadRawFile(final String userId, final long projectId, final String fileName) {
    validateGCS();
    final Result<byte[]> result = new Result<byte[]>();
    final Result<FileData> fd = new Result<FileData>();
    try {
      runJobWithRetries(new JobRetryHelper() {
        @Override
        public void run(Objectify datastore) {
          Key<FileData> fileKey = projectFileKey(projectKey(projectId), fileName);
          fd.t = (FileData) memcache.get(fileKey.getString());
          if (fd.t == null) {
            fd.t = datastore.find(fileKey);
          }
        }
      }, false); // Transaction not needed
    } catch (ObjectifyException e) {
      throw CrashReport.createAndLogError(LOG, null,
          collectProjectErrorInfo(userId, projectId, fileName), e);
    }
    // read the blob/GCS File outside of the job
    FileData fileData = fd.t;
    if (fileData != null) {
      if (fileData.userId != null && !fileData.userId.equals("")) {
        if (!fileData.userId.equals(userId)) {
          throw CrashReport.createAndLogError(LOG, null,
            collectUserProjectErrorInfo(userId, projectId),
            new UnauthorizedAccessException(userId, projectId, null));
        }
      }
      if (isTrue(fileData.isGCS)) {     // It's in the Cloud Store
        try {
          int count;
          boolean npfHappened = false;
          boolean recovered = false;
          for (count = 0; count < 5; count++) {
            GcsFilename gcsFileName = new GcsFilename(getGcsBucketToUse(fileData.role), fileData.gcsName);
            int bytesRead = 0;
            int fileSize = 0;
            ByteBuffer resultBuffer;
            try {
              fileSize = (int) gcsService.getMetadata(gcsFileName).getLength();
              resultBuffer = ByteBuffer.allocate(fileSize);
              GcsInputChannel readChannel = gcsService.openReadChannel(gcsFileName, 0);
              try {
                while (bytesRead < fileSize) {
                  bytesRead += readChannel.read(resultBuffer);
                  if (bytesRead < fileSize) {
                    if (DEBUG) {
                      LOG.log(Level.INFO, "readChannel: bytesRead = " + bytesRead + " fileSize = " + fileSize);
                    }
                  }
                }
                recovered = true;
                result.t = resultBuffer.array();
                break;          // We got the data, break out of the loop!
              } finally {
                readChannel.close();
              }
            } catch (NullPointerException e) {
              // This happens if the object in GCS is non-existent, which would happen
              // when people uploaded a zero length object. As of this change, we now
              // store zero length objects into GCS, but there are plenty of older objects
              // that are missing in GCS.
              LOG.log(Level.WARNING, "downloadrawfile: NPF recorded for " + fileData.gcsName);
              npfHappened = true;
              resultBuffer = ByteBuffer.allocate(0);
              result.t = resultBuffer.array();
            }
          }

          // report out on how things went above
          if (npfHappened) {    // We lost at least once
            if (recovered) {
              LOG.log(Level.WARNING, "recovered from NPF in downloadrawfile filename = " + fileData.gcsName +
                " count = " + count);
            } else {
              LOG.log(Level.WARNING, "FATAL NPF in downloadrawfile filename = " + fileData.gcsName);
            }
          }

        } catch (IOException e) {
          throw CrashReport.createAndLogError(LOG, null,
              collectProjectErrorInfo(userId, projectId, fileName), e);
        }
      } else if (fileData.isBlob) {
        try {
          if (fileData.blobKey == null) {
            throw new BlobReadException("blobKey is null");
          }
          result.t = getBlobstoreBytes(fileData.blobKey);
          // Time to consider upgrading this file if we are moving to GCS
          // Note: We only run if we have at least 5 seconds of runtime left in the request
          long timeRemaining = ApiProxy.getCurrentEnvironment().getRemainingMillis();
        } catch (BlobReadException e) {
          throw CrashReport.createAndLogError(LOG, null,
              collectProjectErrorInfo(userId, projectId, fileName), e);
        }
      } else {
        if (fileData.content == null) {
          result.t = new byte[0];
        } else {
          result.t = fileData.content;
        }
      }
    } else {
      throw CrashReport.createAndLogError(LOG, null,
          collectProjectErrorInfo(userId, projectId, fileName),
          new FileNotFoundException("No data for " + fileName));
    }
    return result.t;
  }

  // Note: this must be called outside of any transaction, since getBlobKey()
  // uses the current transaction and it will most likely have the wrong
  // entity group!
  private byte[] getBlobstoreBytes(String blobKeyString) throws BlobReadException {
    BlobKey blobKey = new BlobKey(blobKeyString);
    if (blobKey == null) {
      throw new BlobReadException("Could not find BlobKey for " + blobKeyString);
    }
    try {
      InputStream blobInputStream = new BlobstoreInputStream(blobKey);
      return ByteStreams.toByteArray(blobInputStream);
    } catch (IOException e) {
      throw new BlobReadException(e, "Error trying to read blob from " + blobKey);
    }
  }

  /**
   *  Exports project files as a zip archive
   * @param userId a user Id (the request is made on behalf of this user)
   * @param projectId  project ID
   * @param includeProjectHistory  whether or not to include the project history
   * @param includeAndroidKeystore  whether or not to include the Android keystore
   * @param zipName  the name of the zip file, if a specific one is desired
   * @param includeYail include any yail files in the project
   * @param includeScreenShots include any screen shots stored with the project
   * @param fatalError Signal a fatal error if a file is not found
   * @param forGallery flag to indicate we are exporting for the gallery
   * @return  project with the content as requested by params.
   */
  @Override
  public ProjectSourceZip exportProjectSourceZip(final String userId, final long projectId,
    final boolean includeProjectHistory,
    final boolean includeAndroidKeystore,
    @Nullable String zipName,
    final boolean includeYail,
    final boolean includeScreenShots,
    final boolean forGallery,
    final boolean fatalError) throws IOException {
    final boolean forBuildserver = includeAndroidKeystore && includeYail;
    validateGCS();
    final Result<Integer> fileCount = new Result<Integer>();
    fileCount.t = 0;
    final Result<String> projectHistory = new Result<String>();
    projectHistory.t = null;
    // We collect up all the file data for the project in a transaction but
    // then we read the data and write the zip file outside of the transaction
    // to avoid problems reading blobs in a transaction with the wrong
    // entity group.
    final List<FileData> fileData = new ArrayList<FileData>();
    final Result<String> projectName = new Result<String>();
    final Map<String, Integer> screens = new HashMap<String, Integer>();
    projectName.t = null;
    String fileName = null;

    ByteArrayOutputStream zipFile = new ByteArrayOutputStream();
    final ZipOutputStream out = new ZipOutputStream(zipFile);
    out.setComment("Built with MIT App Inventor");

    try {
      JobRetryHelper job = new JobRetryHelper() {
        @Override
        public void run(Objectify datastore) throws IOException {
          Key<ProjectData> projectKey = projectKey(projectId);
          for (FileData fd : datastore.query(FileData.class).ancestor(projectKey)) {
            fileData.add(fd);
            String fileName = fd.fileName;
            if (fileName.startsWith("src/") && (fileName.endsWith(".scm") || fileName.endsWith(".bky") || fileName.endsWith(".yail"))) {
              String fileNameNoExt = fileName.substring(0, fileName.lastIndexOf("."));
              int count = screens.containsKey(fileNameNoExt) ? screens.get(fileNameNoExt) + 1 : 1;
              screens.put(fileNameNoExt, count);
            }
          }
          Iterator<FileData> it = fileData.iterator();
          while (it.hasNext()) {
            FileData fd = it.next();
            String fileName = fd.fileName;
            if (fileName.startsWith("assets/external_comps") && forGallery) {
              throw new IOException("FATAL Error, external component in gallery app");
            }
            if (!fd.role.equals(FileData.RoleEnum.SOURCE)) {
              it.remove();
            } else if (fileName.equals(FileExporter.REMIX_INFORMATION_FILE_PATH) ||
                      (fileName.startsWith("screenshots") && !includeScreenShots) ||
                      (fileName.startsWith("src/") && fileName.endsWith(".yail") && !includeYail)) {
              // Skip legacy remix history files that were previous stored with the project
              // only include screenshots if asked ...
              // Don't include YAIL files when exporting projects
              // includeYail will be set to true when we are exporting the source
              // to send to the buildserver or when the person exporting
              // a project is an Admin (for debugging).
              // Otherwise Yail files are confusing cruft. In the case of
              // the Firebase Component they may contain secrets which we would
              // rather not have leak into an export .aia file or into the Gallery
              it.remove();
            } else if (forBuildserver && fileName.startsWith("src/") &&
                (fileName.endsWith(".scm") || fileName.endsWith(".bky") || fileName.endsWith(".yail"))) {
              String fileNameNoExt = fileName.substring(0, fileName.lastIndexOf("."));
              if ((Integer)screens.get(fileNameNoExt) < 3) {
                LOG.log(Level.INFO, "Not adding file to build ", fileName);
                it.remove();
                if (fileName.endsWith(".yail")) {
                  deleteFile(userId, projectId, fileName);
                }
              }
            }
          }
          if (fileData.size() > 0) {
            ProjectData pd = datastore.find(projectKey);
            projectName.t = pd.name;
            if (includeProjectHistory && !Strings.isNullOrEmpty(pd.history)) {
              projectHistory.t = pd.history;
            }
          }
        }
      };
      runJobWithRetries(job, true);
      IOException error = job.getIOException();
      if (error != null) {
        throw error;
      }
      // Process the file contents outside of the job since we can't read
      // blobs in the job.
      for (FileData fd : fileData) {
        fileName = fd.fileName;
        byte[] data = null;
        if (fd.isBlob) {
          try {
            if (fd.blobKey == null) {
              throw new BlobReadException("blobKey is null");
            }
            data = getBlobstoreBytes(fd.blobKey);
          } catch (BlobReadException e) {
            throw CrashReport.createAndLogError(LOG, null,
                collectProjectErrorInfo(userId, projectId, fileName), e);
          }
        } else if (isTrue(fd.isGCS)) {
          try {
            int count;
            boolean npfHappened = false;
            boolean recovered = false;
            for (count = 0; count < 5; count++) {
              GcsFilename gcsFileName = new GcsFilename(getGcsBucketToUse(fd.role), fd.gcsName);
              int bytesRead = 0;
              int fileSize = 0;
              ByteBuffer resultBuffer;
              try {
                fileSize = (int) gcsService.getMetadata(gcsFileName).getLength();
                resultBuffer = ByteBuffer.allocate(fileSize);
                GcsInputChannel readChannel = gcsService.openReadChannel(gcsFileName, 0);
                try {
                  while (bytesRead < fileSize) {
                    bytesRead += readChannel.read(resultBuffer);
                    if (bytesRead < fileSize) {
                      if (DEBUG) {
                        LOG.log(Level.INFO, "readChannel: bytesRead = " + bytesRead + " fileSize = " + fileSize);
                      }
                    }
                  }
                  recovered = true;
                  data = resultBuffer.array();
                  break;        // We got the data, break out of the loop!
                } finally {
                  readChannel.close();
                }
              } catch (NullPointerException e) {
                // This happens if the object in GCS is non-existent, which would happen
                // when people uploaded a zero length object. As of this change, we now
                // store zero length objects into GCS, but there are plenty of older objects
                // that are missing in GCS.
                LOG.log(Level.WARNING, "exportProjectFile: NPF recorded for " + fd.gcsName);
                npfHappened = true;
                resultBuffer = ByteBuffer.allocate(0);
                data = resultBuffer.array();
              }
            }

            // report out on how things went above
            if (npfHappened) {    // We lost at least once
              if (recovered) {
                LOG.log(Level.WARNING, "recovered from NPF in exportProjectFile filename = " + fd.gcsName +
                  " count = " + count);
              } else {
                LOG.log(Level.WARNING, "FATAL NPF in exportProjectFile filename = " + fd.gcsName);
                if (fatalError) {
                  throw new IOException("FATAL Error reading file from GCS filename = " + fd.gcsName);
                }
              }
            }
          } catch (IOException e) {
            throw CrashReport.createAndLogError(LOG, null,
              collectProjectErrorInfo(userId, projectId, fileName), e);
          }
        } else {
          data = fd.content;
        }
        if (data == null) {     // This happens if file creation is interrupted
          data = new byte[0];
        }
        out.putNextEntry(new ZipEntry(fileName));
        out.write(data, 0, data.length);
        out.closeEntry();
        fileCount.t++;
      }
      if (projectHistory.t != null) {
        byte[] data = projectHistory.t.getBytes(StorageUtil.DEFAULT_CHARSET);
        out.putNextEntry(new ZipEntry(FileExporter.REMIX_INFORMATION_FILE_PATH));
        out.write(data, 0, data.length);
        out.closeEntry();
        fileCount.t++;
      }
    } catch (ObjectifyException e) {
      CrashReport.createAndLogError(LOG, null,
          collectProjectErrorInfo(userId, projectId, fileName), e);
      throw new IOException("Reflecting exception for userid " + userId +
          " projectId " + projectId + ", original exception " + e.getMessage());
    } catch (RuntimeException e) {
      CrashReport.createAndLogError(LOG, null,
          collectProjectErrorInfo(userId, projectId, fileName), e);
      throw new IOException("Reflecting exception for userid " + userId +
          " projectId " + projectId + ", original exception " + e.getMessage());
    }

    if (fileCount.t == 0) {
      // can't close out since will get a ZipException due to the lack of files
      throw new IllegalArgumentException("No files to download");
    }

    if (includeAndroidKeystore) {
      try {
        runJobWithRetries(new JobRetryHelper() {
            @Override
            public void run(Objectify datastore) {
              try {
                Key<UserData> userKey = userKey(userId);
                for (UserFileData ufd : datastore.query(UserFileData.class).ancestor(userKey)) {
                  if (ufd.fileName.equals(StorageUtil.ANDROID_KEYSTORE_FILENAME) &&
                      (ufd.content.length > 0)) {
                    out.putNextEntry(new ZipEntry(StorageUtil.ANDROID_KEYSTORE_FILENAME));
                    out.write(ufd.content, 0, ufd.content.length);
                    out.closeEntry();
                    fileCount.t++;
                  }
                }
              } catch (IOException e) {
                throw CrashReport.createAndLogError(LOG, null,
                    collectProjectErrorInfo(userId, projectId,
                        StorageUtil.ANDROID_KEYSTORE_FILENAME), e);
              }
            }
        }, false);
      } catch (ObjectifyException e) {
        throw CrashReport.createAndLogError(LOG, null, collectUserErrorInfo(userId), e);
      }
    }

    out.close();

    if (zipName == null) {
      zipName = projectName.t + ".aia";
    }
    ProjectSourceZip projectSourceZip =
        new ProjectSourceZip(zipName, zipFile.toByteArray(), fileCount.t);
    projectSourceZip.setMetadata(projectName.t);
    return projectSourceZip;
  }

  @Override
  public Motd getCurrentMotd() {
    final Result<Motd> motd = new Result<Motd>();
    try {
      runJobWithRetries(new JobRetryHelper() {
        @Override
        public void run(Objectify datastore) {
          MotdData motdData = datastore.find(MotdData.class, MOTD_ID);
          if (motdData != null) { // it shouldn't be!
            motd.t =  new Motd(motdData.id, motdData.caption, motdData.content);
          } else {
            motd.t = new Motd(MOTD_ID, "Oops, no message of the day!", null);
          }
        }
      }, false);
    } catch (ObjectifyException e) {
      throw CrashReport.createAndLogError(LOG, null, null, e);
    }
    return motd.t;
  }

  // Find a user by email address. This version does *not* create a new user
  // if the user does not exist
  @Override
  public String findUserByEmail(String inputemail) throws NoSuchElementException {
    String email = inputemail.toLowerCase();
    Objectify datastore = ObjectifyService.begin();
    // note: if there are multiple users with the same email we'll only
    // get the first one. we don't expect this to happen
    UserData userData = datastore.query(UserData.class).filter("email", inputemail).get();
    if (userData == null) {     // Mixed case didn't work, try lower case
      userData = datastore.query(UserData.class).filter("email", email).get();
      if (userData == null) {
        throw new NoSuchElementException("Couldn't find a user with email " + inputemail);
      }
    }
    return userData.id;
  }

  @Override
  public String findIpAddressByKey(final String key) {
    Objectify datastore = ObjectifyService.begin();
    RendezvousData data  = datastore.query(RendezvousData.class).filter("key", key).get();
    if (data == null) {
      return null;
    } else {
      return data.ipAddress;
    }
  }

  @Override
  public void storeIpAddressByKey(final String key, final String ipAddress) {
    Objectify datastore = ObjectifyService.begin();
    final RendezvousData data  = datastore.query(RendezvousData.class).filter("key", key).get();
    try {
      runJobWithRetries(new JobRetryHelper() {
          @Override
          public void run(Objectify datastore) {
            RendezvousData new_data = null;
            if (data == null) {
              new_data = new RendezvousData();
              new_data.id = null;
              new_data.key = key;
              new_data.ipAddress = ipAddress;
              new_data.used = new Date(); // So we can cleanup old entries
              datastore.put(new_data);
            } else {
              new_data = data;
              new_data.ipAddress = ipAddress;
              new_data.used = new Date();
              datastore.put(new_data);
          }
          }
      }, true);
    } catch (ObjectifyException e) {
      throw CrashReport.createAndLogError(LOG, null, null, e);
    }
  }

  @Override
  public boolean checkWhiteList(String email) {
    Objectify datastore = ObjectifyService.begin();
    WhiteListData data = datastore.query(WhiteListData.class).filter("emailLower", email.toLowerCase()).get();
    if (data == null)
      return false;
    return true;
  }

  @Override
  public void storeFeedback(final String notes, final String foundIn, final String faultData,
    final String comments, final String datestamp, final String email, final String projectId) {
    Objectify datastore = ObjectifyService.begin();
    try {
      runJobWithRetries(new JobRetryHelper() {
          @Override
          public void run(Objectify datastore) {
            FeedbackData data = new FeedbackData();
            data.id = null;
            data.notes = notes;
            data.foundIn = foundIn;
            data.faultData = faultData;
            data.comments = comments;
            data.datestamp = datestamp;
            data.email = email;
            data.projectId = projectId;
            datastore.put(data);
          }
      }, false);
    } catch (ObjectifyException e) {
      throw CrashReport.createAndLogError(LOG, null, null, e);
    }
  }

  private void initAllowedTutorialUrls() {
    try {
      runJobWithRetries(new JobRetryHelper() {
        @Override
        public void run(Objectify datastore) {
          AllowedTutorialUrls allowedUrls = datastore.find(AllowedTutorialUrls.class, ALLOWEDURL_ID);
          if (allowedUrls == null) {
            AllowedTutorialUrls firstAllowedUrls = new AllowedTutorialUrls();
            firstAllowedUrls.id = ALLOWEDURL_ID;
            firstAllowedUrls.allowedUrls = "[\"http://appinventor.mit.edu/\",\"https://appinventor.mit.edu/\",\"http://appinv.us/\"]";
            datastore.put(firstAllowedUrls);
          }
        }
      }, true);
    } catch (ObjectifyException e) {
      throw CrashReport.createAndLogError(LOG, null, "Initing Allowed Urls", e);
    }
  }

  private void initMotd() {
    try {
      runJobWithRetries(new JobRetryHelper() {
        @Override
        public void run(Objectify datastore) {
          MotdData motdData = datastore.find(MotdData.class, MOTD_ID);
          if (motdData == null) {
            MotdData firstMotd = new MotdData();
            firstMotd.id = MOTD_ID;
            firstMotd.caption = "Hello!";
            firstMotd.content = "Welcome to the experimental App Inventor system from MIT. " +
                "This is still a prototype.  It would be a good idea to frequently back up " +
                "your projects to local storage.";
            datastore.put(firstMotd);
          }
        }
      }, true);
    } catch (ObjectifyException e) {
      throw CrashReport.createAndLogError(LOG, null, "Initing MOTD", e);
    }
  }

  // Nonce Management Routines.
  // The Nonce is used to map to userId and ProjectId and is used
  // for non-authenticated access to a built APK file.

  public void storeNonce(final String nonceValue, final String userId, final long projectId) {
    Objectify datastore = ObjectifyService.begin();
    final NonceData data  = datastore.query(NonceData.class).filter("nonce", nonceValue).get();
    try {
      runJobWithRetries(new JobRetryHelper() {
          @Override
          public void run(Objectify datastore) {
            NonceData new_data = null;
            if (data == null) {
              new_data = new NonceData();
              new_data.id = null;
              new_data.nonce = nonceValue;
              new_data.userId = userId;
              new_data.projectId = projectId;
              new_data.timestamp = new Date();
              datastore.put(new_data);
            } else {
              new_data = data;
              new_data.userId = userId;
              new_data.projectId = projectId;
              new_data.timestamp = new Date();
              datastore.put(new_data);
          }
          }
      }, true);
    } catch (ObjectifyException e) {
      throw CrashReport.createAndLogError(LOG, null, null, e);
    }
  }

  public Nonce getNoncebyValue(String nonceValue) {
    Objectify datastore = ObjectifyService.begin();
    NonceData data  = datastore.query(NonceData.class).filter("nonce", nonceValue).get();
    if (data == null) {
      return null;
    } else {
      return (new Nonce(nonceValue, data.userId, data.projectId, data.timestamp));
    }
  }

  // Cleanup expired nonces which are older then 3 hours. Normal Nonce lifetime
  // is 2 hours. So for one hour they persist and return "link expired" instead of
  // "link not found" (after the object itself is removed).
  //
  // Note: We only process up to 10 here to limit the amount of processing time
  // we spend here. If we remove up to 10 for each call, we should keep ahead
  // of the growing garbage.
  //
  // Also note that we are not running in a transaction, there is no need
  public void cleanupNonces() {
    Objectify datastore = ObjectifyService.begin();
    // We do not use runJobWithRetries because if we fail here, we will be
    // called again the next time someone attempts to download a built APK
    // via a QR Code.
    try {
      datastore.delete(datastore.query(NonceData.class)
        .filter("timestamp <", new Date((new Date()).getTime() - 3600*3*1000L))
        .limit(10).fetchKeys());
    } catch (Exception ex) {
        LOG.log(Level.WARNING, "Exception during cleanupNonces", ex);
    }

  }

  @Override
  public PWData createPWData(final String email) {
    Objectify datastore = ObjectifyService.begin();
    final PWData pwData = new PWData();
    pwData.id = UUID.randomUUID().toString();
    pwData.email = email;
    pwData.timestamp = new Date();
    try {
      runJobWithRetries(new JobRetryHelper() {
          @Override
          public void run(Objectify datastore) {
            datastore.put(pwData);
          }
        }, true);
    } catch (ObjectifyException e) {
      throw CrashReport.createAndLogError(LOG, null, null, e);
    }
    return pwData;
  }

  @Override
  public StoredData.PWData findPWData(final String uid) {
    final Result<PWData> result = new Result<PWData>();
    try {
      runJobWithRetries(new JobRetryHelper() {
          @Override
          public void run(Objectify datastore) {
            PWData pwData = datastore.find(pwdataKey(uid));
            if (pwData != null) {
              result.t = pwData;
            }
          }
        }, false);
    } catch (ObjectifyException e) {
      throw CrashReport.createAndLogError(LOG, null, null, e);
    }
    return result.t;
  }

  // Remove up to 10 expired PWData elements from the datastore
  @Override
  public void cleanuppwdata() {
    Objectify datastore = ObjectifyService.begin();
    // We do not use runJobWithRetries because if we fail here, we will be
    // called again the next time someone attempts to set a password
    // Note: we remove data after 24 hours.
    try {
      datastore.delete(datastore.query(PWData.class)
        .filter("timestamp <", new Date((new Date()).getTime() - 3600*24*1000L))
        .limit(10).fetchKeys());
    } catch (Exception ex) {
        LOG.log(Level.WARNING, "Exception during cleanupNonces", ex);
    }
  }

  private Key<StoredData.PWData> pwdataKey(String uid) {
    return new Key<StoredData.PWData>(PWData.class, uid);
  }

  private Key<StoredData.Backpack> backpackdataKey(String backPackId) {
    return new Key<StoredData.Backpack>(Backpack.class, backPackId);
  }

  // Create a name for a blob from a project id and file name. This is mostly
  // to help with debugging and viewing the blobstore via the admin console.
  // We don't currently use these blob names anywhere else.
  private String makeBlobName(long projectId, String fileName) {
    return projectId + "/" + fileName;
  }

  private Key<UserData> userKey(String userId) {
    return new Key<UserData>(UserData.class, userId);
  }

  private Key<ProjectData> projectKey(long projectId) {
    return new Key<ProjectData>(ProjectData.class, projectId);
  }

  private Key<UserProjectData> userProjectKey(Key<UserData> userKey, long projectId) {
    return new Key<UserProjectData>(userKey, UserProjectData.class, projectId);
  }

  private Key<UserFileData> userFileKey(Key<UserData> userKey, String fileName) {
    return new Key<UserFileData>(userKey, UserFileData.class, fileName);
  }

  private Key<FileData> projectFileKey(Key<ProjectData> projectKey, String fileName) {
    return new Key<FileData>(projectKey, FileData.class, fileName);
  }

  /**
   * Call job.run() if we get a {@link java.util.ConcurrentModificationException}
   * or {@link com.google.appinventor.server.storage.ObjectifyException}
   * we will retry the job (at most {@code MAX_JOB_RETRIES times}).
   * Any other exception will cause the job to fail immediately.
   * If useTransaction is true, create a transaction and run the job in
   * that transaction. If the job terminates normally, commit the transaction.
   *
   * Note: Originally we ran all jobs in a transaction. However in
   *       many places there is no need for a transaction because
   *       there is nothing to rollback on failure. Using transactions
   *       has a performance implication, it disables Objectify's
   *       ability to use memcache.
   *
   * @param job
   * @param useTransaction -- Set to true to run job in a transaction
   * @throws ObjectifyException
   */
  @VisibleForTesting
  void runJobWithRetries(JobRetryHelper job, boolean useTransaction) throws ObjectifyException {
    int tries = 0;
    while (tries <= MAX_JOB_RETRIES) {
      Objectify datastore;
      if (useTransaction) {
        datastore = ObjectifyService.beginTransaction();
      } else {
        datastore = ObjectifyService.begin();
      }
      try {
        job.run(datastore);
        if (useTransaction) {
          datastore.getTxn().commit();
        }
        break;
      } catch (ConcurrentModificationException ex) {
        job.onNonFatalError();
        LOG.log(Level.WARNING, "Optimistic concurrency failure", ex);
      } catch (ObjectifyException oe) {
        String message = oe.getMessage();
        if (message != null &&
          (message.startsWith("Blocks") || message.startsWith("User Al"))) { // This one is fatal!
          throw oe;
        }
        // maybe this should be a fatal error? I think only thing
        // that creates this exception is this method.
        job.onNonFatalError();
      } catch (IOException e) {
        job.onIOException(e);
        break;
      } finally {
        if (useTransaction && datastore.getTxn().isActive()) {
          try {
            datastore.getTxn().rollback();
          } catch (RuntimeException e) {
            LOG.log(Level.WARNING, "Transaction rollback failed", e);
          }
        }
      }
      tries++;
    }
    if (tries > MAX_JOB_RETRIES) {
      throw new ObjectifyException("Couldn't commit job after max retries.");
    }
  }

  private static String collectUserErrorInfo(final String userId) {
    return collectUserErrorInfo(userId, CrashReport.NOT_AVAILABLE);
  }

  private static String collectUserErrorInfo(final String userId, String fileName) {
    return "user=" + userId + ", file=" + fileName;
  }

  private static String collectProjectErrorInfo(final String userId, final long projectId,
      final String fileName) {
    return "user=" + userId + ", project=" + projectId + ", file=" + fileName;
  }

  private static String collectUserProjectErrorInfo(final String userId, final long projectId) {
    return "user=" + userId + ", project=" + projectId;
  }

  @Override
  public String uploadTempFile(byte[] content) throws IOException {
    String uuid = UUID.randomUUID().toString();
    String fileName = "__TEMP__/" + uuid;
    setGcsFileContent(fileName, content);
    return fileName;
  }

  @Override
  public InputStream openTempFile(String fileName) throws IOException {
    if (!fileName.startsWith("__TEMP__")) {
      throw new RuntimeException("deleteTempFile (" + fileName + ") Invalid File Name");
    }
    // Use FileData.RoleEnum.TARGET because these temp files never live very long
    GcsFilename gcsFileName = new GcsFilename(getGcsBucketToUse(FileData.RoleEnum.TARGET), fileName);
    int fileSize = (int) gcsService.getMetadata(gcsFileName).getLength();
    ByteBuffer resultBuffer = ByteBuffer.allocate(fileSize);
    GcsInputChannel readChannel = gcsService.openReadChannel(gcsFileName, 0);
    int bytesRead = 0;
    try {
      while (bytesRead < fileSize) {
        bytesRead += readChannel.read(resultBuffer);
      }
    } finally {
      readChannel.close();
    }
    return new ByteArrayInputStream(resultBuffer.array());
  }

  @Override
  public void deleteTempFile(String fileName) throws IOException {
    if (!fileName.startsWith("__TEMP__")) {
      throw new RuntimeException("deleteTempFile (" + fileName + ") Invalid File Name");
    }
    gcsService.delete(new GcsFilename(getGcsBucketToUse(FileData.RoleEnum.TARGET), fileName));
  }

  // ********* METHODS BELOW ARE ONLY FOR TESTING *********

  @VisibleForTesting
  void createRawUserFile(String userId, String fileName, byte[] content) {
    Objectify datastore = ObjectifyService.begin();
    UserFileData ufd = createUserFile(datastore, userKey(userId), fileName);
    if (ufd != null) {
      ufd.content = content;
      datastore.put(ufd);
    }
  }

  @VisibleForTesting
  boolean isGcsFile(long projectId, String fileName) {
    Objectify datastore = ObjectifyService.begin();
    Key<FileData> fileKey = projectFileKey(projectKey(projectId), fileName);
    FileData fd;
    fd = (FileData) memcache.get(fileKey.getString());
    if (fd == null) {
      fd = datastore.find(fileKey);
    }
    if (fd != null) {
      return isTrue(fd.isGCS);
    } else {
      return false;
    }
  }

  @VisibleForTesting
  ProjectData getProject(long projectId) {
    return ObjectifyService.begin().find(projectKey(projectId));
  }

  @VisibleForTesting
  void setGcsFileContent(String gcsPath, byte[] content) throws IOException {
    GcsOutputChannel outputChannel = gcsService.createOrReplace(
      new GcsFilename(getGcsBucketToUse(FileData.RoleEnum.TARGET), gcsPath),
        GcsFileOptions.getDefaultInstance());
    outputChannel.write(ByteBuffer.wrap(content));
    outputChannel.close();
  }

  // Return time in ISO_8660 format
  private static String formattedTime() {
    java.text.SimpleDateFormat formatter = new java.text.SimpleDateFormat("yyyy-MM-dd'T'HH:mm:ssZ");
    return formatter.format(new java.util.Date());
  }

  // We are called when our caller detects we are about to write a trivial (empty)
  // workspace. We check to see if previously the workspace was non-trivial and
  // if so, throw the BlocksTruncatedException. This will be passed through the RPC
  // layer to the client code which will put up a dialog box for the user to review
  // See Ode.java for more information
  private void checkForBlocksTruncation(FileData fd) throws ObjectifyException {
    if (fd.isBlob || isTrue(fd.isGCS) || fd.content.length > 120)
      throw new ObjectifyException("BlocksTruncated"); // Hack
    // I'm avoiding having to modify every use of runJobWithRetries to handle a new
    // exception, so we use this dodge.
  }

  // Make sure we throw an exception if the GCS bucket isn't defined. This hopefully
  // will prompt the person deploying App Inventor to check the server logs and see
  // the message below.
  //
  // This only happens when deploying code that uses GCS but doesn't specify a bucket
  // name in appengine-web.xml *AND* the instance was created before App Engine version
  // 1.9.0. Apps created after 1.9.0 automatically have a default bucket created for
  // them. Older Apps can configure a default bucket. The App Engine documentation
  // explains how.

  private void validateGCS() {
    if (GCS_BUCKET_NAME.equals("")) {
      try {
        throw new RuntimeException("You need to configure the default GCS Bucket for your App. " +
          "Follow instructions in the App Engine Developer's Documentation");
      } catch (RuntimeException e) {
        throw CrashReport.createAndLogError(LOG, null, null, e);
      }
    }
  }

  public SplashConfig getSplashConfig() {
    final Result<SplashConfig> result = new Result<SplashConfig>();
    try {
      runJobWithRetries(new JobRetryHelper() {
          @Override
          public void run(Objectify datastore) {
            // Fixed key because only one record
            SplashData sd = datastore.find(SplashData.class, SPLASHDATA_ID);
            if (sd == null) {   // If we don't have Splash Data, create it
              SplashData firstSd = new SplashData(); // We do this so cacheing works
              firstSd.id = SPLASHDATA_ID;
              firstSd.version = 0;                   // on future calls
              firstSd.content = "<b>Welcome to MIT App Inventor</b>";
              firstSd.width = 350;
              firstSd.height = 100;
              datastore.put(firstSd);
              result.t = new SplashConfig(0, firstSd.width, firstSd.height, firstSd.content);
            } else {
              result.t = new SplashConfig(sd.version, sd.width, sd.height, sd.content);
            }
          }
        }, false);             // No transaction, Objectify will cache
    } catch (ObjectifyException e) {
      throw CrashReport.createAndLogError(LOG, null, null, e);
    }
    return result.t;
  }

  private boolean isTrue(Boolean b) {
    if (b != null && b) {
      return true;
    } else {
      return false;
    }
  }

  // The routines below are part of the user admin interface. Called from AdminInfoServiceImpl

  @Override
  public List<AdminUser> searchUsers(final String partialEmail) {
    final List<AdminUser> retval = new ArrayList();
    try {
      runJobWithRetries(new JobRetryHelper() {
          @Override
          public void run(Objectify datastore) {
            Query<UserData> userDataQuery = datastore.query(UserData.class).filter("email >=", partialEmail);
            int count = 0;
            for (UserData user : userDataQuery) {
              retval.add(new AdminUser(user.id, user.name, user.email, user.tosAccepted,
                  user.isAdmin, user.visited));
              count++;
              if (count > 20) {
                break;
              }
            }
          }
        }, false);
    } catch (ObjectifyException e) {
      throw CrashReport.createAndLogError(LOG, null, null, e);
    }
    return retval;
  }

  @Override
  public void storeUser(final AdminUser user) throws AdminInterfaceException {
    try {
      runJobWithRetries(new JobRetryHelper() {
          @Override
          public void run(Objectify datastore) throws ObjectifyException {
            UserData userData = null;
            if (user.getId() != null) {
              userData = datastore.find(userKey(user.getId()));
            }
            if (userData != null) {
              userData.email = user.getEmail();
              userData.emaillower = userData.email.toLowerCase();
              String password = user.getPassword();
              if (password != null && !password.equals("")) {
                userData.password = user.getPassword();
              }
              userData.isAdmin = user.getIsAdmin();
              datastore.put(userData);
            } else {            // New User
              String emaillower = user.getEmail().toLowerCase();
              Objectify qDatastore = ObjectifyService.begin(); // Need an instance not in this transaction
              UserData tuser = qDatastore.query(UserData.class).filter("email", emaillower).get();
              if (tuser != null) {
                // This is a total kludge, but we have to do things this way because of
                // how runJobWithRetries works
                throw new ObjectifyException("User Already exists = " + user.getEmail());
              }
              userData = new UserData();
              userData.id = UUID.randomUUID().toString();
              userData.tosAccepted = false;
              userData.settings = "";
              userData.email = user.getEmail();
              userData.emaillower = emaillower;
              if (!user.getPassword().equals("")) {
                userData.password = user.getPassword();
              }
              userData.isAdmin = user.getIsAdmin();
              datastore.put(userData);
            }
          }
        }, true);
    } catch (ObjectifyException e) {
      if (e.getMessage().startsWith("User Al")) {
        throw new AdminInterfaceException(e.getMessage());
      }
      throw CrashReport.createAndLogError(LOG, null, null, e);
    }
  }

  /* Store a shared backpack.
   *
   * We only store backpacks in the datastore (cached in
   * memcache by Objectify). So backpacks are limited in
   * size to what can be stored in a data store entity.
   */

  @Override
  public String downloadBackpack(final String backPackId) {
    final Result<Backpack> result = new Result<Backpack>();
    try {
      runJobWithRetries(new JobRetryHelper() {
          @Override
          public void run(Objectify datastore) {
            Backpack backPack = datastore.find(backpackdataKey(backPackId));
            if (backPack != null) {
              result.t = backPack;
            }
          }
        }, false);
    } catch (ObjectifyException e) {
      CrashReport.createAndLogError(LOG, null, null, e);
    }
    if (result.t != null) {
      return result.t.content;
    } else {
      return "[]";              // No shared backpack, return an empty backpack
    }
  }

  @Override
  public void uploadBackpack(String backPackId, String content) {
    final Backpack backPack = new Backpack();
    backPack.id = backPackId;
    backPack.content = content;
    try {
      runJobWithRetries(new JobRetryHelper() {
          @Override
          public void run(Objectify datastore) {
            datastore.put(backPack);
          }
        }, true);
    } catch (ObjectifyException e) {
      throw CrashReport.createAndLogError(LOG, null, null, e);
    }
  }


  @Override
  public void storeBuildStatus(String userId, long projectId, int progress) {
    String prelim = "40bae275-070f-478b-9a5f-d50361809b99";
    String cacheKey = prelim + userId + projectId;
    memcache.put(cacheKey, progress);
  }

  @Override
  public int getBuildStatus(String userId, long projectId) {
    String prelim = "40bae275-070f-478b-9a5f-d50361809b99";
    String cacheKey = prelim + userId + projectId;
    Integer ival = (Integer) memcache.get(cacheKey);
    if (ival == null) {         // not in memcache (or memcache service down)
      return 50;
    } else {
      return ival.intValue();
    }
  }

  @Override
  public void assertUserHasProject(final String userId, final long projectId) {
    try {
      runJobWithRetries(new JobRetryHelper() {
        @SuppressWarnings("RedundantThrows")
        @Override
        public void run(Objectify datastore) throws ObjectifyException, IOException {
          Key<UserData> userKey = userKey(userId);
          Key<UserProjectData> userProjectKey = userProjectKey(userKey, projectId);
          UserProjectData data = datastore.find(userProjectKey);
          if (data == null) {  // User doesn't have the corresponding project.
            throw new SecurityException("Unauthorized access");
          }
          // User has data for project, so everything checks out.
        }
      }, false);
    } catch(ObjectifyException e) {
      throw CrashReport.createAndLogError(LOG, null, null, e);
    }
  }

  @Override
  public List<String> getTutorialsUrlAllowed() {
    final Result<String> result = new Result<String>();
    try {
      runJobWithRetries(new JobRetryHelper() {
          @Override
          public void run(Objectify datastore) {
            AllowedTutorialUrls allowedUrls = datastore.find(AllowedTutorialUrls.class, ALLOWEDURL_ID);
            if (allowedUrls != null) { // This shouldn't be
              result.t = allowedUrls.allowedUrls;
            } else {
              result.t = "[]";
            }
          }
        }, false);
    } catch (ObjectifyException e) {
      throw CrashReport.createAndLogError(LOG, null, null, e);
    }
    JSONArray parsedUrls = (JSONArray) JSON_PARSER.parse(result.t);
    List<JSONValue> jsonList = parsedUrls.getElements();
    List<String> returnValue = new ArrayList();
    for (JSONValue v : jsonList) {
      returnValue.add(v.asString().getString());
    }
    return returnValue;
  }

  @Override
  public boolean deleteAccount(final String userId) {
    List<Long> projectIds = getProjects(userId);
    // We iterate over the projects in two loops The first loop is
    // just to determine that all remaining projects are in the trash.
    // The second loop actually removes such projects.  We do it this
    // way so that no projects are removed if any projects
    // exist. Otherwise some trashed projects may get removed before
    // we discover a live project.
    for (long projectId : projectIds) {
      ProjectData projectData = getProject(projectId);
      if (!projectData.projectMovedToTrashFlag) {
        return false;           // Have a live project
      }
    }
    // Got here, no live projects, remove the remainders
    for (long projectId : projectIds) {
      deleteProject(userId, projectId);
    }

    // Now flush the user data object both from the datastore and the
    // cache.
    try {
      runJobWithRetries(new JobRetryHelper() {
          @Override
          public void run(Objectify datastore) {
            // Delete the UserData object
            datastore.delete(userKey(userId));
            // And remove it from memcache
            String cachekey = User.usercachekey + "|" + userId;
            memcache.delete(cachekey);
          }
        }, true);
      return true;
    } catch (ObjectifyException e) {
      throw CrashReport.createAndLogError(LOG, null, collectUserErrorInfo(userId), e);
    }
  }

  /*
   * Determine which GCS Bucket to use based on filename. In particular
   * APK files go in a bucket with a short TTL, because they are really
   * temporary files.
   */
  private static final String getGcsBucketToUse(FileData.RoleEnum role) {
    if (role == FileData.RoleEnum.TARGET) {
      return APK_BUCKET_NAME;
    } else {
      return GCS_BUCKET_NAME;
    }
  }

}<|MERGE_RESOLUTION|>--- conflicted
+++ resolved
@@ -883,11 +883,7 @@
           ProjectData pd = datastore.find(projectKey(projectId));
           if (pd != null) {
             pd.name = name;
-<<<<<<< HEAD
-						datastore.put(pd);
-=======
             datastore.put(pd);
->>>>>>> a12e311b
           }
         }
       }, false);
