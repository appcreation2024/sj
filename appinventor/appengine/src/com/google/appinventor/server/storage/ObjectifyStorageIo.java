--- conflicted
+++ resolved
@@ -1984,19 +1984,12 @@
    */
   @Override
   public ProjectSourceZip exportProjectSourceZip(final String userId, final long projectId,
-<<<<<<< HEAD
     final boolean includeProjectHistory,
     final boolean includeAndroidKeystore,
     @Nullable String zipName,
-    final boolean fatalError,
-    final boolean forGallery) throws IOException {
-=======
-                                                 final boolean includeProjectHistory,
-                                                 final boolean includeAndroidKeystore,
-                                                 @Nullable String zipName,
-                                                 final boolean includeYail,
-                                                 final boolean fatalError) throws IOException {
->>>>>>> 698f6440
+    final boolean includeYail,
+    final boolean forGallery,
+    final boolean fatalError) throws IOException {
     validateGCS();
     final Result<Integer> fileCount = new Result<Integer>();
     fileCount.t = 0;
@@ -2052,17 +2045,12 @@
             }
           }
         }
-<<<<<<< HEAD
       };
       runJobWithRetries(job, true);
       IOException error = job.getIOException();
       if (error != null) {
         throw error;
       }
-=======
-      }, false);
-
->>>>>>> 698f6440
       // Process the file contents outside of the job since we can't read
       // blobs in the job.
       for (FileData fd : fileData) {
