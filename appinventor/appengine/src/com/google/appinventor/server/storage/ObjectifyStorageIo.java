--- conflicted
+++ resolved
@@ -180,9 +180,7 @@
     ObjectifyService.register(FeedbackData.class);
     ObjectifyService.register(NonceData.class);
     ObjectifyService.register(CorruptionRecord.class);
-<<<<<<< HEAD
     ObjectifyService.register(ComponentData.class);
-=======
     ObjectifyService.register(SplashData.class);
 
     // Learn GCS Bucket from App Configuration or App Engine Default
@@ -205,7 +203,6 @@
       LOG.log(Level.INFO, "Default GCS Bucket Configured from App Identity: " + gcsBucket);
     }
     GCS_BUCKET_NAME = gcsBucket;
->>>>>>> 345f2e7e
   }
 
   ObjectifyStorageIo() {
