--- conflicted
+++ resolved
@@ -500,25 +500,6 @@
 
     storageIo.storeNonce(nonce, userId, projectId);
     List<String> buildOutputFiles = storageIo.getProjectOutputFiles(userId, projectId);
-<<<<<<< HEAD
-    if (storageIo.getProjectDateBuilt(userId, projectId) > storageIo.getProjectDateModified(userId, projectId)) {
-      boolean isAabOutput = false;
-      for (String buildOutputFile : buildOutputFiles) {
-        if (buildOutputFile.endsWith(".aab")) {
-          isAabOutput = true;
-          break;
-        }
-      }
-
-      if (isAabOutput && isAab || !isAabOutput && !isAab) {
-        LOG.info("Cache hit for project " + projectId);
-        return new RpcResult(-2, "Cache hit for project " + projectId, "");
-      }
-    }
-    LOG.info("Cache expired for project " + projectId);
-    storageIo.updateProjectBuiltDate(userId, projectId, 0);
-=======
->>>>>>> a12e311b
 
     // Delete the existing build output files, if any, so that future attempts to get it won't get
     // old versions.
