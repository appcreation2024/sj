--- conflicted
+++ resolved
@@ -59,27 +59,16 @@
 
   @Override
   public ProjectSourceZip exportProjectSourceZip(String userId, long projectId,
-<<<<<<< HEAD
     boolean includeProjectHistory,
     boolean includeAndroidKeystore,
     @Nullable String zipName,
+    boolean includeYail,
     boolean fatalError,
     boolean forGallery) throws IOException {
     // Download project source files as a zip.
     if (storageIo instanceof ObjectifyStorageIo) {
       return ((ObjectifyStorageIo)storageIo).exportProjectSourceZip(userId, projectId,
-        includeProjectHistory, includeAndroidKeystore, zipName, fatalError, forGallery);
-=======
-                                                 boolean includeProjectHistory,
-                                                 boolean includeAndroidKeystore,
-                                                 @Nullable String zipName,
-                                                 boolean includeYail,
-                                                 boolean fatalError) throws IOException {
-    // Download project source files as a zip.
-    if (storageIo instanceof ObjectifyStorageIo) {
-      return ((ObjectifyStorageIo)storageIo).exportProjectSourceZip(userId, projectId,
-          includeProjectHistory, includeAndroidKeystore, zipName, includeYail, fatalError);
->>>>>>> 698f6440
+        includeProjectHistory, includeAndroidKeystore, zipName, includeYail, forGallery, fatalError);
     } else {
       throw new IllegalArgumentException("Objectify only");
     }
@@ -104,11 +93,7 @@
         // even for Admins. If you are an admin and want to debug a project, download
         // it explicitly.
         ProjectSourceZip projectSourceZip =
-<<<<<<< HEAD
-          exportProjectSourceZip(userId, projectId, false, false, null, false, false);
-=======
-            exportProjectSourceZip(userId, projectId, false, false, null, false, false);
->>>>>>> 698f6440
+          exportProjectSourceZip(userId, projectId, false, false, null, false, false, false);
         byte[] data = projectSourceZip.getContent();
         String name = projectSourceZip.getFileName();
 
