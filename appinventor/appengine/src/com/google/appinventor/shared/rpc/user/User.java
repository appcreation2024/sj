// -*- mode: java; c-basic-offset: 2; -*-
// Copyright 2009-2011 Google, All Rights reserved
// Copyright 2011-2012 MIT, All rights reserved
// Released under the Apache License, Version 2.0
// http://www.apache.org/licenses/LICENSE-2.0

package com.google.appinventor.shared.rpc.user;

import com.google.gwt.user.client.rpc.IsSerializable;
import java.io.Serializable;

/**
 * Data Transfer Object representing user data.
 *
 */
public class User implements IsSerializable, UserInfoProvider, Serializable {
  // Unique identifier for the user
  private String id;

  // user email address
  private String email;

  // whether user has accepted terms of service
  private boolean tosAccepted;

  // whether the user has admin priviledges
  private boolean isAdmin;

  // If set, we inform the client side to go into read only mode
  // NOTE: isReadOnly is *not* enforced on the server. This is because
  // only privileged users can assert isReadOnly and we assume that they
  // are sufficiently trustworthy that they will not attempt to abuse the
  // system by unsetting it on their client to cause mischief
  private boolean isReadOnly;

  private String sessionId;        // Used to ensure only one account active at a time

  private String password;      // Hashed password (if using local login system)

  private String backPackId = null; // If non-null we have a shared backpack

  private String userFolders; // Serialized JSON representing all of the user's folders

  public final static String usercachekey = "f682688a-1065-4cda-8515-a8bd70200ac9"; // UUID
  // This UUID is prepended to any key lookup for User objects. Memcache is a common
  // key/value store for the entire application. By prepending a unique value, we ensure
  // that other modules that use Memcache will not collide with us. By using a UUID,
  // properly generated, we don't have to worry about allocating specific prefixes and
  // ensuring that they are unique.

<<<<<<< HEAD
=======
  public static final int USER = 0;
  public static final int MODERATOR = 1;
  public static final int DEFAULT_EMAIL_NOTIFICATION_FREQUENCY = 5;

  public static final String DEFAULT_FOLDERS = "[]"; // JSON List of all folders for new users

>>>>>>> 514f670f
  /**
   * Creates a new user data transfer object.
   *
   * @param id unique user id (from {@link com.google.appengine.api.users.User#getUserId()}
   * @param email user email address
   * @param tosAccepted TOS accepted?
   * @param sessionId client session Id
   */
<<<<<<< HEAD
  public User(String id, String email, boolean tosAccepted, boolean isAdmin, String sessionId) {
=======
  public User(String id, String email, String name, String link, int emailFrequency, boolean tosAccepted, boolean isAdmin, int type, String sessionId, String userFolders) {
>>>>>>> 514f670f
    this.id = id;
    this.email = email;
    this.tosAccepted = tosAccepted;
    this.isAdmin = isAdmin;
    this.sessionId = sessionId;
    this.setUserFolders(userFolders);
  }

  /**
   * Default constructor. This constructor is required by GWT.
   */
  @SuppressWarnings("unused")
  private User() {
  }

  /**
   * Returns the user's unique id.
   *
   * @return user id
   */
  @Override
  public String getUserId() {
    return id;
  }

  /*
   * Sets the userId. This is needed in the case where the stored
   * id in userData is different from what Google is now providing.
   */
  public void setUserId(String id) {
    this.id = id;
  }

  /**
   * Returns the user's email address.
   *
   * @return user email address
   */
  @Override
  public String getUserEmail() {
    return email;
  }

  /**
   * Sets the user's email address.
   */
  public void setUserEmail(String email) {
    this.email = email;
  }

  /**
   * fetch the hashed password
   *
   * @return hashed password
   */
  public String getPassword() {
    return password;
  }


  /**
   * sets the hashed password.
   *
   * @param hashed password
   */
  public void setPassword(String hashedpassword) {
    this.password = hashedpassword;
  }

  /**
   * Sets whether the user has accepted the terms of service.
   *
   * @param tos {@code true} if the user has accepted the terms of service,
   *            {@code false} otherwise
   */
  public void setUserTosAccepted(boolean tos) {
    tosAccepted = tos;
  }

  /**
   * Returns whether the user has accepted the terms of service.
   *
   * @return {@code true} if the user has accepted the terms of service,
   *         {@code false} otherwise
   */
  @Override
  public boolean getUserTosAccepted() {
    return tosAccepted;
  }

  @Override
  public boolean getIsAdmin() {
    return isAdmin;
  }

  /**
   * Sets whether the user has admin priviledges.
   *
   * @param admin {@code true} if the user has admin priviledges,
   *              {@code false} otherwise
   */
  public void setIsAdmin(boolean admin) {
    isAdmin = admin;
  }


  /**
   * Returns this object.
   *
   * @return user
   */
  @Override
  public User getUser() {
    return this;
  }

  @Override
  public boolean equals(Object obj) {
    return obj instanceof User && id.equals(((User) obj).id);
  }

  @Override
  public int hashCode() {
    return id.hashCode();
  }

  /**
   * Get the unique session id associated with this user
   * This is used to ensure that only one session is opened
   * per user. Old sessions are invalidated.
   *
   * @return sessionId
   */
  @Override
  public String getSessionId() {
    return sessionId;
  }

  @Override
  public void setSessionId(String sessionId) {
    this.sessionId = sessionId;
  }

  /**
   * Get the serialized JSON list of folders that this user has.
   *
   * @return userFolders
   */
  @Override
  public String getUserFolders() {
    return this.userFolders;
  }

  /**
   * Sets the user's folders.
   */
  public void setUserFolders(String userFolders) {
      this.userFolders = userFolders;
  }

  @Override
  public void setReadOnly(boolean value) {
    isReadOnly = value;
  }

  public boolean isReadOnly() {
    return isReadOnly;
  }


  public String getBackpackId() {
    return backPackId;
  }

  public void setBackpackId(String backPackId) {
    this.backPackId = backPackId;
  }

  public User copy() {
<<<<<<< HEAD
=======
    User retval = new User(id, email, name, link, emailFrequency, tosAccepted, isAdmin, type, sessionId, userFolders);
>>>>>>> 514f670f
    // We set the isReadOnly flag in the copy in this fashion so we do not have to
    // modify all the places in the source where we create a "User" object. There are
    // only a few places where we assert or read the isReadOnly flag, so we want to
    // limit the places where we have to have knowledge of it to just those places that care
    User retval =  new User(id, email, tosAccepted, isAdmin, sessionId);
    retval.setReadOnly(isReadOnly);
    retval.setBackpackId(this.backPackId);
    return retval;
  }
}<|MERGE_RESOLUTION|>--- conflicted
+++ resolved
@@ -48,15 +48,8 @@
   // properly generated, we don't have to worry about allocating specific prefixes and
   // ensuring that they are unique.
 
-<<<<<<< HEAD
-=======
-  public static final int USER = 0;
-  public static final int MODERATOR = 1;
-  public static final int DEFAULT_EMAIL_NOTIFICATION_FREQUENCY = 5;
-
   public static final String DEFAULT_FOLDERS = "[]"; // JSON List of all folders for new users
 
->>>>>>> 514f670f
   /**
    * Creates a new user data transfer object.
    *
@@ -65,11 +58,7 @@
    * @param tosAccepted TOS accepted?
    * @param sessionId client session Id
    */
-<<<<<<< HEAD
-  public User(String id, String email, boolean tosAccepted, boolean isAdmin, String sessionId) {
-=======
-  public User(String id, String email, String name, String link, int emailFrequency, boolean tosAccepted, boolean isAdmin, int type, String sessionId, String userFolders) {
->>>>>>> 514f670f
+  public User(String id, String email, boolean tosAccepted, boolean isAdmin, String sessionId, String userFolders) {
     this.id = id;
     this.email = email;
     this.tosAccepted = tosAccepted;
@@ -133,7 +122,7 @@
   /**
    * sets the hashed password.
    *
-   * @param hashed password
+   * @param hashedpassword
    */
   public void setPassword(String hashedpassword) {
     this.password = hashedpassword;
@@ -249,15 +238,11 @@
   }
 
   public User copy() {
-<<<<<<< HEAD
-=======
-    User retval = new User(id, email, name, link, emailFrequency, tosAccepted, isAdmin, type, sessionId, userFolders);
->>>>>>> 514f670f
     // We set the isReadOnly flag in the copy in this fashion so we do not have to
     // modify all the places in the source where we create a "User" object. There are
     // only a few places where we assert or read the isReadOnly flag, so we want to
     // limit the places where we have to have knowledge of it to just those places that care
-    User retval =  new User(id, email, tosAccepted, isAdmin, sessionId);
+    User retval =  new User(id, email, tosAccepted, isAdmin, sessionId, userFolders);
     retval.setReadOnly(isReadOnly);
     retval.setBackpackId(this.backPackId);
     return retval;
