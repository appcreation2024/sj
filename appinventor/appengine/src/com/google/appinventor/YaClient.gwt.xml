<?xml version="1.0" encoding="UTF-8"?>
<!DOCTYPE module PUBLIC "-//Google Inc.//DTD Google Web Toolkit 2.3.0//EN" "http://google-web-toolkit.googlecode.com/svn/tags/2.3.0/distro-source/core/src/gwt-module.dtd">
<module rename-to='ode'>
  <entry-point class="com.google.appinventor.client.Ode" />

  <!-- speed up compilation for testing. comment out the next two lines to compile
       all permutations -->
  <!--
  <inherits name='com.google.gwt.user.UserAgent'/>
  <set-property name="user.agent" value="safari,gecko1_8,ie6,ie8,ie9" />
  -->

  <inherits name='com.google.gwt.user.UserAgent'/>
  <set-property name="user.agent" value="safari,gecko1_8" />

  <!-- inherits -->

  <inherits name="com.google.gwt.user.User" />
  <inherits name="com.google.gwt.i18n.I18N"/>
  <!--inherits name="com.google.gwt.i18n.CldrLocales"/-->
  <inherits name="com.google.gwt.json.JSON" />
  <inherits name="com.google.gwt.libideas.ImmutableResources" />
  <inherits name="com.google.gwt.resources.Resources" />
  <inherits name="com.google.gwt.widgetideas.WidgetIdeas" />
  <inherits name="com.google.gwt.widgetideas.GWTCanvas" />
  <inherits name="com.allen_sauer.gwt.dnd.gwt-dnd" />
  <inherits name="com.google.common.base.Base" />
  <inherits name="com.google.common.collect.Collect" />
  <inherits name="com.google.appinventor.components.CommonConstants" />
  <inherits name="com.google.appinventor.common.BlocksEditorHttpConstants" />
  <inherits name="com.google.appinventor.common.CommonUtils" />
  <inherits name="com.google.appinventor.common.CommonVersion" />
  <inherits name="com.google.common.annotations.Annotations" />
  <inherits name="com.google.gwt.query.Query" />

  <!-- servlets -->
  <servlet path="/components" class="com.google.appinventor.server.ComponentServiceImpl" />
  <servlet path="/download" class="com.google.appinventor.server.DownloadServlet" />
  <servlet path="/getmotd" class="com.google.appinventor.server.GetMotdServiceImpl" />
  <servlet path="/help" class="com.google.appinventor.server.HelpServiceImpl" />
  <servlet path="/projects" class="com.google.appinventor.server.ProjectServiceImpl" />
  <servlet path="/upload" class="com.google.appinventor.server.UploadServlet" />
  <servlet path="/userinfo" class="com.google.appinventor.server.UserInfoServiceImpl" />
  <servlet path="/webstartfile" class="com.google.appinventor.server.WebStartFileServlet" />
  <servlet path="/webstartjnlp" class="com.google.appinventor.server.WebStartJnlpServlet" />

  <!-- srcs -->
  <source path="" includes="simple_components.json" />
  <source path="client"/>
  <source path="client/boxes"/>
  <source path="client/editor"/>
  <source path="client/explorer"/>
  <source path="client/jsonp"/>
  <source path="client/output"/>
  <source path="client/properties"/>
  <source path="client/settings"/>
  <source path="client/tracking"/>
  <source path="client/utils"/>
  <source path="client/widgets"/>
  <source path="client/wizards"/>
  <source path="client/youngandroid"/>
  <source path="client/editor/simple"/>
  <source path="client/editor/youngandroid"/>
  <source path="client/explorer/commands"/>
  <source path="client/explorer/project"/>
  <source path="client/explorer/youngandroid"/>
  <source path="client/properties/json"/>
  <source path="client/settings/project"/>
  <source path="client/settings/user"/>
  <source path="client/widgets/boxes"/>
  <source path="client/widgets/dnd"/>
  <source path="client/widgets/properties"/>
  <source path="client/wizards/youngandroid"/>
  <source path="client/editor/simple/components"/>
  <source path="client/editor/simple/palette"/>
  <source path="client/editor/youngandroid/palette"/>
  <source path="client/editor/youngandroid/properties"/>
  <source path="images"/>
  <source path="shared/jsonp"/>
  <source path="shared/rpc"/>
  <source path="shared/settings"/>
  <source path="shared/simple"/>
  <source path="shared/storage"/>
  <source path="shared/util"/>
  <source path="shared/youngandroid"/>
  <source path="shared/properties/json"/>
  <source path="shared/rpc/component"/>
  <source path="shared/rpc/help"/>
  <source path="shared/rpc/launch"/>
  <source path="shared/rpc/project"/>
  <source path="shared/rpc/user"/>
  <source path="shared/rpc/project/youngandroid"/>

  <!-- extra_module_contents -->

  <!-- ExtendedProxy -->
  <!--
    || GWT by default automatically generates code for remote services that provides the client with
    || an asynchronous proxy for server-side service implementations. The following configurations
    || registers an extended proxy generator that generates proxies with one additional feature:
    ||
    ||   1) Attach RpCListeners to be notified of RPC events
    ||
    || See package com.google.appinventor.client.ExtendedServiceProxy for details.
  -->
  <generate-with class="com.google.appinventor.rebind.ExtendedServiceProxyGenerator">
    <when-type-assignable class="com.google.gwt.user.client.rpc.RemoteService" />
  </generate-with>

  <!-- English language, independent of country -->
  <extend-property name="locale" values="en"/>
  <!-- Simplified Chinese -->
  <extend-property name="locale" values="zh_CN"/>
  <!-- Traditional Chinese -->
  <extend-property name="locale" values="zh_TW"/>
  <!-- Spanish from Spain -->
  <extend-property name="locale" values="es_ES"/>
  <!-- French -->
  <extend-property name="locale" values="fr_FR"/>
  <!-- Italian -->
  <extend-property name="locale" values="it_IT"/>
  <!-- Russian -->
  <extend-property name="locale" values="ru"/>
  <!-- Korean -->
  <extend-property name="locale" values="ko_KR"/>
  <!-- Swedish -->
  <extend-property name="locale" values="sv"/>
  <!-- Portuguese (Brazilian) -->
  <extend-property name="locale" values="pt_BR"/>
  <!-- Portuguese (Portugal) -->
  <extend-property name="locale" values="pt"/>
  <!-- Dutch -->
  <extend-property name="locale" values="nl"/>

  <set-property-fallback name="locale" value="en"/>
<<<<<<< HEAD
  <collapse-all-properties />
=======
  <collapse-all-properties/>
>>>>>>> 7e34829f

</module><|MERGE_RESOLUTION|>--- conflicted
+++ resolved
@@ -133,10 +133,6 @@
   <extend-property name="locale" values="nl"/>
 
   <set-property-fallback name="locale" value="en"/>
-<<<<<<< HEAD
-  <collapse-all-properties />
-=======
   <collapse-all-properties/>
->>>>>>> 7e34829f
 
 </module>