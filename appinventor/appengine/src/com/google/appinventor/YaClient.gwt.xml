--- conflicted
+++ resolved
@@ -147,15 +147,12 @@
   <extend-property name="locale" values="pl"/>
   <!-- Lithuanian -->
   <extend-property name="locale" values="lt"/>
-<<<<<<< HEAD
   <!-- Turkish -->
   <extend-property name="locale" values="tr"/>
-=======
   <!-- Armenian -->
   <extend-property name="locale" values="hy"/>
   <!-- Catalan -->
   <extend-property name="locale" values="ca"/>
->>>>>>> 14f3c1af
 
   <set-property-fallback name="locale" value="en"/>
 </module>