// -*- mode: java; c-basic-offset: 2; -*-
// Copyright 2009-2011 Google, All Rights reserved
// Copyright 2011-2012 MIT, All rights reserved
// Released under the Apache License, Version 2.0
// http://www.apache.org/licenses/LICENSE-2.0

package com.google.appinventor.client.wizards.youngandroid;


import com.google.appinventor.client.Ode;
import com.google.appinventor.client.wizards.Dialog;
import com.google.gwt.core.client.GWT;
import com.google.gwt.event.dom.client.ClickEvent;
import com.google.appinventor.client.widgets.Validator;
import com.google.gwt.event.dom.client.KeyCodes;
import com.google.gwt.event.dom.client.KeyDownEvent;
import com.google.gwt.event.dom.client.KeyDownHandler;
import com.google.gwt.event.dom.client.KeyUpEvent;
import com.google.gwt.event.dom.client.KeyUpHandler;
import com.google.gwt.uibinder.client.UiBinder;
import com.google.gwt.uibinder.client.UiField;
import com.google.gwt.uibinder.client.UiHandler;
import com.google.gwt.user.client.ui.Button;
import com.google.appinventor.client.explorer.project.Project;
import com.google.appinventor.client.tracking.Tracking;
import com.google.appinventor.client.widgets.LabeledTextBox;
import com.google.appinventor.client.wizards.NewProjectWizard;
import com.google.appinventor.client.youngandroid.TextValidators;
import com.google.appinventor.common.utils.StringUtils;
import com.google.appinventor.shared.rpc.project.youngandroid.NewYoungAndroidProjectParameters;
import com.google.appinventor.shared.rpc.project.youngandroid.YoungAndroidProjectNode;
import com.google.gwt.core.client.Scheduler;

import java.util.logging.Logger;

import java.util.logging.Logger;


/**
 * Wizard for creating new Young Android projects.
 *
 * @author markf@google.com (Mark Friedman)
 */
public final class NewYoungAndroidProjectWizard {
  interface NewYoungAndroidProjectWizardUiBinder extends UiBinder<Dialog, NewYoungAndroidProjectWizard> {}
  private static final NewYoungAndroidProjectWizard.NewYoungAndroidProjectWizardUiBinder UI_BINDER = GWT.create(NewYoungAndroidProjectWizard.NewYoungAndroidProjectWizardUiBinder.class);
  private static final Logger LOG = Logger.getLogger(NewYoungAndroidProjectWizard.class.getName());

  // UI element for project name
  @UiField Dialog addDialog;
  @UiField Button addButton;
  @UiField Button cancelButton;
  @UiField LabeledTextBox projectNameTextBox;

  /**
   * Creates a new YoungAndroid project wizard.
   */
  public NewYoungAndroidProjectWizard() {
    UI_BINDER.createAndBindUi(this);
    projectNameTextBox.setValidator(new Validator() {
      @Override
      public boolean validate(String value) {
        errorMessage = TextValidators.getErrorMessage(value);
        projectNameTextBox.setErrorMessage(errorMessage);
        if (errorMessage.length() > 0) {
          addButton.setEnabled(false);
          return false;
        }
        errorMessage = TextValidators.getWarningMessages(value);
        addButton.setEnabled(true);
        return true;
      }
      @Override
      public String getErrorMessage() {
        return errorMessage;
      }
    });

    projectNameTextBox.getTextBox().addKeyDownHandler(new KeyDownHandler() {
      @Override
      public void onKeyDown(KeyDownEvent event) {
        int keyCode = event.getNativeKeyCode();
        if (keyCode == KeyCodes.KEY_ENTER) {
          addButton.click();
        } else if (keyCode == KeyCodes.KEY_ESCAPE) {
          cancelButton.click();
        }
      }});

    projectNameTextBox.getTextBox().addKeyUpHandler(new KeyUpHandler() {
      @Override
      public void onKeyUp(KeyUpEvent event) { //Validate the text each time a key is lifted
        projectNameTextBox.validate();
      }
    });

    addDialog.center();
    projectNameTextBox.setFocus(true);
  }

  @UiHandler("cancelButton")
  void cancelAdd(ClickEvent e) {
    addDialog.hide();
  }

  @UiHandler("addButton")
  void addProject(ClickEvent e) {
    String projectName = projectNameTextBox.getText().trim();
    projectName = projectName.replaceAll("( )+", " ").replace(" ", "_");
    TextValidators.ProjectNameStatus status = TextValidators.checkNewProjectName(projectName);
    if (status == TextValidators.ProjectNameStatus.SUCCESS) {
      LOG.info("Project status success");
      doCreateProject(projectName);
      addDialog.hide();
    } else {
      LOG.info("Checking for error");
      String errorMessage = TextValidators.getErrorMessage(projectNameTextBox.getText());
      if (errorMessage.length() > 0) {
        LOG.info("Found error: " + errorMessage);
        projectNameTextBox.setErrorMessage(errorMessage);
      } else {
        errorMessage = TextValidators.getWarningMessages(projectNameTextBox.getText());
        if (errorMessage.length() > 0) {
          projectNameTextBox.setErrorMessage(errorMessage);
        } else {
          // Internationalize or change handling here.
          projectNameTextBox.setErrorMessage("There has been an unexpected error validating the project name.");
        }
      }
    }
  }

<<<<<<< HEAD
  public void createProject() {
    String projectName = projectNameTextBox.getText().trim();
    projectName = projectName.replaceAll("( )+", " ").replace(" ", "_");
    if (TextValidators.checkNewProjectName(projectName)
            == TextValidators.ProjectNameStatus.SUCCESS) {
=======

  public void doCreateProject(String projectName) {
>>>>>>> ef08f94e
      String packageName = StringUtils.getProjectPackage(
          Ode.getInstance().getUser().getUserEmail(), projectName);
      NewYoungAndroidProjectParameters parameters = new NewYoungAndroidProjectParameters(
          packageName);
      NewProjectWizard.NewProjectCommand callbackCommand = new NewProjectWizard.NewProjectCommand() {
        @Override
        public void execute(final Project project) {
          Scheduler.get().scheduleDeferred(new Scheduler.ScheduledCommand() {
            @Override
            public void execute() {
              if (Ode.getInstance().screensLocked()) { // Wait until I/O finished
                Scheduler.get().scheduleDeferred(this); // on other project
              } else {
                Ode.getInstance().openYoungAndroidProjectInDesigner(project);
              }
            }
          });
        }
      };

      NewProjectWizard.createNewProject(YoungAndroidProjectNode.YOUNG_ANDROID_PROJECT_TYPE, projectName,
          parameters, callbackCommand);
      Tracking.trackEvent(Tracking.PROJECT_EVENT, Tracking.PROJECT_ACTION_NEW_YA, projectName);
  }
}<|MERGE_RESOLUTION|>--- conflicted
+++ resolved
@@ -130,16 +130,7 @@
     }
   }
 
-<<<<<<< HEAD
-  public void createProject() {
-    String projectName = projectNameTextBox.getText().trim();
-    projectName = projectName.replaceAll("( )+", " ").replace(" ", "_");
-    if (TextValidators.checkNewProjectName(projectName)
-            == TextValidators.ProjectNameStatus.SUCCESS) {
-=======
-
   public void doCreateProject(String projectName) {
->>>>>>> ef08f94e
       String packageName = StringUtils.getProjectPackage(
           Ode.getInstance().getUser().getUserEmail(), projectName);
       NewYoungAndroidProjectParameters parameters = new NewYoungAndroidProjectParameters(
