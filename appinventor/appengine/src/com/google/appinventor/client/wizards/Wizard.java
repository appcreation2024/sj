// -*- mode: java; c-basic-offset: 2; -*-
// Copyright 2009-2011 Google, All Rights reserved
// Copyright 2011-2012 MIT, All rights reserved
// Released under the Apache License, Version 2.0
// http://www.apache.org/licenses/LICENSE-2.0

package com.google.appinventor.client.wizards;

import static com.google.appinventor.client.Ode.MESSAGES;
import com.google.gwt.user.client.Command;
import com.google.gwt.user.client.DOM;
import com.google.gwt.user.client.Element;
import com.google.gwt.user.client.Event;
import com.google.gwt.user.client.Window;
import com.google.gwt.user.client.ui.AbsolutePanel;
import com.google.gwt.user.client.ui.Button;
import com.google.gwt.user.client.ui.ClickListener;
import com.google.gwt.user.client.ui.DeckPanel;
import com.google.gwt.user.client.ui.DialogBox;
import com.google.gwt.user.client.ui.HorizontalPanel;
import com.google.gwt.user.client.ui.Panel;
import com.google.gwt.user.client.ui.ScrollPanel;
import com.google.gwt.user.client.ui.VerticalPanel;
import com.google.gwt.user.client.ui.Widget;

/**
 * A wizard controls a dialog box that cycles through a series of pages.
 * <p>
 * The user may decide to cancel the wizard before viewing or completing
 * all of the pages. In that case, the wizard is closed and no further
 * action is taken.
 * <p>
 * After all pages have been cycled through, the user may invoke
 * a finish command. Immediately before the command is invoked,
 * the wizard dialog will be closed automatically.
 *
 */
public abstract class Wizard extends DialogBox {
  // UI for button panel to switch between wizard pages
  private final HorizontalPanel buttonPanel;
  private final Button backButton;
  private final Button cancelButton;
  private final Button nextButton;
  private final Button okButton;

  // Wizard pages
  private final AbsolutePanel pagePanel;
  private final DeckPanel pageDeck;
  private int currentPageIndex;

  // Command to execute upon finishing the wizard (not executed on cancel)
  private Command finishCommand;

  // Command to execute upon canceling the wizard (can be null)
  private Command cancelCommand;

  // Indicates whether the browser area size should be considered when calculating the wizard size
  private final boolean adaptiveSizing;

  // Indicates modality of the wizard
  private final boolean modal;

  /**
   * Creates a new wizard.
   * <p>
   * Implementations are expected to build the wizard dialog in their
   * constructor. In particular, it is expected that
   * {@link #addPage(Panel)} and {@link #initFinishCommand(Command)}
   * will be called before the constructor terminates.
   *
   * @param title title displayed in wizard dialog box
   * @param modal indicates modality of the wizard
   * @param adaptiveSizing instead of using the minimal size for the
   *                       wizard also considers the size of the browser area
   */
  protected Wizard(String title, boolean modal, boolean adaptiveSizing) {
    // Initialize UI
    // TODO(lizlooney) - investigate using built-in modality support. The
    // reasons for not using it initially are no longer valid.
    super(false, false);

    this.modal = modal;
    this.adaptiveSizing = adaptiveSizing;

    setStylePrimaryName("ode-DialogBox");
    setText(title);

    ClickListener buttonListener = new ClickListener() {
      @Override
      public void onClick(Widget sender) {
        if (sender == cancelButton) {
          handleCancelClick();
        } else if (sender == nextButton) {
          showNextPage();
        } else if (sender == backButton) {
          showPreviousPage();
        } else if (sender == okButton) {
          handleOkClick();
        }
      }
    };
    cancelButton = new Button(MESSAGES.cancelButton());
    cancelButton.addClickListener(buttonListener);
    backButton = new Button(MESSAGES.backButton());
    backButton.addClickListener(buttonListener);
    nextButton = new Button(MESSAGES.nextButton());
    nextButton.addClickListener(buttonListener);
    okButton = new Button(MESSAGES.okButton());
    okButton.addClickListener(buttonListener);

    buttonPanel = new HorizontalPanel();
    buttonPanel.add(cancelButton);
    buttonPanel.add(backButton);
    buttonPanel.add(nextButton);
    buttonPanel.add(okButton);
    buttonPanel.setSize("100%", "24px");

    pageDeck = new DeckPanel();
    pageDeck.setSize("100%", "100%");

    pagePanel = new AbsolutePanel();
    pagePanel.add(pageDeck);
    pagePanel.setWidth("100%");

    VerticalPanel contentPanel = new VerticalPanel();
    contentPanel.add(pagePanel);
    contentPanel.add(buttonPanel);
    contentPanel.setSize("100%", "100%");

    add(contentPanel);
  }

  @Override
  public boolean onEventPreview(Event event) {
    // Always allow event if capturing is enabled
    if (DOM.getCaptureElement() != null) {
      return true;
    }

    // If this is a modal wizard then only allow it if the target element is a child of this wizard
    if (modal) {
      Element target = DOM.eventGetTarget(event);
      return (target != null && DOM.isOrHasChild(getElement(), target));
    } else {
      return super.onEventPreview(event);
    }
  }

  /**
   * {@inheritDoc}
   *
   * Subclasses may override this to perform additional actions
   * after the wizard is shown, such as explicitly setting the
   * initially focused widget. Remember to call {@code super.show()}
   * as the first action in such overriding methods.
   */
  @Override
  public void show() {
    ensureInited();

    // Wizard size (having it resize between page changes is quite annoying)
    int width = 480;
    int height = 320;
    if (adaptiveSizing) {
      width = Math.max(width, Window.getClientWidth() / 3);
      height = Math.max(height, Window.getClientHeight() / 2);
    }
    setPixelSize(width, height);

    super.show();

    if (pageDeck.getWidgetCount() == 1) {
      buttonPanel.remove(backButton);
      buttonPanel.remove(nextButton);
    }

    // Show first wizard page
    currentPageIndex = 0;
    showCurrentPage();
  }

  /**
   * Adds a new page to the end of the wizard.
   */
  protected void addPage(Panel page) {
    page = new ScrollPanel(page);
    pageDeck.add(page);
  }

  public void setPagePanelHeight(int height){
    pagePanel.setHeight(height+"px");
  }

  /**
   * Sets the command to be executed upon finish (not on cancel).
   * May only be invoked once.
   */
  protected void initFinishCommand(Command finishCommand) {
    if (this.finishCommand != null) {
      throw new IllegalStateException();
    }
    this.finishCommand = finishCommand;
  }

  /**
   * Sets the command to be executed upon cancel.
   * May be invoked no more than once.
   */
  protected void initCancelCommand(Command cancelCommand) {
    this.cancelCommand = cancelCommand;
  }

  /**
   * Ensures that this class is fully initialized.
   */
  private void ensureInited() {
    if (pageDeck.getWidgetCount() == 0 || finishCommand == null) {
      throw new IllegalStateException();
    }
  }

  /**
   * Invoked immediately after showing a new page
   *
   * @param pageNumber  number of page to be shown
   */
  protected void onPageInit(int pageNumber) {
  }

  /**
   * Invoked immediately before moving away from the current page.
   *
   * @param pageNumber  number of current page
   */
  protected void onPageFinish(int pageNumber) {
  }

  /**
   * Invoked immediately before closing the wizard.
   */
  protected void onHide() {
  }

  /**
   * Shows the previous page.
   */
  protected void showPreviousPage() {
    onPageFinish(currentPageIndex);
    currentPageIndex--;
    showCurrentPage();
    onPageInit(currentPageIndex);
  }

  /**
   * Shows the next page.
   */
  protected void showNextPage() {
    onPageFinish(currentPageIndex);
    currentPageIndex++;
    showCurrentPage();
    onPageInit(currentPageIndex);
  }

  protected final void handleCancelClick() {
    hideWizard();
    if (cancelCommand != null) {
      cancelCommand.execute();
    }
  }

  protected final void handleOkClick() {
    if (okButton.isEnabled()) {
      hideWizard();
      finishCommand.execute();
    }
  }

<<<<<<< HEAD
  protected final Button getConfirmButton() {
    return okButton;
=======
  protected void disableOkButton() {
    okButton.setEnabled(false);
  }

  protected void enableOkButton() {
    okButton.setEnabled(true);
>>>>>>> e5623935
  }

  /*
   * Hides the wizard.
   * Note that we are not overriding hide() because it is called by center() which can some
   * ugliness!
   */
  private void hideWizard() {
    onPageFinish(currentPageIndex);
    onHide();
    hide();
  }

  /*
   * Shows the wizard page for the currentPageIndex in the dialog box.
   */
  private void showCurrentPage() {
    // Enable back button if the current page is not the first page
    backButton.setEnabled(currentPageIndex > 0);

    // Enable next button if the current page is not the last page otherwise enable finish button
    boolean isLastPage = currentPageIndex == pageDeck.getWidgetCount() - 1;
    nextButton.setEnabled(!isLastPage);
    okButton.setEnabled(isLastPage);

    // Show page
    pageDeck.showWidget(currentPageIndex);

    // Because pages are embedded in scroll panels it is important to set the size of the page to
    // the current height of the content panel
    pageDeck.getWidget(currentPageIndex).setHeight(pagePanel.getOffsetHeight() + "px");
  }
}<|MERGE_RESOLUTION|>--- conflicted
+++ resolved
@@ -275,17 +275,16 @@
     }
   }
 
-<<<<<<< HEAD
   protected final Button getConfirmButton() {
     return okButton;
-=======
+  }
+
   protected void disableOkButton() {
     okButton.setEnabled(false);
   }
 
   protected void enableOkButton() {
     okButton.setEnabled(true);
->>>>>>> e5623935
   }
 
   /*
