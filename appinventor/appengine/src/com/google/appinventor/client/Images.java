--- conflicted
+++ resolved
@@ -625,24 +625,6 @@
   ImageResource rectangle();
 
   /**
-<<<<<<< HEAD
-   * Designer palette item: Chart
-   */
-  @Source("com/google/appinventor/images/chart.png")
-  ImageResource chart();
-
-  /**
-   * Designer palette item: ChartData2D
-   */
-  @Source("com/google/appinventor/images/chartData.png")
-  ImageResource chartData2D();
-
-  /**
-   * Designer palette item: DataFile
-   */
-  @Source("com/google/appinventor/images/dataFile.png")
-  ImageResource dataFile();
-=======
    * Codi Logo
    */
    @Source("com/google/appinventor/images/logo.png")
@@ -684,5 +666,21 @@
   @Source("com/google/appinventor/images/YRLogo.png")
   ImageResource YRLogo();
 
->>>>>>> fb5ee03d
+  /**
+   * Designer palette item: Chart
+   */
+  @Source("com/google/appinventor/images/chart.png")
+  ImageResource chart();
+
+  /**
+   * Designer palette item: ChartData2D
+   */
+  @Source("com/google/appinventor/images/chartData.png")
+  ImageResource chartData2D();
+
+  /**
+   * Designer palette item: DataFile
+   */
+  @Source("com/google/appinventor/images/dataFile.png")
+  ImageResource dataFile();
 }