// -*- mode: java; c-basic-offset: 2; -*-
// Copyright 2009-2011 Google, All Rights reserved
// Copyright 2011-2019 MIT, All rights reserved
// Released under the Apache License, Version 2.0
// http://www.apache.org/licenses/LICENSE-2.0

package com.google.appinventor.client.youngandroid;

import static com.google.appinventor.client.Ode.MESSAGES;

import java.util.Map;

import com.google.appinventor.client.editor.simple.SimpleComponentDatabase;
import com.google.appinventor.client.editor.simple.components.MockVisibleComponent;
import com.google.appinventor.client.output.OdeLog;
import com.google.appinventor.client.properties.json.ClientJsonString;
import com.google.appinventor.common.utils.StringUtils;
import com.google.appinventor.components.common.ComponentConstants;
import com.google.appinventor.components.common.YaVersion;
import com.google.appinventor.shared.properties.json.JSONArray;
import com.google.appinventor.shared.properties.json.JSONValue;
import com.google.gwt.user.client.ui.Button;
import com.google.gwt.user.client.ui.ClickListener;
import com.google.gwt.user.client.ui.DialogBox;
import com.google.gwt.user.client.ui.HTML;
import com.google.gwt.user.client.ui.VerticalPanel;
import com.google.gwt.user.client.ui.Widget;
import com.google.gwt.user.client.Window;

/**
 * A class that can upgrade a Young Android Form source file.
 *
 * @author lizlooney@google.com (Liz Looney)
 */
public final class YoungAndroidFormUpgrader {
  static class LoadException extends IllegalStateException {
    LoadException(String message) {
      super(message);
    }
  }

  private static final SimpleComponentDatabase COMPONENT_DATABASE =
      SimpleComponentDatabase.getInstance();

  private YoungAndroidFormUpgrader() {
  }

  /**
   * Upgrades the given sourceProperties if necessary.
   *
   * @param sourceProperties the properties from the source file
   * @return true if the sourceProperties was upgraded, false otherwise
   */
  public static boolean upgradeSourceProperties(Map<String, JSONValue> sourceProperties) {
    StringBuilder upgradeDetails = new StringBuilder();
    try {
      int srcYaVersion = getSrcYaVersion(sourceProperties);
      if (needToUpgrade(srcYaVersion)) {
        Map<String, JSONValue> formProperties =
            sourceProperties.get("Properties").asObject().getProperties();
        upgradeComponent(srcYaVersion, formProperties, upgradeDetails);
        // The sourceProperties were upgraded. Update the version number.
        setSrcYaVersion(sourceProperties);
        if (upgradeDetails.length() > 0) {
          Window.alert(MESSAGES.projectWasUpgraded(upgradeDetails.toString()));
        }
        return true;
      }
    } catch (LoadException e) {
      // This shouldn't happen. If it does it's our fault, not the user's fault.
      Window.alert(MESSAGES.unexpectedProblem(e.getMessage()));
      OdeLog.xlog(e);
    }
    return false;
  }

  private static int getSrcYaVersion(Map<String, JSONValue> sourceProperties) {
    int srcYaVersion = 0;
    if (sourceProperties.containsKey("YaVersion")) {
      String version = sourceProperties.get("YaVersion").asString().getString();
      srcYaVersion = Integer.parseInt(version);
    }
    return srcYaVersion;
  }

  private static void setSrcYaVersion(Map<String, JSONValue> sourceProperties) {
    sourceProperties.put("YaVersion", new ClientJsonString("" + YaVersion.YOUNG_ANDROID_VERSION));
  }

  private static boolean needToUpgrade(int srcYaVersion) {
    // Compare the source file's YoungAndroid version with the system's YoungAndroid version.
    final int sysYaVersion = YaVersion.YOUNG_ANDROID_VERSION;
    if (srcYaVersion > sysYaVersion) {
      // The source file's version is newer than the system's version.
      // This can happen if the user is using (or in the past has used) a non-production version of
      // App Inventor.
      // This can also happen if the user is connected to a new version of App Inventor and then
      // later is connected to an old version of App Inventor.
      // We'll try to load the project but there may be compatibility issues if the project uses
      // future components or other features that the current system doesn't understand.
      Window.alert(MESSAGES.newerVersionProject());
      return false;
    }

    if (srcYaVersion == 0) {
      // The source file doesn't have a YoungAndroid version number.
      // There are two situations that cause this:
      // 1. The project may have been downloaded from alpha (androidblocks.googlelabs.com) and
      // uploaded to beta (appinventor.googlelabs.com), which is illegal.
      // 2. The project may have been created with beta (appinventor.googlelabs.com) before we
      // started putting version numbers into the source file, which is legal, and nothing
      // really changed between version 0 and version 1.
      //
      // For a limited time, we assume #2, show a warning, and proceed.
      // TODO(lizlooney) - after the limited time is up (when we think that all appinventor
      // projects have been upgraded), we may decide to refuse to load the project.
      Window.alert(MESSAGES.veryOldProject());
    }

    return (srcYaVersion < sysYaVersion);
  }

  /*
   * Parses the JSON properties and upgrades the component if necessary.
   * This method is called recursively for nested components.
   */
  private static void upgradeComponent(int srcYaVersion,
      Map<String, JSONValue> componentProperties, StringBuilder upgradeDetails) {

    String componentType = componentProperties.get("$Type").asString().getString();

    // Get the source component version from the componentProperties.
    int srcCompVersion = 0;
    if (componentProperties.containsKey("$Version")) {
      String version = componentProperties.get("$Version").asString().getString();
      srcCompVersion = Integer.parseInt(version);
    }

    if (srcYaVersion < 2) {
      // In YOUNG_ANDROID_VERSION 2, the Logger component was removed; Notifier should be used
      // instead.
      // Here we change the Logger component to a Notifier component automatically. Sweet!
      // (We need to do this upgrade here, not in the upgradeComponentProperties method. This is
      // because the code below calls COMPONENT_DATABASE.getComponentVersion() and that will fail
      // if componentType is "Logger" because "Logger" isn't a valid component type anymore.)
      if (componentType.equals("Logger")) {
        componentType = "Notifier";
        srcCompVersion = COMPONENT_DATABASE.getComponentVersion(componentType);
        componentProperties.put("$Type", new ClientJsonString(componentType));
        componentProperties.put("$Version", new ClientJsonString("" + srcCompVersion));
        upgradeDetails.append(MESSAGES.upgradeDetailLoggerReplacedWithNotifier(
            componentProperties.get("$Name").asString().getString()));
      }
    }

    // Get the system component version from the component database.
    final int sysCompVersion;
    try {
      sysCompVersion = COMPONENT_DATABASE.getComponentVersion(componentType);
    } catch (IllegalArgumentException e) {
      OdeLog.wlog("Cound not find component of type = " + componentType
        + " assuming it is an external component.");
      return;                   // This should be safe because external components don't have
                                // nested children
    }

    // Upgrade if necessary.
    upgradeComponentProperties(componentProperties, componentType, srcCompVersion, sysCompVersion);

    if (srcYaVersion < 26) {
      // Beginning with YOUNG_ANDROID_VERSION 26:
      // - In .scm files, values for asset, BluetoothClient, component, lego_nxt_sensor_port,
      // and string properties no longer contain leading and trailing quotes.
      unquotePropertyValues(componentProperties, componentType);
    }

    // Upgrade nested components
    if (componentProperties.containsKey("$Components")) {
      JSONArray componentsArray = componentProperties.get("$Components").asArray();
      for (JSONValue nestedComponent : componentsArray.getElements()) {
        upgradeComponent(srcYaVersion, nestedComponent.asObject().getProperties(), upgradeDetails);
      }
    }
  }

  private static void upgradeComponentProperties(Map<String, JSONValue> componentProperties,
      String componentType, int srcCompVersion, final int sysCompVersion) {
    // Compare the source file's component version with the system's component version.
    if (srcCompVersion == 0) {
      // The source file doesn't have a version number for this component.
      // There are two situations that cause this:
      // 1. The project may have been downloaded from alpha (androidblocks.googlelabs.com) and
      // uploaded to beta (appinventor.googlelabs.com), which is illegal.
      // 2. The project may have been created with beta (appinventor.googlelabs.com) before we
      // started putting version numbers into the source file, which is legal, and nothing
      // really changed between version 0 and version 1.
      //
      // For a limited time, we assume #2 and pretend that the source file said version 1.
      // TODO(lizlooney) - after the limited time is up (when we think that all appinventor
      // projects have been upgraded), we may decide to refuse to load the project.
      srcCompVersion = 1;
    }

    if (srcCompVersion > sysCompVersion) {
      // This shouldn't happen because we should have already detected that the project is a newer
      // version than the system and returned false in needToUpgrade.
      // NOTE(lizlooney,user) - we need to make sure that this situation does not happen by
      // incrementing YaVersion.YOUNG_ANDROID_VERSION each time a component's version number is
      // incremented.
      throw new LoadException(
          MESSAGES.newerVersionComponentException(componentType, srcCompVersion, sysCompVersion));
    }

    if (srcCompVersion < sysCompVersion) {
      // NOTE(lizlooney,user) - when a component changes, increment the component's version
      // number in com.google.appinventor.components.common.YaVersion and add code here to upgrade
      // properties as necessary.
      if (componentType.equals("AccelerometerSensor")){
        srcCompVersion = upgradeAccelerometerSensorProperties(componentProperties, srcCompVersion);

      } else if (componentType.equals("ActivityStarter")) {
        srcCompVersion = upgradeActivityStarterProperties(componentProperties, srcCompVersion);

      } else if (componentType.equals("Ball")) {
        srcCompVersion = upgradeBallProperties(componentProperties, srcCompVersion);

      } else if (componentType.equals("BarcodeScanner")) {
        srcCompVersion = upgradeBarcodeScannerProperties(componentProperties, srcCompVersion);

      } else if (componentType.equals("BluetoothClient")) {
        srcCompVersion = upgradeBluetoothClientProperties(componentProperties, srcCompVersion);

      } else if (componentType.equals("BluetoothServer")) {
        srcCompVersion = upgradeBluetoothServerProperties(componentProperties, srcCompVersion);

      } else if (componentType.equals("Slider")) {
        srcCompVersion = upgradeSliderProperties(componentProperties, srcCompVersion);

      } else if (componentType.equals("TextToSpeech")) {
        srcCompVersion = upgradeTextToSpeechProperties(componentProperties, srcCompVersion);

      } else if (componentType.equals("Button")) {
        srcCompVersion = upgradeButtonProperties(componentProperties, srcCompVersion);

      } else if (componentType.equals("Camera")) {
        srcCompVersion = upgradeCameraProperties(componentProperties, srcCompVersion);

      } else if (componentType.equals("Canvas")) {
        srcCompVersion = upgradeCanvasProperties(componentProperties, srcCompVersion);

      } else if (componentType.equals("CheckBox")) {
        srcCompVersion = upgradeCheckBoxProperties(componentProperties, srcCompVersion);

      } else if (componentType.equals("Clock")) {
        srcCompVersion = upgradeClockProperties(componentProperties, srcCompVersion);

      } else if (componentType.equals("ContactPicker")) {
        srcCompVersion = upgradeContactPickerProperties(componentProperties, srcCompVersion);

      } else if (componentType.equals("DatePicker")) {
        srcCompVersion = upgradeDatePickerProperties(componentProperties, srcCompVersion);

      } else if (componentType.equals("EmailPicker")) {
        srcCompVersion = upgradeEmailPickerProperties(componentProperties, srcCompVersion);

      } else if (componentType.equals("File")) {
        srcCompVersion = upgradeFileProperties(componentProperties, srcCompVersion);

      } else if (componentType.equals("Form")) {
        srcCompVersion = upgradeFormProperties(componentProperties, srcCompVersion);

      } else if (componentType.equals("FusiontablesControl")) {
        srcCompVersion = upgradeFusiontablesControlProperties(componentProperties, srcCompVersion);

      } else if (componentType.equals("HorizontalArrangement")) {
        srcCompVersion = upgradeHorizontalArrangementProperties(componentProperties, srcCompVersion);

      } else if (componentType.equals("HorizontalScrollArrangement")) {
        srcCompVersion = upgradeHorizontalScrollArrangementProperties(componentProperties, srcCompVersion);

      } else if (componentType.equals("Image")) {
        srcCompVersion = upgradeImageProperties(componentProperties, srcCompVersion);

      } else if (componentType.equals("ImagePicker")) {
        srcCompVersion = upgradeImagePickerProperties(componentProperties, srcCompVersion);

      } else if (componentType.equals("ImageSprite")) {
        srcCompVersion = upgradeImageSpriteProperties(componentProperties, srcCompVersion);

      } else if (componentType.equals("Label")) {
        srcCompVersion = upgradeLabelProperties(componentProperties, srcCompVersion);

      } else if (componentType.equals("ListPicker")) {
        srcCompVersion = upgradeListPickerProperties(componentProperties, srcCompVersion);

      } else if (componentType.equals("ListView")) {
        srcCompVersion = upgradeListViewProperties(componentProperties, srcCompVersion);

      } else if (componentType.equals("LocationSensor")) {
        srcCompVersion = upgradeLocationSensorProperties(componentProperties, srcCompVersion);

      } else if (componentType.equals("OrientationSensor")) {
        srcCompVersion = upgradeOrientationSensorProperties(componentProperties, srcCompVersion);

      } else if (componentType.equals("PasswordTextBox")) {
        srcCompVersion = upgradePasswordTextBoxProperties(componentProperties, srcCompVersion);

      } else if (componentType.equals("PhoneCall")) {
        srcCompVersion = upgradePhoneCallProperties(componentProperties, srcCompVersion);

      } else if (componentType.equals("PhoneNumberPicker")) {
        srcCompVersion = upgradePhoneNumberPickerProperties(componentProperties, srcCompVersion);

      } else if (componentType.equals("Player")) {
        srcCompVersion = upgradePlayerProperties(componentProperties, srcCompVersion);

      } else if (componentType.equals("Sound")) {
        srcCompVersion = upgradeSoundProperties(componentProperties, srcCompVersion);

      } else if (componentType.equals("SoundRecorder")) {
        srcCompVersion = upgradeSoundRecorderProperties(componentProperties, srcCompVersion);

      } else if (componentType.equals("SpeechRecognizer")) {
        srcCompVersion = upgradeSpeechRecognizerProperties(componentProperties, srcCompVersion);

      } else if (componentType.equals("TimePicker")) {
        srcCompVersion = upgradeTimePickerProperties(componentProperties, srcCompVersion);

      } else if (componentType.equals("TinyDB")) {
        srcCompVersion = upgradeTinyDBProperties(componentProperties, srcCompVersion);

      } else if (componentType.equals("TinyWebDB")) {
        srcCompVersion = upgradeTinyWebDBProperties(componentProperties, srcCompVersion);

      } else if (componentType.equals("VerticalArrangement")) {
        srcCompVersion = upgradeVerticalArrangementProperties(componentProperties, srcCompVersion);

      } else if (componentType.equals("VerticalScrollArrangement")) {
        srcCompVersion = upgradeVerticalScrollArrangementProperties(componentProperties, srcCompVersion);

      } else if (componentType.equals("VideoPlayer")) {
        srcCompVersion = upgradeVideoPlayerProperties(componentProperties, srcCompVersion);

      } else if (componentType.equals("TextBox")) {
        srcCompVersion = upgradeTextBoxProperties(componentProperties, srcCompVersion);

      } else if (componentType.equals("Texting")) {
        srcCompVersion = upgradeTextingProperties(componentProperties, srcCompVersion);

      }  else if (componentType.equals("Notifier")) {
        srcCompVersion = upgradeNotifierProperties(componentProperties, srcCompVersion);

      } else if (componentType.equals("Twitter")) {
        srcCompVersion = upgradeTwitterProperties(componentProperties, srcCompVersion);

      } else if (componentType.equals("Web")) {
        srcCompVersion = upgradeWebProperties(componentProperties, srcCompVersion);

      } else if (componentType.equals("WebViewer")) {
        srcCompVersion = upgradeWebViewerProperties(componentProperties, srcCompVersion);
      } else if (componentType.equals("FirebaseDB")) {
        srcCompVersion = upgradeFirebaseDBProperties(componentProperties, srcCompVersion);
      } else if (componentType.equals("Pedometer")) {
        srcCompVersion = upgradePedometerProperties(componentProperties, srcCompVersion);
      } else if (componentType.equals("Map")) {
        srcCompVersion = upgradeMapProperties(componentProperties, srcCompVersion);
      } else if (componentType.equals("Circle")) {
        srcCompVersion = upgradeCircleProperties(componentProperties, srcCompVersion);
      } else if (componentType.equals("LineString")) {
        srcCompVersion = upgradeLineStringProperties(componentProperties, srcCompVersion);
      } else if (componentType.equals("Marker")) {
        srcCompVersion = upgradeMarkerProperties(componentProperties, srcCompVersion);
      } else if (componentType.equals("Polygon")) {
        srcCompVersion = upgradePolygonProperties(componentProperties, srcCompVersion);
      } else if (componentType.equals("Rectangle")) {
        srcCompVersion = upgradeRectangleProperties(componentProperties, srcCompVersion);
      } else if (componentType.equals("FeatureCollection")) {
        srcCompVersion = upgradeFeatureCollection(componentProperties, srcCompVersion);
      } else if (componentType.equals("Navigation")) {
        srcCompVersion = upgradeNavigationProperties(componentProperties, srcCompVersion);
      } else if (componentType.equals("YandexTranslate")) {
        srcCompVersion = upgradeYandexTranslateProperties(componentProperties, srcCompVersion);
      } else if (componentType.equals("Ev3ColorSensor")) {
        srcCompVersion = upgradeEv3ColorSensorProperties(componentProperties, srcCompVersion);
      } else if (componentType.equals("Ev3GyroSensor")) {
        srcCompVersion = upgradeEv3GyroSensorProperties(componentProperties, srcCompVersion);
      } else if (componentType.equals("Ev3UltrasonicSensor")) {
        srcCompVersion = upgradeEv3UltrasonicSensorProperties(componentProperties, srcCompVersion);
      } else if (componentType.equals("NxtDirectCommands")) {
        srcCompVersion = upgradeNxtDirectCommandsProperties(componentProperties, srcCompVersion);
      }

      if (srcCompVersion < sysCompVersion) {
        // If we got here, a component needed to be upgraded, but nothing handled it.
        // NOTE(lizlooney,user) - we need to make sure that this situation does not happen by
        // adding the appropriate code above to handle all component upgrades.
        throw new LoadException(
            MESSAGES.noUpgradeStrategyException(componentType, srcCompVersion, sysCompVersion));
      }

      // The component was upgraded. Update the $Version property.
      componentProperties.put("$Version", new ClientJsonString("" + srcCompVersion));

    }
  }

  private static void unquotePropertyValues(Map<String, JSONValue> componentProperties,
      String componentType) {
    // From the component database, get the map of property names and types for the component type.
    Map<String, String> propertyTypesByName =
        COMPONENT_DATABASE.getPropertyTypesByName(componentType);

    // Iterate through the component properties.
    for (String propertyName : componentProperties.keySet()) {
      // Get the property type.
      String propertyType = propertyTypesByName.get(propertyName);
      // In theory the check for propertyType == null shouldn't be necessary
      // but I have sometimes had a problem with it being null when running
      // with GWT debugging. Maybe it changes the timing somehow. Anyway,
      // this test for null should not hurt anything. -Sharon
      if (propertyType == null) {
        OdeLog.wlog("Couldn't find propertyType for property " + propertyName +
            " in component type " + componentType);
        continue;
      }
      // If the property type is one that was previously quoted, unquote the value.
      if (propertyType.equals("asset") ||
          propertyType.equals("BluetoothClient") ||
          propertyType.equals("component") ||
          propertyType.equals("lego_nxt_sensor_port") ||
          propertyType.equals("string")) {
        // Unquote the property value.
        JSONValue propertyValue = componentProperties.get(propertyName);
        String propertyValueString = propertyValue.asString().getString();
        propertyValueString = StringUtils.unquote(propertyValueString);
        componentProperties.put(propertyName, new ClientJsonString(propertyValueString));
      }
    }
  }

  private static int upgradeAccelerometerSensorProperties(Map<String, JSONValue> componentProperties,
      int srcCompVersion) {
    if (srcCompVersion < 2) {
      // The AccelerometerSensor.MinimumInterval property was added.
      // No properties need to be modified to upgrade to version 2.
      srcCompVersion = 2;
    }
    if (srcCompVersion < 3) {
      // The AccelerometerSensor.Sensitivity property was added.
      // No properties need to be modified to upgrade to version 3.
      srcCompVersion = 3;
    }
    if (srcCompVersion < 4) {
      // The LegacyMode property was added
      // No properties need to be modified to upgrade to version 4.
      srcCompVersion = 4;
    }
    if (srcCompVersion < 5) {
      // Adds Sensitivity dropdown block.
      srcCompVersion = 5;
    }
    return srcCompVersion;
  }

  private static int upgradeActivityStarterProperties(Map<String, JSONValue> componentProperties,
      int srcCompVersion) {
    if (srcCompVersion < 2) {
      // The ActivityStarter.DataType, ActivityStarter.ResultType, and ActivityStarter.ResultUri
      // properties were added.
      // The ActivityStarter.ResolveActivity method was added.
      // The ActivityStarter.ActivityError event was added.
      // No properties need to be modified to upgrade to version 2.
      srcCompVersion = 2;
    }
    if (srcCompVersion < 3) {
      // The ActivityStarter.ActivityError event was marked userVisible false and is no longer
      // used.
      // No properties need to be modified to upgrade to version 3.
      srcCompVersion = 3;
    }
    if (srcCompVersion < 4) {
      // The ActivityStarter.StartActivity method was modified to provide the parent Form's
      // screen animation type.
      // No properties need to be modified to upgrade to version 4.
      srcCompVersion = 4;
    }
    if (srcCompVersion < 5) {
      // The ActivityStarter.ActivityCanceled event was added.
      // No properties need to be modified to upgrade to version 5.
      srcCompVersion = 5;
    }
    if (srcCompVersion < 6) {
      // Extras property was added to accept a list of key-value pairs to put to the intent
      String defaultValue = "";
      boolean sendWarning = false;

      if (componentProperties.containsKey("ExtraKey")) {
        String extraKeyValue = componentProperties.get("ExtraKey").asString().getString();
        if (!extraKeyValue.equals(defaultValue)) {
          sendWarning = true;
        }
      }

      if (componentProperties.containsKey("ExtraValue")) {
        String extraValueValue = componentProperties.get("ExtraValue").asString().getString();
        if (!extraValueValue.equals(defaultValue)) {
          sendWarning = true;
        }
      }

      if (sendWarning) {
        Window.alert(MESSAGES.extraKeyValueWarning());
      }

      srcCompVersion = 6;
    }
    return srcCompVersion;
  }

  private static int upgradeBallProperties(Map<String, JSONValue> componentProperties,
      int srcCompVersion) {
    if (srcCompVersion < 2) {
      // The Heading property was changed from int to double.
      srcCompVersion = 2;
    }
    if (srcCompVersion < 3) {
      // The Z property was added.
      srcCompVersion = 3;
    }
    if (srcCompVersion < 4) {
      // The TouchUp, TouchDown, and Flung events were added. (for all sprites)
      // No properties need to be modified to upgrade to version 4.
      srcCompVersion = 4;
      }
    if (srcCompVersion < 5) {
      // The callback parameters speed and heading were added to Flung.
      srcCompVersion = 5;
    }
    if (srcCompVersion < 6) {
      // The OriginAtCenter property was added.
      srcCompVersion = 6;
    }
    if (srcCompVersion < 7) {
<<<<<<< HEAD
      // Direction dropdown blocks were added.
=======
      // The MoveToPoint method was added.
>>>>>>> d9d687a4
      srcCompVersion = 7;
    }
    return srcCompVersion;
  }
  private static int upgradeBarcodeScannerProperties(Map<String, JSONValue> componentProperties,
      int srcCompVersion) {
    if (srcCompVersion < 2) {
      // The UseExternalScanner property was added.
      srcCompVersion = 2;
    }
    return srcCompVersion;
  }

  private static int upgradeBluetoothClientProperties(Map<String, JSONValue> componentProperties,
      int srcCompVersion) {
    if (srcCompVersion < 2) {
      // The BluetoothClient.Enabled property was added.
      // No properties need to be modified to upgrade to version 2.
      srcCompVersion = 2;
    }
    if (srcCompVersion < 3) {
      // The BluetoothClient.BluetoothError event was marked userVisible false and is no longer
      // used.
      // No properties need to be modified to upgrade to version 3.
      srcCompVersion = 3;
    }
    if (srcCompVersion < 4) {
      // The BluetoothClient.DelimiterByte property was added.
      // No properties need to be modified to upgrade to version 4.
      srcCompVersion = 4;
    }
    if (srcCompVersion < 5) {
      // The BluetoothClient.Secure property was added.
      // No properties need to be modified to upgrade to version 5.
      srcCompVersion = 5;
    }
    if (srcCompVersion < 6) {
      // The BluetoothClient.DisconnectOnError property was added.
      // No properties need to be modified to upgrade to version 6.
      srcCompVersion = 6;
    }
    return srcCompVersion;
  }

  private static int upgradeBluetoothServerProperties(Map<String, JSONValue> componentProperties,
      int srcCompVersion) {
    if (srcCompVersion < 2) {
      // The BluetoothServer.Enabled property was added.
      // No properties need to be modified to upgrade to version 2.
      srcCompVersion = 2;
    }
    if (srcCompVersion < 3) {
      // The BluetoothServer.BluetoothError event was marked userVisible false and is no longer
      // used.
      // No properties need to be modified to upgrade to version 3.
      srcCompVersion = 3;
    }
    if (srcCompVersion < 4) {
      // The BluetoothServer.DelimiterByte property was added.
      // No properties need to be modified to upgrade to version 4.
      srcCompVersion = 4;
    }
    if (srcCompVersion < 5) {
      // The BluetoothServer.Secure property was added.
      // No properties need to be modified to upgrade to version 5.
      srcCompVersion = 5;
    }
    return srcCompVersion;
  }
  private static int upgradeSliderProperties(Map<String, JSONValue> componentProperties,
      int srcCompVersion) {
    if (srcCompVersion < 1) {
      // Initial version. Placeholder for future upgrades
      srcCompVersion = 1;
    }
    if (srcCompVersion < 2) {
      // Added the property to allow for the removal of the Thumb Slider
      srcCompVersion = 2;
    }
    return srcCompVersion;
  }

  private static int upgradeTextToSpeechProperties(Map<String, JSONValue> componentProperties,
      int srcCompVersion) {
    if (srcCompVersion < 2) {
      // Added speech pitch and rate
      srcCompVersion = 2;
    }
    if (srcCompVersion < 3) {
      // The AvailableLanguages property was added
      // The AvailableCountires property was added
      // No properties need to be modified to upgrade to version 3.
      srcCompVersion = 3;
    }
    if (srcCompVersion < 4) {
      // the Country designer property was changed to use a ChoicePropertyEditor
      // the Language designer property was changed to use a ChoicePropertyEditor
      srcCompVersion = 4;
    }
    if (srcCompVersion < 5) {
      // default value was added to the Country designer property
      // default value was added to the Language designer property
      srcCompVersion = 5;
    }
    return srcCompVersion;
  }

  private static int upgradeButtonProperties(Map<String, JSONValue> componentProperties,
      int srcCompVersion) {
    if (srcCompVersion < 2) {
      // The Alignment property was renamed to TextAlignment.
      handlePropertyRename(componentProperties, "Alignment", "TextAlignment");
      // Properties related to this component have now been upgraded to version 2.
      srcCompVersion = 2;
    }
    if (srcCompVersion < 3) {
      // The LongClick event was added.
      // No properties need to be modified to upgrade to version 3.
      srcCompVersion = 3;
    }
    if (srcCompVersion < 4) {
      // The Shape property was added.
      // No properties need to be modified to upgrade to version 4.
      srcCompVersion = 4;
    }
    if (srcCompVersion < 5) {
      // The ShowFeedback property was added.
      // No properties need to be modified to upgrade to version 5.
      srcCompVersion = 5;
    }
    if (srcCompVersion < 6) {
      // - Added TouchUp and TouchDown events
      // - FontSize, FontBold, FontItalic properties made visible in block editor
      // No properties need to be modified to upgrade to version 6.
      srcCompVersion = 6;
    }
    if (srcCompVersion < 7) {
      // Assets helper block was added.
      srcCompVersion = 7;
    }
    return srcCompVersion;
  }

  private static int upgradeCameraProperties(Map<String, JSONValue> componentProperties,
      int srcCompVersion) {
    if (srcCompVersion < 2) {
      // The UseFront property was added.
      // No properties need to be modified to upgrade to version 2.
      srcCompVersion = 2;
    }
    if (srcCompVersion < 3) {
      // The UseFront property was removed, it isn't supported in
      // newer versions of Android
      if (componentProperties.containsKey("UseFront")) {
        componentProperties.remove("UseFront");
        upgradeWarnDialog(MESSAGES.useFrontDeprecated());
      }
      srcCompVersion = 3;
    }
    return srcCompVersion;
  }

  private static int upgradeCanvasProperties(Map<String, JSONValue> componentProperties,
      int srcCompVersion) {
    if (srcCompVersion < 2) {
      // The LineWidth property was added.
      // No properties need to be modified to upgrade to version 2.
      srcCompVersion = 2;
    }
    if (srcCompVersion < 3) {
      // The FontSize and TextAlignment properties and
      // the DrawText and DrawTextAtAngle methods were added.
      // No properties need to be modified to upgrade to version 3.
      srcCompVersion = 3;
    }
    if (srcCompVersion < 4) {
      // No properties need to be modified to upgrade to version 4.
      // The Save and SaveAs methods were added.
      srcCompVersion = 4;
    }
    if (srcCompVersion < 5) {
      // No properties need to be modified to upgrade to version 5.
      // The methods GetBackgroundPixelColor, GetPixelColor, and
      // SetBackgroundPixelColor were added.
      srcCompVersion = 5;
    }
    if (srcCompVersion < 6) {
      // No properties need to be modified to upgrade to version 6.
      // The events TouchDown, TouchUp, and Flung were added.
      srcCompVersion = 6;
    }
    if (srcCompVersion < 7) {
      // The callback parameters speed and heading were added to Flung.
      srcCompVersion = 7;
    }
    if (srcCompVersion < 8) {
      // DrawCircle parameter names changed to centerx,centery, radius
      // Touched parameter touchedSprite name changed to touchedAnySprite
      // Dragged parameter draggedSprite name changed to draggedAnySprite
      srcCompVersion = 8;
    }
    if (srcCompVersion < 9) {
      // DrawCircle takes a new isFilled as fourth parameter.
      srcCompVersion = 9;
    }
    if (srcCompVersion < 10) {
      // TextAlignment default was changed to Component.ALIGNMENT_CENTER.
      // Previously the default was ALIGNMENT_NORMAL (left).
      int oldDefault = 0; // ALIGNMENT_NORMAL (left)
      JSONValue def = new ClientJsonString(Integer.toString(oldDefault));
      componentProperties.put("TextAlignment", def);
      srcCompVersion = 10;
    }
    if (srcCompVersion < 11) {
      // No properties need to be modified to upgrade to version 11.
      // DrawShape & DrawArc was added.
      srcCompVersion = 11;
    }
    if (srcCompVersion < 12) {
      // The ExtendMovesOutsideCanvas property was added in version 12.
      srcCompVersion = 12;
    }
    if (srcCompVersion < 13) {
      // The BackgroundImageinBase64 property was added in version 13.
      srcCompVersion = 13;
    }
    if (srcCompVersion < 14) {
      // Assets helper block was added.
      srcCompVersion = 14;
    }
    return srcCompVersion;
  }

  private static int upgradeCheckBoxProperties(Map<String, JSONValue> componentProperties,
      int srcCompVersion) {
    if (srcCompVersion < 2) {
      // The Value property was renamed to Checked.
      handlePropertyRename(componentProperties, "Value", "Checked");
      // Properties related to this component have now been upgraded to version 2.
      srcCompVersion = 2;
    }
    return srcCompVersion;
  }

  private static int upgradeClockProperties(Map<String, JSONValue> componentProperties,
    int srcCompVersion) {
    if (srcCompVersion < 4) {
      // (2) The FormatDate and FormatDateTime methods were modified to take another parameter of pattern.
      // No properties need to be modified to upgrade to version 2.
      // (3) Duration Support was added
      // No properties need to be added to upgrade to version 3.
      // (4) Added MakeDate, MakeTime, MakeInstantFromParts methods
      // No properties need to be added to upgrade to version 4.
      srcCompVersion = 4;
    }
    return srcCompVersion;
  }

  private static int upgradeContactPickerProperties(Map<String, JSONValue> componentProperties,
      int srcCompVersion) {
    if (srcCompVersion < 2) {
      // The Alignment property was renamed to TextAlignment.
      handlePropertyRename(componentProperties, "Alignment", "TextAlignment");
      // Properties related to this component have now been upgraded to version 2.
      srcCompVersion = 2;
    }
    if (srcCompVersion < 3) {
      // The Open method was added.  No changes are needed.
      srcCompVersion = 3;
    }
    if (srcCompVersion < 4) {
      // The Shape property was added.
      // No properties need to be modified to upgrade to version 4.
      srcCompVersion = 4;
    }
    if (srcCompVersion < 5) {
      // The PhoneNumber, PhoneNumberList, and EmailAddressList properties were added.
      // For Eclair and up, we now use ContactsContract instead of the deprecated Contacts.
      srcCompVersion = 5;
    }
    if (srcCompVersion < 6) {
      // The ContactUri property was added.
      // No properties need to be modified to upgrade to version 6.
      srcCompVersion = 6;
    }
    return srcCompVersion;
  }

  private static int upgradeDatePickerProperties(Map<String, JSONValue> componentProperties,
      int srcCompVersion) {
    if (srcCompVersion < 2) {
      // The SetDateToDisplay and LaunchPicker methods were added.
      // No properties need to be modified to upgrade to version 2.
      srcCompVersion = 2;
    }
    if (srcCompVersion < 3) {
      // SetDateToDisplayFromInstant, and Instant property are added.
      // No properties need to be modified to upgrade to version 3.
      srcCompVersion = 3;
    }
    if (srcCompVersion < 4) {
      // Assets helper block was added.
      srcCompVersion = 4;
    }
    return srcCompVersion;
  }

  private static int upgradeEmailPickerProperties(Map<String, JSONValue> componentProperties,
      int srcCompVersion) {
    if (srcCompVersion < 2) {
      // The Alignment property was renamed to TextAlignment.
      handlePropertyRename(componentProperties, "Alignment", "TextAlignment");
      // Properties related to this component have now been upgraded to version 2.
      srcCompVersion = 2;
    }
    if (srcCompVersion < 3) {
      // RequestFocus function was added (via TextBoxBase)
      srcCompVersion = 3;
    }
    return srcCompVersion;
  }

  private static int upgradeFileProperties(Map<String, JSONValue> componentProperties,
      int srcCompVersion) {
    if (srcCompVersion < 2) {
      // File.AfterFileSaved event was added.
      // No properties need to be modified to upgrade to version 2.
      srcCompVersion = 2;
    }
    if (srcCompVersion < 3) {
      // File.LegacyMode property was added.
      // No properties need to be modified to upgrade to version 3.
      srcCompVersion = 3;
    }
    return srcCompVersion;
  }

  private static int upgradeFormProperties(Map<String, JSONValue> componentProperties,
      int srcCompVersion) {
    if (srcCompVersion < 2) {
      // The Screen.Scrollable property was added.
      // If the form contains a direct child component whose height is set to fill parent,
      // we set the Scrollable property value to false.
      if (componentProperties.containsKey("$Components")) {
        JSONArray componentsArray = componentProperties.get("$Components").asArray();
        for (JSONValue nestedComponent : componentsArray.getElements()) {
          Map<String, JSONValue> nestedComponentProperties =
              nestedComponent.asObject().getProperties();
          if (nestedComponentProperties.containsKey("Height")) {
            JSONValue heightValue = nestedComponentProperties.get("Height");
            String heightString = heightValue.asString().getString();
            try {
              int height = Integer.parseInt(heightString);
              if (height == MockVisibleComponent.LENGTH_FILL_PARENT) {
                // Set the Form's Scrollable property to false.
                componentProperties.put("Scrollable", new ClientJsonString("False"));
                break;
              }
            } catch (NumberFormatException e) {
              // Ignore this. If we throw an exception here, the project is unrecoverable.
            }
          }
        }
      }
      // Properties related to this component have now been upgraded to version 2.
      srcCompVersion = 2;
    }
    if (srcCompVersion < 3) {
      // The Screen.Icon property was added.
      // No properties need to be modified to upgrade to version 3.
      srcCompVersion = 3;
    }
    if (srcCompVersion < 4) {
      // The Screen.ErrorOccurred event was added.
      // No properties need to be modified to upgrade to version 4.
      srcCompVersion = 4;
    }
    if (srcCompVersion < 5) {
      // The Screen.ScreenOrientation property and Screen.ScreenOrientationChanged event were
      // added.
      // No properties need to be modified to upgrade to version 5.
      srcCompVersion = 5;
    }
    if (srcCompVersion < 6) {
      // The SwitchForm and SwitchFormWithArgs methods were removed and the OtherScreenClosed event
      // was added.
      srcCompVersion = 6;
    }
    if (srcCompVersion < 7) {
      // The VersionCode and VersionName properties were added. No properties need to be modified
      // to update to version 7.
      srcCompVersion = 7;
    }

    if (srcCompVersion < 8) {
      // The AlignHorizontal and AlignVertical properties were added. No blocks need to be modified
      // to upgrade to version 8.
      srcCompVersion = 8;
    }
    if (srcCompVersion < 9) {
      // The OpenScreenAnimation and CloseScreenAnimation properties were added. No blocks need
      // to be modified to upgrade to version 9.
      srcCompVersion = 9;
    }
    if (srcCompVersion < 10) {
      // The BackPressed event was added. No blocks need to be modified to upgrade to version 10.
      srcCompVersion = 10;
    }
    if (srcCompVersion < 11) {
      // OpenScreenAnimation and CloseScreenAnimation are now properties.
      srcCompVersion = 11;
    }
    if (srcCompVersion < 12) {
      // The AboutScreen property was added.
      srcCompVersion = 12;
    }
    if (srcCompVersion < 13) {
      // The Scrollable property was set to False by default.
      if (componentProperties.containsKey("Scrollable")){
        String value = ((ClientJsonString)componentProperties.get("Scrollable")).getString();
        if (value.equals("False")){
          componentProperties.remove("Scrollable");
        }
      }
      else {
        componentProperties.put("Scrollable", new ClientJsonString("True"));
      }
      srcCompVersion = 13;
    }

    if (srcCompVersion < 15) {
      // The AppName property was added.
      // The Compatibility Mode property was added. No properties need to be modified to update to
      // version 7.
      srcCompVersion = 15;
    }
    if (srcCompVersion < 16) {
      // The ShowStatusBar property was added.
      // The TitleVisible property was added.
      srcCompVersion = 16;
    }
    if (srcCompVersion < 17) {
      // The CompatibilityMode property was added
      // When upgrading projects, turn on Compatbility Mode
      // NOTE: This change never saw production, but was on various
      // Test Instances
      componentProperties.put("CompatibilityMode", new ClientJsonString("True"));
      srcCompVersion = 17;
    }

    if (srcCompVersion < 18) {
      // Compatilibity Mode property turned into the Sizing property
      if (componentProperties.containsKey("CompatibilityMode")) {
        componentProperties.remove("CompatibilityMode");
      } else {
        componentProperties.put("Sizing", new ClientJsonString("Responsive"));
      }
      srcCompVersion = 18;
    }

    if (srcCompVersion < 19) {
      // Added HideKeyboard
      srcCompVersion = 19;
    }

    if (srcCompVersion < 20) {
      // The ShowistsAsJson Property was added.
      srcCompVersion = 20;
    }

    if (srcCompVersion < 21) {
      // The AccentColor property was added.
      // The ActionBar property was added.
      // The PrimaryColor property was added.
      // The PrimaryColorDark property was added.
      // The Theme property was added.
      srcCompVersion = 21;
    }

    if (srcCompVersion < 22) {
      // The Theme property was updated with the Classic option.
      srcCompVersion = 22;
    }

    if (srcCompVersion < 23) {
      // The ActionBar property was deprecated. It should always be true in new themes, and false
      // in classic themes.
      if (componentProperties.containsKey("Theme") && !"Classic".equals(componentProperties.get("Theme").asString().toString())) {
        componentProperties.put("ActionBar", new ClientJsonString("True"));
      } else if (componentProperties.containsKey("ActionBar")) {  // Theme is Classic
        componentProperties.remove("ActionBar");  // Resets ActionBar to default (False)
      }
      srcCompVersion = 23;
    }

    if (srcCompVersion < 24) {
      // The AskForPermissions method was added.
      // The PermissionDenied event was added.
      // The PermissionGranted event was added.
      srcCompVersion = 24;
    }

    if (srcCompVersion < 25) {
      // Sizing default value changed from Fixed to Responsive
      if (componentProperties.containsKey("Sizing")) {
        String value = ((ClientJsonString)componentProperties.get("Sizing")).getString();
        if (value.equals("Responsive")) {
          componentProperties.remove("Sizing");
        }
      } else {
        componentProperties.put("Sizing", new ClientJsonString("Fixed"));
      }
      srcCompVersion = 25;
    }

    if (srcCompVersion < 26) {
      // ShowListsAsJson changed from False to True
      if (componentProperties.containsKey("ShowListsAsJson")) {
        final String value = componentProperties.get("ShowListsAsJson").asString().getString();
        if (value.equals("True")) {
          componentProperties.remove("ShowListsAsJson");
        }
      } else {
        componentProperties.put("ShowListsAsJson", new ClientJsonString("False"));
      }
      srcCompVersion = 26;
    }

    if (srcCompVersion < 27) {
      // Platform and PlatformVersion blocks were added.
      srcCompVersion = 27;
    }

    if (srcCompVersion < 28) {
      // ScreenAnimation dropdown blocks were added.
      // HorizontalAlignment and VerticalAlignment dropdown blocks were added.
      // Adds dropdown block for ScreenOrientation.
      // Assets helper block was added.
      // Adds Permission dropdown block.
      srcCompVersion = 28;
    }

    return srcCompVersion;
  }

  private static int upgradeFusiontablesControlProperties(Map<String, JSONValue> componentProperties,
      int srcCompVersion) {
    if (srcCompVersion < 2) {
      // No properties need to be modified to upgrade to version 2.
      // The ApiKey property and the SendQuery and ForgetLogin methods were added.
      srcCompVersion = 2;
    }
    if (srcCompVersion < 3) {
      // No properties need to be modified to upgrade to version 3.
      // GetRows, InsertRows and GetRowsWithConditions methods were added.
      // KeyFile, UseServiceAuthentication and ServiceAccountEmail properties
      // were added.
      srcCompVersion = 3;
    }
    if (srcCompVersion < 4) {
      // The LoadingDialogMessage property was added
      // The ShowLoadingDialog property was added
      srcCompVersion = 4;
    }
    return srcCompVersion;
  }

  private static int upgradeHorizontalArrangementProperties(Map<String, JSONValue> componentProperties,
      int srcCompVersion) {
    if (srcCompVersion < 2) {
      // The AlignHorizontal and AlignVertical properties were added. No blocks need to be modified
      // to upgrqde to version 2.
      srcCompVersion = 2;
    }
    if (srcCompVersion < 3) {
      // - Added background color & image
      srcCompVersion = 3;
    }
    if (srcCompVersion < 4) {
      // Add HorizontalAlignment and VerticalAlignment dropdown blocks.
      // Assets helper block was added.
      srcCompVersion = 4;
    }
    return srcCompVersion;
  }

  private static int upgradeHorizontalScrollArrangementProperties(
    Map<String, JSONValue> componentProperties,
    int srcCompVersion
  ) {
    if (srcCompVersion < 2) {
      // Add HorizontalAlignment and VerticalAlignment dropdown blocks.
      // Assets helper block was added.
      srcCompVersion = 2;
    }
    return srcCompVersion;
  }

  private static int upgradeImageProperties(Map<String, JSONValue> componentProperties,
      int srcCompVersion) {
    if (srcCompVersion < 2) {
      // The RotationAngle property was added.
      // No properties need to be modified to upgrade to version 2.
      srcCompVersion = 2;
    }
    if (srcCompVersion < 3) {
      // ScalePictureToFit was replaced by Scaling property
      // Note: We will do this upgrade in a future release (jis: 2/12/2016)
      // if (componentProperties.containsKey("ScalePictureToFit")) {
      //   JSONValue propValue = componentProperties.remove("ScalePictureToFit");
      //   if (propValue.asString().getString().equals("True")) {
      //     // 1 corresponds to Scale to fit
      //     componentProperties.put("Scaling", new ClientJsonString("1"));
      //   }
      // }
      srcCompVersion = 3;
    }
    if (srcCompVersion < 4) {
     // The Click event was added.
     // The Clickable property was added.
     srcCompVersion = 4;
    }
    if (srcCompVersion < 5) {
      // Assets helper block was added.
      srcCompVersion = 5;
    }
    return srcCompVersion;
  }

  private static int upgradeImagePickerProperties(Map<String, JSONValue> componentProperties,
      int srcCompVersion) {
    if (srcCompVersion < 2) {
      // The Alignment property was renamed to TextAlignment.
      handlePropertyRename(componentProperties, "Alignment", "TextAlignment");
      // Properties related to this component have now been upgraded to version 2.
      srcCompVersion = 2;
    }
    if (srcCompVersion < 3) {
      // The Open method was added.  No changes are needed.
      srcCompVersion = 3;
    }
    if (srcCompVersion < 4) {
      // The Shape property was added.
      // No properties need to be modified to upgrade to version 4.
      srcCompVersion = 4;
    }
    if (srcCompVersion < 5) {
      // The ImagePath property was renamed to Selection.
      handlePropertyRename(componentProperties, "ImagePath", "Selection");
      // Properties related to this component have now been upgraded to version 2.
      srcCompVersion = 5;
    }
    return srcCompVersion;
  }

  private static int upgradeImageSpriteProperties(Map<String, JSONValue> componentProperties,
      int srcCompVersion) {
    if (srcCompVersion < 2) {
      // The SpriteComponent.Rotates property was added
      // No properties need to be modified to upgrade to version 2.
      srcCompVersion = 2;
    }
    if (srcCompVersion < 3) {
      // The Heading property was changed from int to Double
      srcCompVersion = 3;
    }
    if (srcCompVersion < 4) {
      // The Z property was added
      srcCompVersion = 4;
    }
    if (srcCompVersion < 5) {
      // The TouchUp, TouchDown, and Flung events were added. (for all sprites)
      // No properties need to be modified to upgrade to version 5.
      srcCompVersion = 5;
    }
    if (srcCompVersion < 6) {
      // The callback parameters speed and heading were added to Flung.
      srcCompVersion = 6;
    }
    if (srcCompVersion < 7) {
<<<<<<< HEAD
      // Direction dropdown blocks were added.
      // Assets helper block was added.
=======
      // The MoveToPoint method was added.
>>>>>>> d9d687a4
      srcCompVersion = 7;
    }
    return srcCompVersion;
  }

  private static int upgradeLabelProperties(Map<String, JSONValue> componentProperties,
      int srcCompVersion) {
    if (srcCompVersion < 2) {
      // The Alignment property was renamed to TextAlignment.
      handlePropertyRename(componentProperties, "Alignment", "TextAlignment");
      // Properties related to this component have now been upgraded to version 2.
      srcCompVersion = 2;
    }
    if (srcCompVersion < 4) {
      // The LabelFormat method was added.  No changes are needed. (3)
      // The HasMargins property was added. (4)
      componentProperties.put("HasMargins", new ClientJsonString("False"));
      srcCompVersion = 4;
    }
    if (srcCompVersion < 5) {
      srcCompVersion = 5;
    }
    return srcCompVersion;
  }

  private static int upgradeListPickerProperties(Map<String, JSONValue> componentProperties,
      int srcCompVersion) {
    if (srcCompVersion < 2) {
      // The Alignment property was renamed to TextAlignment.
      handlePropertyRename(componentProperties, "Alignment", "TextAlignment");
      // Properties related to this component have now been upgraded to version 2.
      srcCompVersion = 2;
    }
    if (srcCompVersion < 3) {
      // The SelectionIndex property was added.  No changes are needed.
      srcCompVersion = 3;
    }
    if (srcCompVersion < 4) {
      // The Open method was added.  No changes are needed.
      srcCompVersion = 4;
    }
    if (srcCompVersion < 5) {
      // The Shape property was added.
      // No properties need to be modified to upgrade to version 5.
      srcCompVersion = 5;
    }
    if (srcCompVersion < 6) {
      // The getIntent method was modified to add the parent Form's screen
      // animation type. No properties need to be modified to upgrade to
      // version 6.
      srcCompVersion = 6;
    }
    if (srcCompVersion < 7) {
      //  Added ShowFilterBar property
      srcCompVersion = 7;
    }
    if (srcCompVersion < 8) {
      //  Added title property
      srcCompVersion = 8;
    }
    if (srcCompVersion < 9) {
      // Added ItemTextColor, ItemBackgroundColor
      srcCompVersion = 9;
    }
    return srcCompVersion;
  }

  private static int upgradeListViewProperties(Map<String, JSONValue> componentProperties,
      int srcCompVersion) {
    if (srcCompVersion < 2) {
      // Added the Elements property
      srcCompVersion = 2;
    }
    if (srcCompVersion < 3) {
      // Added the BackgroundColor property
      // Added the TextColor property
      srcCompVersion = 3;
    }
    if (srcCompVersion < 4) {
      // Added the TextSize property
      srcCompVersion = 4;
    }
    if (srcCompVersion < 5) {
      // Added the SelectionColor property
      srcCompVersion = 5;
    }
    return srcCompVersion;
  }

  private static int upgradeLocationSensorProperties(Map<String, JSONValue> componentProperties,
      int srcCompVersion) {
    if (srcCompVersion < 3) {
      // Version 2:
      // The TimeInterval and DistanceInterval properties were added.
      // No properties need to be modified to upgrade to Version 2.
      // Version 3:
      // The speed parameter was added to the LocationChanged event
      srcCompVersion = 3;
    }
    return srcCompVersion;
  }

  private static int upgradeOrientationSensorProperties(
      Map<String, JSONValue> componentProperties, int srcCompVersion) {
    if (srcCompVersion < 2) {
      // The Yaw property was renamed to Azimuth.
      handlePropertyRename(componentProperties, "Yaw", "Azimuth");
      // Properties related to this component have now been upgraded to version 2.
      srcCompVersion = 2;
    }
    return srcCompVersion;
  }

  private static int upgradePasswordTextBoxProperties(Map<String, JSONValue> componentProperties,
      int srcCompVersion) {
    if (srcCompVersion < 2) {
      // The Alignment property was renamed to TextAlignment.
      handlePropertyRename(componentProperties, "Alignment", "TextAlignment");
      // Properties related to this component have now been upgraded to version 2.
      srcCompVersion = 2;
    }
    if (srcCompVersion < 3) {
      // Added RequestFocus Function (via TextBoxBase)
      srcCompVersion = 3;
    }
    if (srcCompVersion < 4) {
      // Added PasswordVisible Property
      srcCompVersion = 4;
    }
    return srcCompVersion;
  }

  private static int upgradePhoneCallProperties(Map<String, JSONValue> componentProperties,
      int srcCompVersion) {
    if (srcCompVersion < 2) {
      // The PhoneCallStarted event was added.
      // The PhoneCallEnded event was added.
      // The IncomingCallAnswered event was added.
      // No properties need to be modified to upgrade to version 2.
      srcCompVersion = 2;
    }
    if (srcCompVersion < 3) {
      srcCompVersion = 3;
    }
    return srcCompVersion;
  }

  private static int upgradePhoneNumberPickerProperties(Map<String, JSONValue> componentProperties,
      int srcCompVersion) {
    if (srcCompVersion < 2) {
      // The Alignment property was renamed to TextAlignment.
      handlePropertyRename(componentProperties, "Alignment", "TextAlignment");
      // Properties related to this component have now been upgraded to version 2.
      srcCompVersion = 2;
    }
    if (srcCompVersion < 3) {
      // The Open method was added.  No changes are needed.
      srcCompVersion = 3;
    }
    if (srcCompVersion < 4) {
      // The Shape property was added.
      // No properties need to be modified to upgrade to version 4.
      srcCompVersion = 4;
    }
    return srcCompVersion;
  }

  private static int upgradePlayerProperties(Map<String, JSONValue> componentProperties,
      int srcCompVersion) {
    if (srcCompVersion < 2) {
      // The Player.PlayerError event was added.
      // No properties need to be modified to upgrade to version 2.
      srcCompVersion = 2;
    }
    if (srcCompVersion < 3) {
      // The Player.PlayerError event was marked userVisible false and is no longer used.
      // No properties need to be modified to upgrade to version 3.
      srcCompVersion = 3;
    }
    if (srcCompVersion < 4) {
      // The Looping and Volume properties were added.
      // The Completed Event was added.
      // The IsPlaying method was added.
      // No properties need to be modified to upgrade to version 4.
      srcCompVersion = 4;
    }
    if (srcCompVersion < 5) {
      // The IsPlaying method was renamed to Loop.
      handlePropertyRename(componentProperties, "IsLooping", "Loop");
      // Properties related to this component have now been upgraded to version  5.
      srcCompVersion = 5;
    }
    if (srcCompVersion < 6) {
        // The PlayInForeground method was added.
        // The OtherPlayerStarted event was added.
        // Properties related to this component have now been upgraded to version  6.
        srcCompVersion = 6;
      }
    return srcCompVersion;
  }

  private static int upgradeSoundProperties(Map<String, JSONValue> componentProperties,
      int srcCompVersion) {
    if (srcCompVersion < 2) {
      // The Sound.SoundError event was added.
      // No properties need to be modified to upgrade to version 2.
      srcCompVersion = 2;
    }
    if (srcCompVersion < 3) {
      // The Sound.SoundError event was marked userVisible false and is no longer used.
      // No properties need to be modified to upgrade to version 3.
      srcCompVersion = 3;
    }
    if (srcCompVersion < 4) {
      // Assets helper block was added.
      srcCompVersion = 4;
    }
    return srcCompVersion;
  }

  private static int upgradeSoundRecorderProperties(Map<String, JSONValue> componentProperties,
      int srcCompVersion) {
    if (srcCompVersion < 2) {
      // The SoundRecorder.RecordFile property was added.
      // No properties need to be modified to upgrade to version 2.
      srcCompVersion = 2;
    }
    return srcCompVersion;
  }

  private static int upgradeSpeechRecognizerProperties(Map<String, JSONValue> componentProperties,
      int srcCompVersion) {
    if (srcCompVersion < 2) {
      // The SpeechRecognizer.UseLegacy property was added.
      // The Stop method was added.
      // No properties need to be modified to upgrade to version 2.
      srcCompVersion = 2;
    }
    return srcCompVersion;
  }


  private static int upgradeTimePickerProperties(Map<String, JSONValue> componentProperties,
      int srcCompVersion) {
    if (srcCompVersion < 2) {
      // The SetTimeToDisplay and LaunchPicker methods were added.
      // No properties need to be modified to upgrade to version 2.
      srcCompVersion = 2;
    }
    if (srcCompVersion < 3) {
      // SetTimeToDisplayFromInstant, and Instant property are added.
      // No properties need to be modified to upgrade to version 3.
      srcCompVersion = 3;
    }
    if (srcCompVersion < 4) {
      // Assets helper block was added.
      srcCompVersion = 4;
    }
    return srcCompVersion;
  }

  private static int upgradeTinyDBProperties(Map<String, JSONValue> componentProperties,
      int srcCompVersion) {
    if (srcCompVersion < 2) {
      // Added Property: Namespace
      srcCompVersion = 2;
    }
    return srcCompVersion;
  }

  private static int upgradeTinyWebDBProperties(Map<String, JSONValue> componentProperties,
      int srcCompVersion) {
    if (srcCompVersion < 2) {
      // The TinyWebDB.ShowAlert method was removed. Notifier.ShowAlert should be used instead.
      // No properties need to be modified to upgrade to version 2.
      srcCompVersion = 2;
    }
    return srcCompVersion;
  }

  private static int upgradeVerticalArrangementProperties(Map<String, JSONValue> componentProperties,
      int srcCompVersion) {
    if (srcCompVersion < 2) {
      // The AlignHorizontal and AlignVertical properties were added. No blocks need to be modified
      // to upgrqde to version 2.
      srcCompVersion = 2;
    }
    if (srcCompVersion < 3) {
      // - Added background color & image
      srcCompVersion = 3;
    }
    if (srcCompVersion < 4) {
      // Add HorizontalAlignment and VerticalAlignment dropdown blocks.
      // Assets helper block was added.
      srcCompVersion = 4;
    }
    return srcCompVersion;
  }

  private static int upgradeVerticalScrollArrangementProperties(
    Map<String, JSONValue> componentProperties,
    int srcCompVersion
  ) {
    if (srcCompVersion < 2) {
      // Add HorizontalAlignment and VerticalAlignment dropdown blocks.
      // Assets helper block was added.
      srcCompVersion = 2;
    }
    return srcCompVersion;
  }

  private static int upgradeNotifierProperties(Map<String, JSONValue> componentProperties,
                                                  int srcCompVersion) {
    if (srcCompVersion < 2) {
      // A new boolean socket was added to allow canceling out of ShowChooseDialog
      // and ShowTextDialog
      srcCompVersion = 2;
    }
    if (srcCompVersion < 3) {
      // The BackgroundColor, NotifierLength, and TextColor options were added.
      // No properties need to be modified to upgrade to version 3.
      srcCompVersion = 3;
    }
    if (srcCompVersion < 4) {
      // A new type of dialog was created, a ProgressDialog, and a method to
      // dismiss the dialog was also added.
      srcCompVersion = 4;
    }
    if (srcCompVersion < 5) {
      // Added TextInputCanceled & ChoosingCanceled event
      srcCompVersion = 5;
    }
    if (srcCompVersion < 6) {
      // Added PasswordDialog
      srcCompVersion = 6;
    }
    return srcCompVersion;
  }

  private static int upgradeVideoPlayerProperties(Map<String, JSONValue> componentProperties,
      int srcCompVersion) {
    if (srcCompVersion < 2) {
      // The VideoPlayer.VideoPlayerError event was added.
      // No properties need to be modified to upgrade to version 2.
      srcCompVersion = 2;
    }
    if (srcCompVersion < 3) {
      // The VideoPlayer.VideoPlayerError event was marked userVisible false and is no longer used.
      // No properties need to be modified to upgrade to version 3.
      srcCompVersion = 3;
    }
    if (srcCompVersion < 4) {
      // The VideoPlayer.height and VideoPlayer.width getter and setters were marked as
      // visible to the user.
      // The FullScreen property was created.
      // No properties need to be modified to upgrade to version 4.
      srcCompVersion = 4;
    }
    if (srcCompVersion < 5) {
      // The Volume property (setter only) was created.
      // No properties need to be modified to upgrade to version 5.
      srcCompVersion = 5;
    }
    if (srcCompVersion < 6) {
      // The Stop method was created.
      // No properties need to be modified to upgrade to version 6.
      srcCompVersion = 6;
    }
    if (srcCompVersion < 7) {
      // Assets helper block was added.
      srcCompVersion = 7;
    }
    return srcCompVersion;
  }

  private static int upgradeTwitterProperties(Map<String, JSONValue> componentProperties,
      int srcCompVersion) {
    if (srcCompVersion < 2) {
      // The designer properties ConsumerKey and ConsumerSecret were added
      // No properties need to be modified to upgrade to version 2.
      srcCompVersion = 2;
    }
    if (srcCompVersion < 3) {
      // The designer property TwitPic_API_Key was added
      // No properties need to be modified to upgrade to version 3.
      srcCompVersion = 3;
    }
    if (srcCompVersion < 4) {
      // The designer property TwitPic_API_Key and functions are hidden and deprecated.
      // No properties need to be modified to upgrade to version 4.
      srcCompVersion = 4;
    }
    return srcCompVersion;
  }

  private static int upgradeTextingProperties(Map<String, JSONValue> componentProperties,
                                              int srcCompVersion) {
    if (srcCompVersion < 2) {
      // The designer property GoogleVoiceEnabled was added
      // No properties need to be modified to upgrade to version 2.
      srcCompVersion = 2;
    }
    if (srcCompVersion < 3) {
      if (componentProperties.containsKey("ReceivingEnabled")) {
        JSONValue receivingEnabled = componentProperties.get("ReceivingEnabled");
        String receivingString = receivingEnabled.asString().getString();
        if (receivingString.equals("true")) {
          componentProperties.put("ReceivingEnabled", new ClientJsonString("2"));
        } else {
          componentProperties.put("ReceivingEnabled", new ClientJsonString("1"));
        }
      }
      srcCompVersion = 3;
    }
    if (srcCompVersion < 4) {
      srcCompVersion = 4;
    }
    if (srcCompVersion < 5) {
      // Adds ReceivingState dropdown block.
      srcCompVersion = 5;
    }

    return srcCompVersion;
  }

  private static int upgradeTextBoxProperties(Map<String, JSONValue> componentProperties,
      int srcCompVersion) {
    if (srcCompVersion < 2) {
      // The property (and designer property) TextBox.NumbersOnly was added
      // No properties need to be modified to upgrade to version 2.
      srcCompVersion = 2;
    }
    if (srcCompVersion < 3) {
      // The Alignment property was renamed to TextAlignment.
      handlePropertyRename(componentProperties, "Alignment", "TextAlignment");
      // Properties related to this component have now been upgraded to version 3.
      srcCompVersion = 3;
    }

    if (srcCompVersion < 4) {
      // The MultiLine property was added.
      // The default for Multiline from now on is false, but up until now,
      // all text boxes have been multiline.
      // We need to set the MultiLine to true when we upgrade old projects.
      componentProperties.put("MultiLine", new ClientJsonString("True"));
      // Properties related to this component have now been upgraded to version 4.
      srcCompVersion = 4;
    }
    if (srcCompVersion < 5) {
      // RequestFocus method was added
      srcCompVersion = 5;
    }
    if (srcCompVersion < 6) {
      // ReadOnly property was added
      srcCompVersion = 6;
    }
    return srcCompVersion;
  }

  private static int upgradeWebProperties(Map<String, JSONValue> componentProperties,
                                          int srcCompVersion) {
    if (srcCompVersion < 2) {
      // The RequestHeaders and AllowCookies properties were added.
      // The BuildPostData and ClearCookies methods were added.
      // The existing PostText method was renamed to PostTextWithEncoding, and a new PostText
      // method was added.
      // No properties need to be modified to upgrade to version 2.
      srcCompVersion = 2;
    }
    if (srcCompVersion < 3) {
      // The methods PutText, PutTextWithEncoding, PutFile and Delete were added.
      // The method BuildPostData was renamed to BuildRequestData.
      // No properties need to be modified to upgrade to version 3.
      srcCompVersion = 3;
    }
    if (srcCompVersion < 4) {
      // The XMLTextDecode method was added.
      // No properties need to be modified to upgrade to version 4.
      srcCompVersion = 4;
    }
    if (srcCompVersion < 5) {
      // The UriDecode method was added.
      // No properties need to be modified to upgrade to version 5.
      srcCompVersion = 5;
    }
    if (srcCompVersion < 6) {
      // The Timeout property and TimedOut event were added.
      // No properties need to be modified to upgrade to version 6.
      // Timeout defaults to 0, so prior components will maintain the same web request
      // timeout behavior.
      srcCompVersion = 6;
    }
    if (srcCompVersion < 7)  {
      // The JsonTextDecodeWithDictionaries was added to parse JSON using dictionaries.
      // The XMLTextDecodeAsDictionary was added to provide a more robust representation
      // of XML using dictionaries.
      srcCompVersion = 7;
    }
    if (srcCompVersion < 8)  {
    	// The methods PatchText, PatchTextWithEncoding, and PatchFile were added.
        // No properties need to be modified to upgrade to version 8.
        srcCompVersion = 8;
    }
    return srcCompVersion;
  }

  private static int upgradeWebViewerProperties(Map<String, JSONValue> componentProperties,
                                                int srcCompVersion) {
    if (srcCompVersion < 10) {
      // The CanGoForward and CanGoBack methods were added.
      // No properties need to be modified to upgrade to version 2.
      // UsesLocation property added.
      // No properties need to be modified to upgrade to version 3.
      // WebViewString added
      // No properties need to be modified to upgrade to version 4.
      // IgnoreSslError property added (version 5)
      // ClearCaches method was added (version 6)
      // WebViewStringChange event was added (version 7)
      // PageLoaded event was added (version 8)
      // BeforePageLoad event and Stop, Reload, and ClearCookies methods added (version 9)
      // ErrorOccurred event and RunJavaScript method added (version 10)
      srcCompVersion = 10;
    }
    return srcCompVersion;
  }

  private static int upgradeFirebaseDBProperties(Map<String, JSONValue> componentProperties,
    int srcCompVersion) {
    if (srcCompVersion < 3) {
      // Version 2
      // Added AppendValue, RemoveFirst and FirstRemoved
      // Version 3
      // Added RemoveValue, GetTagList and Persist
      srcCompVersion = 3;
    }
    return srcCompVersion;
  }

  private static int upgradePedometerProperties(Map<String, JSONValue> componentProperties,
    int srcCompVersion) {
    if (srcCompVersion < 2) {
      // The step sensing algorithm was updated to be more accurate.
      // The GPS related functionality was removed.
      srcCompVersion = 2;
    }
    if (srcCompVersion < 3) {
      // The Resume and Pause methods were removed.
      srcCompVersion = 3;
    }
    return srcCompVersion;
  }

  private static int upgradeMapProperties(Map<String, JSONValue> componentProperties,
    int srcCompVersion) {
    if (srcCompVersion < 5) {
      // Version 2
      // The Markers property (blocks-only) was renamed to Features
      // Version 3
      // Block event handlers were renamed
      // Version 4
      // The Rotation property was added with default 0.0 (due north)
      // Verison 5
      // The ScaleUnits and ShowScale properties were added
      srcCompVersion = 5;
    }
    if (srcCompVersion < 6) {
      // Adds ScaleUnits and MapType dropdowns.
      srcCompVersion = 6;
    }
    return srcCompVersion;
  }

  private static int upgradeNavigationProperties(
    Map<String, JSONValue> componentProperties,
    int srcCompVersion
  ) {
    if (srcCompVersion < 2) {
      // - Adds TransportMethod dropdown.
      srcCompVersion = 2;
    }
    return srcCompVersion;
  }
  
  private static int upgradeCircleProperties(Map<String, JSONValue> componentProperties,
    int srcCompVersion) {
    if (srcCompVersion < 2) {
      // Verison 2
      // The FillOpacity and StrokeOpacity properties were added
      srcCompVersion = 2;
    }
    return srcCompVersion;
  }

  private static int upgradeLineStringProperties(Map<String, JSONValue> componentProperties,
    int srcCompVersion) {
    if (srcCompVersion < 2) {
      // Verison 2
      // The StrokeOpacity property was added
      srcCompVersion = 2;
    }
    return srcCompVersion;
  }

  private static int upgradeMarkerProperties(Map<String, JSONValue> componentProperties,
    int srcCompVersion) {
    if (srcCompVersion < 3) {
      // The ShowShadow property was removed.
      if (componentProperties.containsKey("ShowShadow")) {
        componentProperties.remove("ShowShadow");
      }
      // Verison 3
      // The FillOpacity and StrokeOpacity properties were added
      srcCompVersion = 3;
    }
    if (srcCompVersion < 4) {
      // Add AlignHorizontal and AlignVertical dropdown blocks.
      // Assets helper block was added.
      srcCompVersion = 4;
    }
    return srcCompVersion;
  }

  private static int upgradePolygonProperties(Map<String, JSONValue> componentProperties,
    int srcCompVersion) {
    if (srcCompVersion < 2) {
      // Verison 2
      // The FillOpacity and StrokeOpacity properties were added
      srcCompVersion = 2;
    }
    return srcCompVersion;
  }

  private static int upgradeRectangleProperties(Map<String, JSONValue> componentProperties,
    int srcCompVersion) {
    if (srcCompVersion < 2) {
      // Verison 2
      // The FillOpacity and StrokeOpacity properties were added
      srcCompVersion = 2;
    }
    return srcCompVersion;
  }

  private static int upgradeFeatureCollection(Map<String, JSONValue> componentProperties,
      int srcCompVersion) {
    if (srcCompVersion < 2) {
      // Version 2
      // The GotGeoJSON and GeoJSONError events were renamed in the blocks editor.
      srcCompVersion = 2;
    }
    return srcCompVersion;
  }

  private static int upgradeYandexTranslateProperties(Map<String, JSONValue> componentProperties,
      int srcCompVersion) {
    if (srcCompVersion < 2) {
      // Version 2
      // The ApiKey property was added
      srcCompVersion = 2;
    }
    return srcCompVersion;
  }

  private static int upgradeEv3ColorSensorProperties(
      Map<String, JSONValue> componentProperties,
      int srcCompVersion) {
    if (srcCompVersion < 2) {
      // Remove SetAmbientMode, SetColorMode, and SetReflectedMode. Use Mode setter instead.
      // Add ColorSensorMode dropdown.
      srcCompVersion = 2;
    }
    return srcCompVersion;
  }

  private static int upgradeEv3GyroSensorProperties(
      Map<String, JSONValue> componentProperties,
      int srcCompVersion) {
    if (srcCompVersion < 2) {
      // Remove SetAngleMode and SetRateMode. Use Mode setter instead.
      // Add GyroSensorMode dropdown block.
      srcCompVersion = 2;
    }
    return srcCompVersion;
  }

  private static int upgradeEv3UltrasonicSensorProperties(
      Map<String, JSONValue> componentProperties,
      int srcCompVersion) {
    if (srcCompVersion < 2) {
      // Remove SetCmUnit and SetInchUnit. Use Unit setter instead.
      // Add UnltrasonicSensorMode dropdown block.
      srcCompVersion = 2;
    }
    return srcCompVersion;
  }

  private static int upgradeNxtDirectCommandsProperties(
      Map<String, JSONValue> componentProperties,
      int srcCompVersion) {
    if (srcCompVersion < 2) {
      // Adds dropdown blocks.
      srcCompVersion = 2;
    }
    return srcCompVersion;
  }

  private static void handlePropertyRename(Map<String, JSONValue> componentProperties,
      String oldPropName, String newPropName) {
    if (componentProperties.containsKey(oldPropName)) {
      componentProperties.put(newPropName, componentProperties.remove(oldPropName));
    }
  }

  private static void handleSupplyValueForPreviouslyDefaultedProperty(
      Map<String, JSONValue> componentProperties,
      String PropName, JSONValue valueToSupply) {
    // if the property wasn't previously there as a key, the previous value was
    // the default value
    if (!(componentProperties.containsKey(PropName))) {
      componentProperties.put(PropName, valueToSupply);
    }
  }

  private static void upgradeWarnDialog(String aMessage) {
    final DialogBox dialogBox = new DialogBox(false, true);
    dialogBox.setStylePrimaryName("ode-DialogBox");
    dialogBox.setText(MESSAGES.warningDialogTitle());
    dialogBox.setGlassEnabled(true);
    dialogBox.setAnimationEnabled(true);
    final HTML message = new HTML(aMessage);
    message.setStyleName("DialogBox-message");
    VerticalPanel vPanel = new VerticalPanel();
    Button okButton = new Button("OK");
    okButton.addClickListener(new ClickListener() {
        @Override
        public void onClick(Widget sender) {
          dialogBox.hide();
        }
      });
    vPanel.add(message);
    vPanel.add(okButton);
    dialogBox.setWidget(vPanel);
    dialogBox.center();
    dialogBox.show();
  }
}<|MERGE_RESOLUTION|>--- conflicted
+++ resolved
@@ -541,12 +541,12 @@
       srcCompVersion = 6;
     }
     if (srcCompVersion < 7) {
-<<<<<<< HEAD
+      // The MoveToPoint method was added.
+      srcCompVersion = 7;
+    }
+    if (srcCompVersion < 8) {
       // Direction dropdown blocks were added.
-=======
-      // The MoveToPoint method was added.
->>>>>>> d9d687a4
-      srcCompVersion = 7;
+      srcCompVersion = 8;
     }
     return srcCompVersion;
   }
@@ -1226,13 +1226,13 @@
       srcCompVersion = 6;
     }
     if (srcCompVersion < 7) {
-<<<<<<< HEAD
+      // The MoveToPoint method was added.
+      srcCompVersion = 7;
+    }
+    if (srcCompVersion < 8) {
       // Direction dropdown blocks were added.
       // Assets helper block was added.
-=======
-      // The MoveToPoint method was added.
->>>>>>> d9d687a4
-      srcCompVersion = 7;
+      srcCompVersion = 8;
     }
     return srcCompVersion;
   }
