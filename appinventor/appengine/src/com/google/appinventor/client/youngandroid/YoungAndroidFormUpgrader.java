--- conflicted
+++ resolved
@@ -1611,11 +1611,7 @@
 
   private static int upgradeWebViewerProperties(Map<String, JSONValue> componentProperties,
                                                 int srcCompVersion) {
-<<<<<<< HEAD
     if (srcCompVersion < 10) {
-=======
-    if (srcCompVersion < 9) {
->>>>>>> 25a9095e
       // The CanGoForward and CanGoBack methods were added.
       // No properties need to be modified to upgrade to version 2.
       // UsesLocation property added.
@@ -1627,12 +1623,8 @@
       // WebViewStringChange event was added (version 7)
       // PageLoaded event was added (version 8)
       // BeforePageLoad event and Stop, Reload, and ClearCookies methods added (version 9)
-<<<<<<< HEAD
       // ErrorOccurred event and RunJavaScript method added (version 10)
       srcCompVersion = 10;
-=======
-      srcCompVersion = 9;
->>>>>>> 25a9095e
     }
     return srcCompVersion;
   }
