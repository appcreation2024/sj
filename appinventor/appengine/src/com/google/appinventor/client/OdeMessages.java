--- conflicted
+++ resolved
@@ -170,11 +170,7 @@
 
   // Used in StatusPanel.java
 
-<<<<<<< HEAD
-  @DefaultMessage("Build date: {0}  Version: {1}")
-=======
   @DefaultMessage("Built: {0}  Version: {1}")
->>>>>>> 1d8ceaff
   @Description("Label showing the ant build date and the git version")
   String gitBuildId(String date, String version);
 
