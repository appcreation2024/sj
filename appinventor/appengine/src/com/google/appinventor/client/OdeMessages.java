// -*- mode: java; c-basic-offset: 2; -*-
// Copyright 2009-2011 Google, All Rights reserved
// Copyright 2011-2012 MIT, All rights reserved
// Released under the Apache License, Version 2.0
// http://www.apache.org/licenses/LICENSE-2.0

package com.google.appinventor.client;

import com.google.gwt.i18n.client.Messages;

/**
 * I18n strings for {@link Ode}.
 * 
 */
// @LocalizableResource.Generate(format =
// "com.google.gwt.i18n.rebind.format.PropertiesFormat")
// @LocalizableResource.DefaultLocale("en")

public interface OdeMessages extends Messages {
	// Used in multiple files

	@DefaultMessage("Cancel")
	@Description("Text on \"Cancel\" button.")
	String cancelButton();

	@DefaultMessage("OK")
	@Description("Text on \"OK\" button.")
	String okButton();

	@DefaultMessage("Dismiss")
	@Description("Text on \"Dismiss\" button.")
	String dismissButton();

	@DefaultMessage("Old name:")
	@Description("Label next to the old name in a rename dialog")
	String oldNameLabel();

	@DefaultMessage("New name:")
	@Description("Label next to the new name in a rename dialog")
	String newNameLabel();

	@DefaultMessage("None")
	@Description("Caption for None entry")
	String noneCaption();

	@DefaultMessage("Delete")
	@Description("Text on \"Delete\" button")
	String deleteButton();

	@DefaultMessage("Delete Project")
	@Description("Text on \"Delete Project\" button")
	String deleteProjectButton();

	@DefaultMessage("Publish to Gallery")
	@Description("Text on \"Publish to Gallery\" button")
	String publishToGalleryButton();

	@DefaultMessage("Update Gallery App")
	@Description("Text on \"Update Gallery App\" button")
	String updateGalleryAppButton();

	@DefaultMessage("Show Warnings")
	@Description("Text on Toggle Warning Button")
	String showWarnings();

	@DefaultMessage("Hide Warnings")
	@Description("Text on Toggle Warning Button")
	String hideWarnings();

	@DefaultMessage("Upload File ...")
	@Description("Text on \"Add...\" button")
	String addButton();

	@DefaultMessage("Name")
	@Description("Header for name column of project table")
	String projectNameHeader();

	@DefaultMessage("Date Created")
	@Description("Header for date created column of project table.")
	String projectDateCreatedHeader();

	@DefaultMessage("Date Modified")
	@Description("Header for date modified column of project table.")
	String projectDateModifiedHeader();

	@DefaultMessage("Published")
	@Description("Header for published column of project table.")
	String projectPublishedHeader();

	@DefaultMessage("Save")
	@Description("Label of the button for save")
	String saveButton();

	@DefaultMessage("Save As")
	@Description("Label of the button for save as")
	String saveAsButton();

	@DefaultMessage("Checkpoint ...")
	@Description("Label of the button for checkpoint")
	String checkpointButton();

	@DefaultMessage("Add Screen ...")
	@Description("Label of the button for adding a new screen")
	String addFormButton();

	@DefaultMessage("Remove Screen")
	@Description("Label of the button for removing a screen")
	String removeFormButton();

	@DefaultMessage("Connect")
	@Description("Label of the button for selecting phone connection")
	String connectButton();

	@DefaultMessage("Deleting this screen will completely remove the screen from your project. "
			+ "All components and blocks associated with this screen will be deleted.\n"
			+ "There is no undo.\nAre you sure you want to delete {0}?")
	@Description("Confirmation query for removing a screen")
	String reallyDeleteForm(String formName);

	@DefaultMessage("Open the Blocks Editor")
	@Description("Label of the button for opening the blocks editor")
	String openBlocksEditorButton();

	@DefaultMessage("Screens ...")
	@Description("Label of the button for switching screens")
	String screensButton();

	@DefaultMessage("Blocks")
	@Description("Label of the button for switching to the blocks editor")
	String switchToBlocksEditorButton();

	@DefaultMessage("Designer")
	@Description("Label of the button for switching to the form editor")
	String switchToFormEditorButton();

	@DefaultMessage("Packaging ...")
	@Description("Label of the button leading to build related cascade items, when building")
	String isBuildingButton();

	@DefaultMessage("Opening the Blocks Editor... (click to cancel)")
	@Description("Label of the button for canceling the blocks editor launch")
	String cancelBlocksEditorButton();

	@DefaultMessage("Blocks Editor is open")
	@Description("Label of the button for opening the blocks editor when the it is already open")
	String blocksEditorIsOpenButton();

	// Switch Language Buttons (Internationalization)
	@DefaultMessage("Language")
	@Description("Label of the button for switching language")
	String switchLanguageButton();

	// Not used anymore it is now dynamically created and translated at compile
	// time depending on what
	// languages are translated and available.

	// @DefaultMessage("English")
	// @Description("Label of the button for switching language to English")
	// String switchLanguageEnglishButton();
	//
	// @DefaultMessage("Chinese CN")
	// @Description("Label of the button for switching language to Chinese CN")
	// String switchLanguageChineseCNButton();
	//
	// @DefaultMessage("German")
	// @Description("Label of the button for switching language to German")
	// String switchLanguageGermanButton();
	//
	// @DefaultMessage("Vietnamese")
	// @Description("Label of the button for switching language to Vietnamese")
	// String switchLanguageVietnameseButton();

	// Used in ModerationPage.java
	@DefaultMessage("...")
	@Description("Label of ... ")
	String moderationDotDotDot();

	@DefaultMessage("Report")
	@Description("Label of the report text field on moderation page")
	String moderationReportTextHeader();

	@DefaultMessage("App")
	@Description("Label of the app field on moderation page")
	String moderationAppHeader();

	@DefaultMessage("Reported On")
	@Description("Label of the created date of report field on moderation page")
	String moderationReportDateCreatedHeader();

	@DefaultMessage("App Author")
	@Description("Label of the app author field on moderation page")
	String moderationAppAuthorHeader();

	@DefaultMessage("Reporter")
	@Description("Label of the reporter field on moderation page")
	String moderationReporterHeader();

	// Used in ReportList.java
	@DefaultMessage("Inappropriate App Content: Remove")
	@Description("Label of the Inappropriate App Content Remove on reportlist")
	String inappropriateAppContentRemoveTitle();

	@DefaultMessage("Inappropriate App Content")
	@Description("Label of the Inappropriate App Content on reportlist")
	String inappropriateAppContentTitle();

	@DefaultMessage("Inappropriate User Profile Content")
	@Description("Label of the Inappropriate User Profile Content on reportlist")
	String inappropriateUserProfileContentTitle();

	@DefaultMessage("Choose Template")
	@Description("Label of the Choose Template Label on reportlist")
	String labelChooseTemplate();

	@DefaultMessage("Sent From: ")
	@Description("Label of the Sent From on reportlist")
	String emailSentFrom();

	@DefaultMessage("Sent To: ")
	@Description("Label of the Sent To on reportlist")
	String emailSentTo();

	@DefaultMessage("Send Email")
	@Description("Label of the Send Email of reportlist")
	String buttonSendEmail();

	@DefaultMessage("Deactivate App")
	@Description("Label of the Deactivate App on reportlist")
	String labelDeactivateApp();

	@DefaultMessage("Reactivate App")
	@Description("Label of the Reactivate App on reportlist")
	String labelReactivateApp();

	@DefaultMessage("Deactivate App & Send Email")
	@Description("Label of the Deactivate App & Send Email on reportlist")
	String labelDeactivateAppAndSendEmail();

	@DefaultMessage("Mark As Resolved")
	@Description("Label of the Mark As Resolved of reportlist")
	String labelmarkAsResolved();

	@DefaultMessage("Mark As Unresolved")
	@Description("Label of the Mark As Unresolved of reportlist")
	String labelmarkAsUnresolved();

	@DefaultMessage("Previous Actions")
	@Description("Label of the See All Actions of reportlist")
	String labelSeeAllActions();

	@DefaultMessage("Previous Actions on Report")
	@Description("Title of the Previous Actions Popup of reportlist")
	String titleSeeAllActionsPopup();

	@DefaultMessage("More Reports")
	@Description("text for more reports")
	String galleryMoreReports();

	@DefaultMessage("X")
	@Description("Symbol X")
	String symbolX();

	@DefaultMessage("Cancel")
	@Description("Label of the Cancel Action on reportlist")
	String labelCancel();

	@DefaultMessage("Confirm")
	@Description("Label of the Confirm Action on reportlist")
	String labelConfirm();

	@DefaultMessage("Your app \"{0}\" has been removed from the gallery due to inappropriate content. "
			+ "Please review the guidelines at ..."
			+ "If you feel this action has been taken in error, or you would like to discuss the issue, "
			+ "please use the App Inventor forum at: \n")
	@Description("Label of the Text of Template 1 of reportlist")
	String inappropriateAppContentRemoveEmail(String title);

	@DefaultMessage("Your app \"{0}\" has inappropriate content. "
			+ "Please review the guidelines at ..."
			+ "and modify your app accordingly. ")
	@Description("Label of the Text of Template 2 of reportlist")
	String inappropriateAppContentEmail(String title);

	@DefaultMessage("Your profile contains inappropriate content. Please modify your profile.\n")
	@Description("Label of the Text of Template 3 of reportlist")
	String inappropriateUserProfileContentEmail();

	@DefaultMessage("see more ...")
	@Description("Label of the Text of seeing more of reportlist")
	String seeMoreLink();

	@DefaultMessage("hide")
	@Description("Label of the Text of hiding of reportlist")
	String hideLink();

	@DefaultMessage("sends an email: ")
	@Description("Label of the Text of sending an email of reportlist")
	String moderationActionSendAnEmail();

	@DefaultMessage("deativates this app with email: ")
	@Description("Label of the Text of deativating this app with email of reportlist")
	String moderationActionDeactivateThisAppWithEmail();

	@DefaultMessage("reactivates this app")
	@Description("Label of the Text of reactivating this app of reportlist")
	String moderationActionReactivateThisApp();

	@DefaultMessage("marks this report as resolved")
	@Description("Label of the Text of marking this report as resolved of reportlist")
	String moderationActionMarkThisReportAsResolved();

	@DefaultMessage("marks this report as unresolved")
	@Description("Label of the Text of marking this report as unresolved of reportlist")
	String moderationActionMarkThisReportAsUnresolved();

	@DefaultMessage("Show resolved reports")
	@Description("Label of the Text of showing resolved reports of reportlist")
	String moderationShowResolvedReports();

	@DefaultMessage("An Email from App Inventor Gallery")
	@Description("Title of the email when moderator sends out an email")
	String moderationSendEmailTitle();

	@DefaultMessage("App Inventor Gallery: App Activated")
	@Description("Title of the email when app was activated")
	String moderationAppReactivatedTitle();

	@DefaultMessage("Your app \"{0}\" has been reactivated.")
	@Description("Body of the email when app was activated")
	String moderationAppReactivateBody(String title);

	@DefaultMessage("App Inventor Gallery: App Deactivated")
	@Description("Title of the email when app was deactivated")
	String moderationAppDeactivatedTitle();

	@DefaultMessage("Fail to send out the email, please try again later")
	@Description("error message when fail to send to user from moderator")
	String moderationErrorFailToSendEmail();

	// Used in MotdFetcher.java

	@DefaultMessage("Failed to contact server to get the MOTD.")
	@Description("Message displayed when cannot get a MOTD from the server.")
	String getMotdFailed();

	// Used in Ode.java

	// TODO(user): Replace with commented version once we're ready
	@DefaultMessage("MIT App Inventor 2")
	@Description("Title for App Inventor")
	String titleYoungAndroid();

	@DefaultMessage("An internal error has occurred. Report a bug?")
	@Description("Confirmation for reporting a bug after an internal error")
	String internalErrorReportBug();

	@DefaultMessage("An internal error has occurred.")
	@Description("Alert after an internal error")
	String internalError();

	@DefaultMessage("An internal error has occurred. Go look in the Debugging view.")
	@Description("Alert after an internal error")
	String internalErrorSeeDebuggingView();

	@DefaultMessage("An internal error has occurred. Click \"ok\" for more information.")
	@Description("Confirm alert after an internal error")
	String internalErrorClickOkDebuggingView();

	@DefaultMessage("The server is temporarily unavailable. Please try again later!")
	@Description("Error message if the server becomes completely unavailable.")
	String serverUnavailable();

	@DefaultMessage("No Project Chosen")
	@Description("Title for Error Dialog when connection is attempted without a project.")
	String noprojectDialogTitle();

	@DefaultMessage("You must first create or select a project before connecting!")
	@Description("Error message for connection attempt without a project selected.")
	String noprojectDuringConnect();

	@DefaultMessage("There is no Gallery App with the given id.")
	@Description("Error message if the gallery id does not exist")
	String galleryIdNotExist();

	// Used in RpcStatusPopup.java

	@DefaultMessage("Loading ...")
	@Description("Message that is shown to indicate that a loading RPC is going on")
	String defaultRpcMessage();

	@DefaultMessage("Saving ...")
	@Description("Message that is shown to indicate that a saving RPC is going on")
	String savingRpcMessage();

	@DefaultMessage("Copying ...")
	@Description("Message that is shown to indicate that a copying RPC is going on")
	String copyingRpcMessage();

	@DefaultMessage("Deleting ...")
	@Description("Message that is shown to indicate that a deleting RPC is going on")
	String deletingRpcMessage();

	@DefaultMessage("Packaging ...")
	@Description("Message shown during a building RPC (for Young Android, called 'packaging')")
	String packagingRpcMessage();

	@DefaultMessage("Downloading to phone ...")
	@Description("Message shown while downloading application to the phone (during compilation)")
	String downloadingRpcMessage();

	// Used in StatusPanel.java

	@DefaultMessage("Built: {0}  Version: {1}")
	@Description("Label showing the ant build date and the git version")
	String gitBuildId(String date, String version);

	@DefaultMessage("Privacy")
	@Description("Label of the link for Privacy")
	String privacyLink();

	@DefaultMessage("Terms")
	@Description("Label of the link for Terms")
	String termsLink();

	@DefaultMessage("Privacy Policy and Terms of Use")
	@Description("Label of the link for Privacy and Terms of Use")
	String privacyTermsLink();

	// Used in TopPanel.java

	// Project
	@DefaultMessage("Projects")
	@Description("Name of Projects tab")
	String projectsTabName();

	@DefaultMessage("My projects")
	@Description("Name of My projects menuitem")
	String projectMenuItem();

	@DefaultMessage("Start new project")
	@Description("Label of the menu item for creating a new project")
	String newProjectMenuItem();

	@DefaultMessage("Import project (.aia) from my computer ...")
	@Description("Name of Import Project menuitem")
	String importProjectMenuItem();

	@DefaultMessage("Delete project")
	@Description("Name of Delete project menuitem")
	String deleteProjectMenuItem();

	@DefaultMessage("Save project")
	@Description("Name of Save menuitem")
	String saveMenuItem();

	@DefaultMessage("Save project as ...")
	@Description("Name of Save as ... menuitem")
	String saveAsMenuItem();

	@DefaultMessage("Checkpoint")
	@Description("Name of Checkpoint menuitem")
	String checkpointMenuItem();

	@DefaultMessage("Import project (.aia) from a repository ...")
	@Description("Name of Import Template menuitem")
	String importTemplateButton();

	@DefaultMessage("Export selected project (.aia) to my computer")
	@Description("Name of Export Project menuitem")
	String exportProjectMenuItem();
	
	@DefaultMessage("Export selected projects")
	@Description("Name of Export selected Project menuitem")
	String exportSelectedProjectsMenuItem();

	@DefaultMessage("Export all projects")
	@Description("Name of Export all Project menuitem")
	String exportAllProjectsMenuItem();

	@DefaultMessage("Export keystore")
	@Description("Label of the button for export keystore")
	String downloadKeystoreMenuItem();

	@DefaultMessage("Import keystore")
	@Description("Label of the button for import keystore")
	String uploadKeystoreMenuItem();

	@DefaultMessage("Delete keystore")
	@Description("Label of the button for delete keystore")
	String deleteKeystoreMenuItem();

	// Connect
	@DefaultMessage("Connect")
	@Description("Label of the button leading to Connect related cascade items")
	String connectTabName();

	@DefaultMessage("AI Companion")
	@Description("Message providing details about starting the wireless connection.")
	String AICompanionMenuItem();

	@DefaultMessage("Emulator")
	@Description("Message providing details about starting the emulator connection.")
	String emulatorMenuItem();

	@DefaultMessage("Report an Issue")
	@Description("Link for Report an Issue form")
	String feedbackLink();

	@DefaultMessage("Gallery")
	@Description("Name of Gallery tab")
	String tabNameGallery();

	@DefaultMessage("Moderation")
	@Description("Name of moderation tab")
	String tabNameModeration();

	@DefaultMessage("Profile")
	@Description("Label of the link for private user profile")
	String privateProfileLink();

	@DefaultMessage("My Projects")
	@Description("Name of My Projects tab")
	String tabNameProjects();

	@DefaultMessage("USB")
	@Description("Message providing details about starting a USB connection.")
	String usbMenuItem();

	@DefaultMessage("Reset Connection")
	@Description("Reset all connections.")
	String resetConnectionsMenuItem();

	@DefaultMessage("Hard Reset")
	@Description("Hard Reset the Emulator.")
	String hardResetConnectionsMenuItem();

	// Build
	@DefaultMessage("Build")
	@Description("Label of the button leading to build related cascade items")
	String buildTabName();

	@DefaultMessage("App ( provide QR code for .apk )")
	@Description("Label of item for building a project and show barcode")
	String showBarcodeMenuItem();

	@DefaultMessage("App ( save .apk to my computer )")
	@Description("Label of item for building a project and downloading")
	String downloadToComputerMenuItem();

	@DefaultMessage("Generate YAIL")
	@Description("Label of the cascade item for generating YAIL for a project")
	String generateYailMenuItem();

	// Help
	@DefaultMessage("Help")
	@Description("Label for the Help menu")
	String helpTabName();

	@DefaultMessage("About")
	@Description("Label of the link for About")
	String aboutMenuItem();

	@DefaultMessage("Companion Information")
	@Description("Information about the Companion")
	String companionInformation();

	@DefaultMessage("Show Splash Screen")
	@Description("Redisplay the Splash Screen")
	String showSplashMenuItem();

	@DefaultMessage("Library")
	@Description("Name of Library link")
	String libraryMenuItem();

	@DefaultMessage("Get Started")
	@Description("Name of Getting Started link")
	String getStartedMenuItem();

	@DefaultMessage("Tutorials")
	@Description("Name of Tutorials link")
	String tutorialsMenuItem();

	@DefaultMessage("Troubleshooting")
	@Description("Name of Troubleshooting link")
	String troubleshootingMenuItem();

	@DefaultMessage("Forums")
	@Description("Name of Forums link")
	String forumsMenuItem();

	@DefaultMessage("Report an Issue")
	@Description("Link for Report an Issue form")
	String feedbackMenuItem();

	// Admin
	@DefaultMessage("Admin")
	@Description("Label of the button leading to admin functionality")
	String adminTabName();

	@DefaultMessage("Download User Source")
	@Description("Label of the button for admins to download a user's project source")
	String downloadUserSourceMenuItem();

	@DefaultMessage("Switch To Debug Panel")
	@Description("Label of the button for admins to switch to the debug panel without an explicit error")
	String switchToDebugMenuItem();

	// Tabs
	@DefaultMessage("My Projects")
	@Description("Name of My Projects tab")
	String myProjectsTabName();

	@DefaultMessage("Guide")
	@Description("Name of Guide link")
	String guideTabName();

	@DefaultMessage("Report an Issue")
	@Description("Link for Report an Issue form")
	String feedbackTabName();

	@DefaultMessage("Gallery")
	@Description("Link for Gallery")
	String galleryTabName();

	// User email dropdown
	@DefaultMessage("Sign out")
	@Description("Label of the link for signing out")
	String signOutLink();

	//

	@DefaultMessage("Design")
	@Description("Name of Design tab")
	String tabNameDesign();

	@DefaultMessage("(Debugging)")
	@Description("Name of Debugging tab")
	String tabNameDebugging();

	@DefaultMessage("Please choose a project to open or create a new project.")
	@Description("Message shown when there is no current file editor to switch to")
	String chooseProject();

	@DefaultMessage("Emails")
	@Description("Title for user's email inbox")
	String emailInboxTitle();

	@DefaultMessage("Send an Email")
	@Description("Title for moderator send email dialog")
	String emailSendTitle();

	// Used in boxes/AssetListBox.java

	@DefaultMessage("Media")
	@Description("Caption for asset list box.")
	String assetListBoxCaption();

	// Used in boxes/MessagesOutputBox.java

	@DefaultMessage("Messages")
	@Description("Caption for message output box.")
	String messagesOutputBoxCaption();

	// Used in boxes/MotdBox.java

	@DefaultMessage("Welcome to App Inventor!")
	@Description("Initial caption for MOTD box.")
	String motdBoxCaption();

	// Used in boxes/OdeLogBox.java

	@DefaultMessage("Developer Messages")
	@Description("Caption for ODE log box.")
	String odeLogBoxCaption();

	// Used in boxes/PaletteBox.java

	@DefaultMessage("Palette")
	@Description("Caption for palette box.")
	String paletteBoxCaption();

	// Used in boxes/ProjectListBox.java

	@DefaultMessage("My Projects")
	@Description("Caption for project list box.")
	String projectListBoxCaption();

	// Used in boxes/ProjectListBox.java

	@DefaultMessage("My Studios")
	@Description("Caption for studio list box.")
	String studioListBoxCaption();

	// Used in boxes/ProjectListBox.java

	@DefaultMessage("My Profile")
	@Description("Caption for profile page box.")
	String profilePageBoxCaption();

	// Used in boxes/ModerationPageBox.java

	@DefaultMessage("Reports")
	@Description("Caption for moderation page box.")
	String moderationPageBoxCaption();

	// Used in boxes/GalleryListBox.java

	@DefaultMessage("Gallery")
	@Description("Caption for gallery list box.")
	String galleryListBoxCaption();

	// Used in boxes/GalleryAppBox.java

	@DefaultMessage("Gallery App")
	@Description("Caption for gallery app box.")
	String galleryAppBoxCaption();

	// Used in boxes/UserProfileBox.java

	@DefaultMessage("User Profile")
	@Description("Caption for user profile box.")
	String userProfileBoxCaption();

	// Used in boxes/PropertiesBox.java

	@DefaultMessage("Properties")
	@Description("Caption for properties box.")
	String propertiesBoxCaption();

	// Used in boxes/SourceStructureBox.java

	@DefaultMessage("Components")
	@Description("Caption for source structure box.")
	String sourceStructureBoxCaption();

	// Used in boxes/BlockSelectorBox.java

	@DefaultMessage("Blocks")
	@Description("Caption for block selector box.")
	String blockSelectorBoxCaption();

	@DefaultMessage("Built-in")
	@Description("Label on built-in-blocks branch of block selector tree")
	String builtinBlocksLabel();

	@DefaultMessage("Control")
	@Description("Label on built-in-Control-blocks branch of block selector tree")
	String builtinControlLabel();

	@DefaultMessage("Logic")
	@Description("Label on built-in-Logic-blocks branch of block selector tree")
	String builtinLogicLabel();

	@DefaultMessage("Text")
	@Description("Label on built-in-Text-blocks branch of block selector tree")
	String builtinTextLabel();

	@DefaultMessage("Lists")
	@Description("Label on built-in-Lists-blocks branch of block selector tree")
	String builtinListsLabel();

	@DefaultMessage("Colors")
	@Description("Label on built-in-Colors-blocks branch of block selector tree")
	String builtinColorsLabel();

	@DefaultMessage("Variables")
	@Description("Label on built-in-Variables-blocks branch of block selector tree")
	String builtinVariablesLabel();

	@DefaultMessage("Procedures")
	@Description("Label on built-in-Procedures-blocks branch of block selector tree")
	String builtinProceduresLabel();

	@DefaultMessage("Any component")
	@Description("Label on any-component branch of block selector tree")
	String anyComponentLabel();

	@DefaultMessage("Any ")
	@Description("None")
	String textAnyComponentLabel();

	// Used in boxes/ViewerBox.java

	@DefaultMessage("Viewer")
	@Description("Caption for a viewer box.")
	String viewerBoxCaption();

	// Used in SaveAllEditorsCommand.java

	@DefaultMessage("Saved project at {0}")
	@Description("Message reported when project was saved successfully.")
	String savedProject(String saveTime);

	// Used in editor/EditorManager.java

	@DefaultMessage("Server error: could not save one or more files. Please try again later!")
	@Description("Error message reported when one or more file couldn't be saved to the server.")
	String saveErrorMultipleFiles();

	@DefaultMessage("Error generating Yail for screen {0}: {1}. Please fix and try packaging again.")
	@Description("Error message reported when yail generation fails for a screen")
	String yailGenerationError(String formName, String description);

	// Used in editor/simple/SimpleNonVisibleComponentsPanel.java

	@DefaultMessage("Non-visible components")
	@Description("Header for the non-visible components in the designer.")
	String nonVisibleComponentsHeader();

	// Used in editor/simple/SimpleVisibleComponentsPanel.java

	@DefaultMessage("Display hidden components in Viewer")
	@Description("Checkbox controlling whether to display invisible components in the designer.")
	String showHiddenComponentsCheckbox();

	// Used in editor/simple/components/MockComponent.java

	@DefaultMessage("Rename Component")
	@Description("Title for the rename component dialog")
	String renameTitle();

	@DefaultMessage("Component names can contain only letters, numbers, and underscores and "
			+ "must start with a letter")
	@Description("Error message when component name contains non-alphanumeric characters besides _ "
			+ "or does not start with a letter")
	String malformedComponentNameError();

	@DefaultMessage("Duplicate component name!")
	@Description("Error shown when a new component name would be the same as an existing one")
	String duplicateComponentNameError();

	@DefaultMessage("Component instance names cannot be the same as a component type")
	@Description("Error shown when a new component name would be the same as a component type name")
	String sameAsComponentTypeNameError();

	@DefaultMessage("Component name cannot be any of the following: CsvUtil, Double, Float, "
			+ "Integer, JavaCollection, JavaIterator, KawaEnvironment, Long, Short, SimpleForm, String, "
			+ "Pattern, YailList, YailNumberToString, YailRuntimeError")
	@Description("Error shown when a new component name is a variable name already used in the"
			+ "Yail code")
	String badComponentNameError();

	@DefaultMessage("Deleting this component will delete all blocks associated with it in the "
			+ "Blocks Editor. Are you sure you want to delete?")
	@Description("Confirmation query for removing a component")
	String reallyDeleteComponent();

	// Used in editor/simple/components/MockButtonBase.java, MockCheckBox.java,
	// MockLabel.java, and
	// MockRadioButton.java

	@DefaultMessage("Text for {0}")
	@Description("Default value for Text property")
	String textPropertyValue(String componentName);

	// Used in editor/simple/components/MockButtonBase.java,
	// MockHVLayoutBase.java
	@DefaultMessage("System error: Bad value - {0} - for Horizontal Alignment.")
	@Description("Default message for bad value for Horizontal Alignment")
	String badValueForHorizontalAlignment(String componentName);

	@DefaultMessage("System error: Bad value - {0} - for Vertical Alignment.")
	@Description("Default message for bad value for Vartical Alignment")
	String badValueForVerticalAlignment(String componentName);

	// Used in editor/simple/components/MockVisibleComponent.java

	@DefaultMessage("Width")
	@Description("Caption for the width property")
	String widthPropertyCaption();

	@DefaultMessage("Height")
	@Description("Caption for the height property")
	String heightPropertyCaption();

	// Used in editor/simple/components/MockTextBoxBase.java

	@DefaultMessage("Hint for {0}")
	@Description("Default value for Hint property")
	String hintPropertyValue(String componentName);

	// Used in editor/simple/palette/ComponentHelpWidget.java

	@DefaultMessage("More information")
	@Description("Label of the link to a component's reference docs")
	String moreInformation();

	// Used in editor/youngandroid/YaFormEditor.java and YaBlocksEditor.java

	@DefaultMessage("Server error: could not load file. Please try again later!")
	@Description("Error message reported when a source file couldn't be loaded from the server.")
	String loadError();

	@DefaultMessage("Server error: could not save file. Please try again later!")
	@Description("Error message reported when a source file couldn't be saved to the server.")
	String saveError();

	@DefaultMessage("{0} blocks")
	@Description("Tab name for blocks editor")
	String blocksEditorTabName(String formName);

	// Used in editor/youngandroid/BlocklyPanel.java

	@DefaultMessage("The blocks area did not load properly. Changes to the blocks for screen {0} will not be saved.")
	@Description("Message indicating that blocks changes were not saved")
	String blocksNotSaved(String formName);

	@DefaultMessage("The blocks for screen {0} did not load properly. "
			+ "You will not be able to edit using the blocks editor until the problem is corrected.")
	@Description("Message when blocks fail to load properly")
	String blocksLoadFailure(String formName);

	// Used in
	// editor/youngandroid/properties/YoungAndroidAccelerometerSensitivityChoicePropertyEditor.java

	@DefaultMessage("weak")
	@Description("Text for accelerometer sensitivity choice 'weak'")
	String weakAccelerometerSensitivity();

	@DefaultMessage("moderate")
	@Description("Text for accelerometer sensitivity choice 'moderate'")
	String moderateAccelerometerSensitivity();

	@DefaultMessage("strong")
	@Description("Text for accelerometer sensitivity choice 'strong'")
	String strongAccelerometerSensitivity();

	// Used in
	// editor/youngandroid/properties/YoungAndroidAlignmentChoicePropertyEditor.java

	@DefaultMessage("left")
	@Description("Text for text alignment choice 'left'")
	String leftTextAlignment();

	@DefaultMessage("center")
	@Description("Text for text alignment choice 'center'")
	String centerTextAlignment();

	@DefaultMessage("right")
	@Description("Text for text alignment choice 'right'")
	String rightTextAlignment();

	// Used in
	// editor/youngandroid/properties/YoungAndroidHorizontalAlignmentChoicePropertyEditor.java

	@DefaultMessage("Left")
	@Description("Text for horizontal alignment choice 'Left")
	String horizontalAlignmentChoiceLeft();

	@DefaultMessage("Right")
	@Description("Text for horizontal alignemt choice 'Right'")
	String horizontalAlignmentChoiceRight();

	@DefaultMessage("Center")
	@Description("Text for horizontal alignment choice 'Center'")
	String horizontalAlignmentChoiceCenter();

	// Used in
	// editor/youngandroid/properties/YoungAndroidVerticalAlignmentChoicePropertyEditor.java

	@DefaultMessage("Top")
	@Description("Text for vertical alignment choice 'Top'")
	String verticalAlignmentChoiceTop();

	@DefaultMessage("Center")
	@Description("Text for vertical alignment choice 'Center'")
	String verticalAlignmentChoiceCenter();

	@DefaultMessage("Bottom")
	@Description("Text for vertical alignment choice 'Bottom'")
	String verticalAlignmentChoiceBottom();

	// Used in
	// editor/youngandroid/properties/YoungAndroidButtonShapeChoicePropertyEditor.java

	@DefaultMessage("default")
	@Description("Text for button shape choice 'default'")
	String defaultButtonShape();

	@DefaultMessage("rounded")
	@Description("Text for button shape choice 'rounded'")
	String roundedButtonShape();

	@DefaultMessage("rectangular")
	@Description("Text for button shape choice 'rectangular'")
	String rectButtonShape();

	@DefaultMessage("oval")
	@Description("Text for button shape choice 'oval'")
	String ovalButtonShape();

	// Used in
	// editor/youngandroid/properties/YoungAndroidAssetSelectorPropertyEditor.java

	@DefaultMessage("You must select an asset!")
	@Description("Message displayed when OK button is clicked when there is no asset selected.")
	String noAssetSelected();

	// Used in
	// editor/youngandroid/properties/YoungAndroidComponentSelectorPropertyEditor.java

	@DefaultMessage("You must select a component!")
	@Description("Message displayed when OK button is clicked when there is no component selected.")
	String noComponentSelected();

	// Used in
	// editor/youngandroid/properties/YoungAndroidColorChoicePropertyEditor.java

	@DefaultMessage("None")
	@Description("Text for color choice 'None'")
	String noneColor();

	@DefaultMessage("Black")
	@Description("Text for color choice 'Black'")
	String blackColor();

	@DefaultMessage("Blue")
	@Description("Text for color choice 'Blue'")
	String blueColor();

	@DefaultMessage("Cyan")
	@Description("Text for color choice 'Cyan'")
	String cyanColor();

	@DefaultMessage("Default")
	@Description("Text for color choice 'Default'")
	String defaultColor();

	@DefaultMessage("Dark Gray")
	@Description("Text for color choice 'Dark Gray'")
	String darkGrayColor();

	@DefaultMessage("Gray")
	@Description("Text for color choice 'Gray'")
	String grayColor();

	@DefaultMessage("Green")
	@Description("Text for color choice 'Green'")
	String greenColor();

	@DefaultMessage("Light Gray")
	@Description("Text for color choice 'Light Gray'")
	String lightGrayColor();

	@DefaultMessage("Magenta")
	@Description("Text for color choice 'Magenta'")
	String magentaColor();

	@DefaultMessage("Orange")
	@Description("Text for color choice 'Orange'")
	String orangeColor();

	@DefaultMessage("Pink")
	@Description("Text for color choice 'Pink'")
	String pinkColor();

	@DefaultMessage("Red")
	@Description("Text for color choice 'Red'")
	String redColor();

	@DefaultMessage("White")
	@Description("Text for color choice 'White'")
	String whiteColor();

	@DefaultMessage("Yellow")
	@Description("Text for color choice 'Yellow'")
	String yellowColor();

	// Used in
	// editor/youngandroid/properties/YoungAndroidFontTypefaceChoicePropertyEditor.java

	@DefaultMessage("default")
	@Description("Text for font typeface choice 'default '")
	String defaultFontTypeface();

	@DefaultMessage("sans serif")
	@Description("Text for font typeface choice 'sans serif '")
	String sansSerifFontTypeface();

	@DefaultMessage("serif")
	@Description("Text for font typeface choice 'serif '")
	String serifFontTypeface();

	@DefaultMessage("monospace")
	@Description("Text for font typeface choice 'monospace '")
	String monospaceFontTypeface();

	// Used in
	// editor/youngandroid/properties/YoungAndroidLengthPropertyEditor.java

	@DefaultMessage("Automatic")
	@Description("Caption and summary for Automatic choice")
	String automaticCaption();

	@DefaultMessage("Fill parent")
	@Description("Caption and summary for Fill Parent choice")
	String fillParentCaption();

	@DefaultMessage("pixels")
	@Description("Caption for pixels label")
	String pixelsCaption();

	@DefaultMessage("{0} pixels")
	@Description("Summary for custom length in pixels")
	String pixelsSummary(String pixels);

	@DefaultMessage("The value must be a number greater than or equal to 0")
	@Description("Error shown after validation of custom length field failed.")
	String nonnumericInputError();

	// Used in
	// editor/youngandroid/properties/YoungAndroidScreenAnimationChoicePropertyEditor.java

	@DefaultMessage("Default")
	@Description("Text for screen animation choice 'Default '")
	String defaultScreenAnimation();

	@DefaultMessage("Fade")
	@Description("Text for screen animation choice 'Fade '")
	String fadeScreenAnimation();

	@DefaultMessage("Zoom")
	@Description("Text for screen animation choice 'Zoom '")
	String zoomScreenAnimation();

	@DefaultMessage("SlideHorizontal")
	@Description("Text for screen animation choice 'SlideHorizontal '")
	String slideHorizontalScreenAnimation();

	@DefaultMessage("SlideVertical")
	@Description("Text for screen animation choice 'SlideVertical '")
	String slideVerticalScreenAnimation();

	@DefaultMessage("None")
	@Description("Text for screen animation choice 'None '")
	String noneScreenAnimation();

	// Used in
	// editor/youngandroid/properties/YoungAndroidScreenOrientationChoicePropertyEditor.java

	@DefaultMessage("Unspecified")
	@Description("Text for screen orientation choice 'Unspecified '")
	String unspecifiedScreenOrientation();

	@DefaultMessage("Portrait")
	@Description("Text for screen orientation choice 'Portrait '")
	String portraitScreenOrientation();

	@DefaultMessage("Landscape")
	@Description("Text for screen orientation choice 'Landscape '")
	String landscapeScreenOrientation();

	@DefaultMessage("Sensor")
	@Description("Text for screen orientation choice 'Sensor '")
	String sensorScreenOrientation();

	@DefaultMessage("User")
	@Description("Text for screen orientation choice 'User '")
	String userScreenOrientation();

	// Used in
	// editor/youngandroid/properties/YoungAndroidToastLengthChoicePropertyEditor.java

	@DefaultMessage("Short")
	@Description("Show toast for a Toast_Short of time")
	String shortToastLength();

	@DefaultMessage("Long")
	@Description("Show toast for a Toast_Long of time")
	String longToastLength();

	// Used in explorer/SourceStructureExplorer.java

	@DefaultMessage("Rename")
	@Description("Label of the button for rename")
	String renameButton();

	// Used in explorer/commands/AddFormCommand.java

	@DefaultMessage("Add")
	@Description("Text on 'Add' button to continue with screen creation.")
	String addScreenButton();

	@DefaultMessage("Do Not Add")
	@Description("Text on 'Dont Add' button to dismiss screen creation.")
	String cancelScreenButton();

	@DefaultMessage("New Screen")
	@Description("Title of new Screen dialog.")
	String newFormTitle();

	@DefaultMessage("Screen name:")
	@Description("Label in front of name in new screen dialog.")
	String formNameLabel();

	@DefaultMessage("WARNING: The number of screens in this app might exceed the limits of App Inventor. "
			+ "Click <a target=\"_blank\" href=\"/reference/other/manyscreens.html\">here</a> for advice about "
			+ "creating apps with many screens. "
			+ "<p>Do you really want to add another screen?</p>")
	@Description("Label to indicate the application has too many screens.")
	String formCountErrorLabel();

	@DefaultMessage("Screen names can contain only letters, numbers, and underscores and must "
			+ "start with a letter")
	@Description("Error message when form name contains non-alphanumeric characters besides _")
	String malformedFormNameError();

	@DefaultMessage("Duplicate Screen name!")
	@Description("Error shown when a new form name would be the same as an existing one")
	String duplicateFormNameError();

	@DefaultMessage("Server error: could not add form. Please try again later!")
	@Description("Error message reported when adding a form failed on the server.")
	String addFormError();

	// Used in explorer/commands/BuildCommand.java, and
	// explorer/commands/WaitForBuildResultCommand.java

	@DefaultMessage("Build of {0} requested at {1}.")
	@Description("Message shown in the build output panel when a build is requested.")
	String buildRequestedMessage(String projectName, String time);

	@DefaultMessage("Server error: could not build target. Please try again later!")
	@Description("Error message reported when building a target failed on the server because of a "
			+ "network error.")
	String buildError();

	@DefaultMessage("Build failed!")
	@Description("Error message reported when a build failed due to an error in the build pipeline.")
	String buildFailedError();

	@DefaultMessage("The build server is currently busy. Please try again in a few minutes.")
	@Description("Error message reported when the build server is temporarily too busy to accept "
			+ "a build request.")
	String buildServerBusyError();

	@DefaultMessage("The build server is not compatible with this version of App Inventor.")
	@Description("Error message reported when the build server is running a different version of "
			+ "the App Inventor code.")
	String buildServerDifferentVersion();

	@DefaultMessage("Unable to generate code for {0}.")
	@Description("Message displayed when an error occurs while generating YAIL for a form.")
	String errorGeneratingYail(String formName);

	// Used in explorer/commands/CommandRegistory.java

	@DefaultMessage("Delete...")
	@Description("Label for the context menu command that deletes a file")
	String deleteFileCommand();

	@DefaultMessage("Download to my computer")
	@Description("Label for the context menu command that downloads a file")
	String downloadFileCommand();

	// Used in explorer/commands/CopyYoungAndroidProjectCommand.java

	@DefaultMessage("Checkpoint - {0}")
	@Description("Title of checkpoint dialog.")
	String checkpointTitle(String projectName);

	@DefaultMessage("Save As - {0}")
	@Description("Title of save as dialog.")
	String saveAsTitle(String projectName);

	@DefaultMessage("{0}_checkpoint{1}")
	@Description("Default project name in checkoint dialog")
	String defaultCheckpointProjectName(String projectName, String suffix);

	@DefaultMessage("Previous checkpoints:")
	@Description("Label for previous checkpoints table in checkpoint dialog.")
	String previousCheckpointsLabel();

	@DefaultMessage("{0}_copy")
	@Description("Defaulf project name in save as dialog")
	String defaultSaveAsProjectName(String projectName);

	@DefaultMessage("Checkpoint name:")
	@Description("Label in front of new name in checkpoint dialog.")
	String checkpointNameLabel();

	@DefaultMessage("Server error: could not copy project. Please try again later!")
	@Description("Error message reported when copying a project failed on the server.")
	String copyProjectError();

	// Used in explorer/commands/DeleteFileCommand.java

	@DefaultMessage("Do you really want to delete this file?  It will be removed from "
			+ "the App Inventor server.  Also, parts of your application may still refer to the deleted "
			+ "file, and you will need to change these.")
	@Description("Confirmation message that will be shown before deleting a file")
	String reallyDeleteFile();

	@DefaultMessage("Server error: could not delete the file. Please try again later!")
	@Description("Error message reported when deleting a file failed on the server.")
	String deleteFileError();

	// Used in explorer/commands/EnsurePhoneConnectedCommand.java

	@DefaultMessage("The phone is not connected.")
	@Description("Error message displayed when the user wants to download a project to the phone, "
			+ "but the phone is not connected.")
	String phoneNotConnected();

	// Used in explorer/commands/ShowBarcodeCommand.java

	@DefaultMessage("Barcode link for {0}")
	@Description("Title of barcode dialog.")
	String barcodeTitle(String projectName);

	@DefaultMessage("Note: this barcode is only valid for 2 hours. See {0} the FAQ {1} for info "
			+ "on how to share your app with others.")
	@Description("Warning in barcode dialog.")
	String barcodeWarning(String aTagStart, String aTagEnd);

	// Used in explorer/project/Project.java

	@DefaultMessage("Server error: could not load project. Please try again later!")
	@Description("Error message reported when a project could not be loaded from the server.")
	String projectLoadError();

	// Used in explorer/project/ProjectManager.java

	@DefaultMessage("Server error: could not retrieve project information. Please try again later!")
	@Description("Error message reported when information about projects could not be retrieved "
			+ "from the server.")
	String projectInformationRetrievalError();

	// Used in explorer/youngandroid/Toolbar.java

	@DefaultMessage("It may take a little while for your projects to be downloaded. "
			+ "Please be patient...")
	@Description("Warning that downloading projects will take a while")
	String downloadAllAlert();

	@DefaultMessage("More Actions")
	@Description("Label of the button leading to more cascade items")
	String moreActionsButton();

	@DefaultMessage("Download User Source")
	@Description("Title of the dialog box for downloading a user's project source")
	String downloadUserSourceDialogTitle();

	@DefaultMessage("User id or email (case-sensitive):")
	@Description("Label for the user id input text box")
	String userIdLabel();

	@DefaultMessage("Project id or name:")
	@Description("Label for the project id input text box")
	String projectIdLabel();

	@DefaultMessage("Please specify both a user email address or id and a project name or id "
			+ "for the project to be downloaded. Ids are numeric and may come from the system "
			+ "logs or from browsing the Datastore. If you use an email address, it must match "
			+ "exactly the stored email address in the Datastore. Similarly, project names must "
			+ "match exactly. Both are case sensitive.")
	@Description("Error message reported when user id or project id is missing")
	String invalidUserIdOrProjectIdError();

	@DefaultMessage("Please select a project to delete")
	@Description("Error message displayed when no project is selected")
	String noProjectSelectedForDelete();

	@DefaultMessage("Are you really sure you want to delete this project: {0}")
	@Description("Confirmation message for selecting a single project and clicking delete")
	String confirmDeleteSingleProject(String projectName);

	@DefaultMessage("Are you really sure you want to delete this project: {0}?"
			+ " Note that the published copy of this project will be removed from the gallery as well.")
	@Description("Confirmation message for selecting a single project and clicking delete when gallery is on")
	String confirmDeleteSinglePublishedProject(String projectName);

	@DefaultMessage("Are you really sure you want to delete these projects: {0}?")
	@Description("Confirmation message for selecting multiple projects and clicking delete")
	String confirmDeleteManyProjects(String projectNames);

	@DefaultMessage("Are you really sure you want to delete these projects: {0}?"
			+ " Note that if any of the projects have been published, the published version in"
			+ " the gallery will be removed as well.")
	@Description("Confirmation message for selecting multiple projects and clicking delete when gallery is on")
	String confirmDeleteManyProjectsWithGalleryOn(String projectNames);

	@DefaultMessage("Server error: could not delete project. Please try again later!")
	@Description("Error message reported when deleting a project failed on the server.")
	String deleteProjectError();

	@DefaultMessage("One project must be selected.")
	@Description("Error message displayed when no or many projects are selected")
	String wrongNumberProjectsSelected();

	@DefaultMessage("Please select only one project to publish or update")
	@Description("Error message displayed when zero or more than one projects are selected")
	String wrongNumberProjectSelectedForPublishOrUpdate();

	@DefaultMessage("Server error: could not download your keystore file.")
	@Description("Error message displayed when a server error occurs during download keystore")
	String downloadKeystoreError();

	@DefaultMessage("There is no keystore file to download.")
	@Description("Error message displayed when no keystore file exists")
	String noKeystoreToDownload();

	@DefaultMessage("Server error: could not upload your keystore file.")
	@Description("Error message displayed when a server error occurs during upload keystore")
	String uploadKeystoreError();

	@DefaultMessage("Do you want to overwrite your keystore file?\n\n"
			+ "If you agree, your old keystore file will be completely removed from the App Inventor "
			+ "server.\n\n"
			+ "If you have published applications to the Google Play Store using the keystore you are "
			+ "about to overwrite, you will lose the ability to update your applications.\n\n"
			+ "Any projects that you package in the future will be signed using your new keystore file. "
			+ "Changing the keystore affects the ability to reinstall previously installed apps. If you "
			+ "are not sure that you want to do this, please read the documentation about keystores by "
			+ "clicking above on \"Learn\", then \"Troubleshooting\", and then \"Keystores and Signing "
			+ "of Applications\"\n\n"
			+ "There is no undo for overwriting your keystore file.")
	@Description("Confirmation message shown when keystore is about to be overwritten.")
	String confirmOverwriteKeystore();

	@DefaultMessage("Server error: could not delete your keystore file.")
	@Description("Error message reported when a server error occurs during delete keystore")
	String deleteKeystoreError();

	@DefaultMessage("Do you really want to delete your keystore file?\n\n"
			+ "If you agree, your old keystore file will be completely removed from the App Inventor "
			+ "server. A new, but different, keystore file will be created automatically the next time "
			+ "you package a project for the phone.\n\n"
			+ "If you have published applications to the Google Play Store using the keystore you are "
			+ "about to delete, you will lose the ability to update your applications.\n\n"
			+ "Any projects that you package in the future will be signed using your new keystore file. "
			+ "Changing the keystore affects the ability to reinstall previously installed apps. If you "
			+ "are not sure that you want to do this, please read the documentation about keystores by "
			+ "clicking above on \"Learn\", then \"Troubleshooting\", and then \"Keystores and Signing "
			+ "of Applications\"\n\n"
			+ "There is no undo for deleting your keystore file.")
	@Description("Confirmation message for delete keystore")
	String confirmDeleteKeystore();

	// Used in output/OdeLog.java

	@DefaultMessage("Clear")
	@Description("Text on 'Clear' button")
	String clearButton();

	// Used in settings/CommonSettings.java,
	// settings/project/ProjectSettings.java, and
	// settings/user/UserSettings.java

	@DefaultMessage("Server error: could not load settings. Please try again later!")
	@Description("Error message reported when the settings couldn't be loaded from the server.")
	String settingsLoadError();

	@DefaultMessage("Server error: could not save settings. Please try again later!")
	@Description("Error message reported when the settings couldn't be saved to the server.")
	String settingsSaveError();

	// Used in widgets/boxes/Box.java

	@DefaultMessage("Done")
	@Description("Caption for button to finish the box resizing dialog.")
	String done();

	@DefaultMessage("Close")
	@Description("Tool tip text for header icon for closing/removing a minimized box.")
	String hdrClose();

	@DefaultMessage("Shrink")
	@Description("Tool tip text for header icon for minimizing the box.")
	String hdrMinimize();

	@DefaultMessage("Settings")
	@Description("Tool tip text for header icon for context menu of box.")
	String hdrSettings();

	@DefaultMessage("Shrink")
	@Description("Caption for context menu item for minimizing the box.")
	String cmMinimize();

	@DefaultMessage("Expand")
	@Description("Caption for context menu item for restoring a minimized box.")
	String cmRestore();

	@DefaultMessage("Resize...")
	@Description("Caption for context menu item for resizing the box.")
	String cmResize();

	@DefaultMessage("Expand")
	@Description("Tool tip text for header icon for restoring a minimized box.")
	String hdrRestore();

	// Used in widgets/properties/FloatPropertyEditor.java

	@DefaultMessage("{0} is not a legal number")
	@Description("Error shown after validation of float failed.")
	String notAFloat(String nonNumericText);

	// Used in widgets/properties/IntegerPropertyEditor.java

	@DefaultMessage("{0} is not a legal integer")
	@Description("Error shown after validation of integer failed.")
	String notAnInteger(String nonNumericText);

	// Used in widgets/properties/TextPropertyEditor.java

	@DefaultMessage("Malformed input!")
	@Description("Error shown after validation of input text failed.")
	String malformedInputError();

	// Used in wizards/FileUploadWizard.java

	@DefaultMessage("Upload File ...")
	@Description("Caption for file upload wizard.")
	String fileUploadWizardCaption();

	@DefaultMessage("File names can contain only unaccented letters, numbers, and the characters "
			+ "\"-\", \"_\", \".\", \"!\", \"~\", \"*\", \"(\", and \")\"")
	@Description("Error message when file name contains characters that would require URL encoding.")
	String malformedFilename();

	@DefaultMessage("File names must be between 1 and 100 characters.")
	@Description("Error message when filenames are 0 or 101+ characters long")
	String filenameBadSize();

	@DefaultMessage("Uploading {0} to the App Inventor server")
	@Description("Message displayed when an asset is uploaded.")
	String fileUploadingMessage(String filename);

	@DefaultMessage("Server error: could not upload file. Please try again later!")
	@Description("Error message reported when a file couldn't be uploaded to the server.")
	String fileUploadError();

	@DefaultMessage("Error: could not upload file because it is too large")
	@Description("Error message reported when a file couldn't be uploaded because of its size.")
	String fileTooLargeError();

	@DefaultMessage("Please select a file to upload.")
	@Description("Error message reported when a file was not selected.")
	String noFileSelected();

	@DefaultMessage("Request to save {1}"
			+ "\n\nA file named {0} already exists in this project."
			+ "\nDo you want to remove that old file?"
			+ "\nThis will also remove any other files whose "
			+ "names conflict with {1}.")
	@Description("Confirmation message shown when conflicting files are about to be deleted.")
	String confirmOverwrite(String newFile, String existingFile);

	// Used in wizards/KeystoreUploadWizard.java

	@DefaultMessage("Upload Keystore...")
	@Description("Caption for keystore upload wizard.")
	String keystoreUploadWizardCaption();

	@DefaultMessage("Server error: could not upload keystore. Please try again later!")
	@Description("Error message reported when the keystore couldn't be uploaded to the server.")
	String keystoreUploadError();

	@DefaultMessage("The selected file is not a keystore!")
	@Description("Error message reported when the file selected for upload is not a keystore.")
	String notKeystoreError();

	// Used in wizards/NewProjectWizard.java

	@DefaultMessage("Server error: could not create project. Please try again later!")
	@Description("Error message reported when the project couldn't be created on the server.")
	String createProjectError();

	// Used in wizards/TemplateUploadWizard.java

	@DefaultMessage("Create a Project from a Template")
	@Description("Caption for template upload wizard.")
	String templateUploadWizardCaption();

	@DefaultMessage("Add a New Template Library Url")
	@Description("Caption for template dialog menu item.")
	String templateUploadNewUrlCaption();

	@DefaultMessage("Input a Url...")
	@Description("Caption for input template url wizard.")
	String inputNewUrlCaption();

	@DefaultMessage("Templates Url: ")
	@Description("Label for template url wizard.")
	String newUrlLabel();

	// Used in wizards/ProjectUploadWizard.java

	@DefaultMessage("Import Project...")
	@Description("Caption for project upload wizard.")
	String projectUploadWizardCaption();

	// Used in GalleryToolBar.java
	@DefaultMessage("Search")
	@Description("Text for gallery search button")
	String gallerySearch();

	// Used in GalleryPage.java
	@DefaultMessage("")
	@Description("Text for gallery Empty Text")
	String galleryEmptyText();

	@DefaultMessage("Feature")
	@Description("Text for gallery Feature Text")
	String galleryFeaturedText();

	@DefaultMessage("Unfeature")
	@Description("Text for gallery Unfeature Text")
	String galleryUnfeaturedText();

	@DefaultMessage(" ")
	@Description("Text for gallery Single Space Text")
	String gallerySingleSpaceText();

	@DefaultMessage("By Author")
	@Description("Text for gallery By Author Text")
	String galleryByAuthorText();

	@DefaultMessage("Open the App")
	@Description("Text for gallery page open the app button")
	String galleryOpenText();

	@DefaultMessage("Publish")
	@Description("Text for gallery page publish button")
	String galleryPublishText();

	@DefaultMessage("Update")
	@Description("Text for gallery page update button")
	String galleryUpdateText();

	@DefaultMessage("Remove")
	@Description("Text for gallery page remove button")
	String galleryRemoveText();

	@DefaultMessage("Are you really sure you want to remove this app from gallery?")
	@Description("Text for remove confirm alert")
	String galleryRemoveConfirmText();

	@DefaultMessage("Edit")
	@Description("Text for gallery page edit button")
	String galleryEditText();

	@DefaultMessage("Cancel")
	@Description("Text for gallery page cancel button")
	String galleryCancelText();

	@DefaultMessage("Please submit a screenshot or some other representative image before publishing your app")
	@Description("Error messgage for when submitting galleryapp")
	String galleryNoScreenShotMessage();

	@DefaultMessage("please provide a longer description before publishing your app")
	@Description("Error messgage for when submitting galleryapp")
	String galleryNotEnoughDescriptionMessage();

	@DefaultMessage("By ")
	@Description("Text for gallery app developer prefix text label")
	String galleryByDeveloperPrefixedText();

	@DefaultMessage("Created Date: ")
	@Description("Text for gallery page created date label")
	String galleryCreatedDateLabel();

	@DefaultMessage("Changed Date: ")
	@Description("Text for gallery page changed date label")
	String galleryChangedDateLabel();

	@DefaultMessage("Tutorial / Video: ")
	@Description("Text for gallery page more info link label")
	String galleryMoreInfoLabel();

	@DefaultMessage("Credits: ")
	@Description("Text for gallery page credit label")
	String galleryCreditLabel();

	@DefaultMessage("If this app has a tutorial or video, please enter the URL here.")
	@Description("Text for gallery page more info link hint")
	String galleryMoreInfoHint();

	@DefaultMessage("By submitting an app in the gallery, you are publishing "
			+ "it under a <a href=\"https://creativecommons.org/licenses/by/4.0/\" "
			+ "target=\"_blank\">Creative Commons Attribution License</a>, and "
			+ "affirming that you have the authority to do so.")
	@Description("Reference to the Creative Commons License")
	String galleryCcLicenseRef();

	@DefaultMessage("Are you remixing code from other apps? Credit them here.")
	@Description("Text for gallery page credit hint")
	String galleryCreditHint();

	@DefaultMessage("Please write the description of the app here.")
	@Description("Text for gallery page description hint")
	String galleryDescriptionHint();

	@DefaultMessage("Opening ...")
	@Description("Text for gallery page opening feedback")
	String galleryAppOpening();

	@DefaultMessage("Publishing ...")
	@Description("Text for gallery page publishing feedback.")
	String galleryAppPublishing();

	@DefaultMessage("Updating ...")
	@Description("Text for gallery page updating feedback")
	String galleryAppUpdating();

	@DefaultMessage("Removing ...")
	@Description("Text for gallery page removing feedback")
	String galleryAppRemoving();

	@DefaultMessage("Like")
	@Description("Text for gallery page like button (not liked yet).")
	String galleryAppsLike();

	@DefaultMessage("Unlike")
	@Description("Text for gallery page like button (already liked).")
	String galleryAppsAlreadyLike();

	@DefaultMessage("Apps developed by")
	@Description("Title for the gallery page sidebar that shows list of apps of a specific author.")
	String galleryAppsByAuthorSidebar();

	@DefaultMessage("Created on ")
	@Description("Text prefix for the gallery app shared / created date.")
	String galleryAppCreatedPrefix();

	@DefaultMessage("Changed on ")
	@Description("Text prefix for the gallery app last changed date.")
	String galleryAppChangedPrefix();

	@DefaultMessage("Remixed from: ")
	@Description("Text prefix for the gallery app remixed from label.")
	String galleryRemixedFrom();

	@DefaultMessage("Click to view the remixes of this app!")
	@Description("Text for the gallery app remix children list.")
	String galleryRemixChildren();

	@DefaultMessage("Remixes of ")
	@Description("Title prefix for the gallery page sidebar that shows list of remixed apps.")
	String galleryAppsRemixesSidebar();

	@DefaultMessage("Please explain why you feel this app is disrespectful or inappropriate, or otherwise breaks the <a href=\"http://google.com\">App Inventor Gallery Community Guidelines.</a> "
			+ "")
	@Description("Prompt for the gallery app report section.")
	String galleryReportPrompt();

	@DefaultMessage("Copy and share link: ")
	@Description("Prompt for the gallery app share section.")
	String gallerySharePrompt();

	@DefaultMessage("Copy")
	@Description("Button for copying share link to clipboard")
	String galleryCopyButton();

	@DefaultMessage("/?galleryId=")
	@Description("redirect action of galleryId")
	String galleryGalleryIdAction();

	@DefaultMessage("\n\nVisit your app: {0}/?galleryId={1}")
	@Description("gallery app link label")
	String galleryVisitGalleryAppLinkLabel(String host, long galleryId);

	@DefaultMessage("Submit report")
	@Description("Text for the gallery app report button.")
	String galleryReportButton();

	@DefaultMessage("You reported this app. An administrator will process your report shortly.")
	@Description("Prompt for the gallery app report section when user just submitted the report.")
	String galleryReportCompletionPrompt();

	@DefaultMessage("You already reported this app. An administrator will process your report shortly.")
	@Description("Prompt for the gallery app report section if user has already reported.")
	String galleryAlreadyReportedPrompt();

	@DefaultMessage("Server error: could not retrieve comments")
	@Description("Error message reported when can't get gallery app comments on server.")
	String galleryCommentError();

	@DefaultMessage("Server error: could not retrieve num of like")
	@Description("Error message reported when can't get gallery app like on server.")
	String galleryAppLikeError();

	@DefaultMessage("Server error: could not retrieve developer gallery apps from gallery")
	@Description("Error message reported when can't get developer gallery apps on server.")
	String galleryDeveloperAppError();

	@DefaultMessage("Server error: could not retrieve featured apps from gallery")
	@Description("Error message reported when can't get featured on server.")
	String galleryFeaturedAppError();

	@DefaultMessage("Server error: could not complete a search of gallery")
	@Description("Error message reported when can't search on server.")
	String gallerySearchError();

	@DefaultMessage("Server error: could not get recent apps from gallery")
	@Description("Error message reported when can't get recent apps server.")
	String galleryRecentAppsError();

	@DefaultMessage("Server error: could not get most downloaded apps from gallery")
	@Description("Error message reported when can't get most downloaded apps server.")
	String galleryDownloadedAppsError();

	@DefaultMessage("Server error: could not get most liked apps from gallery")
	@Description("Error message reported when can't get most liked apps server.")
	String galleryLikedAppsError();

	@DefaultMessage("Server error: gallery deletion error")
	@Description("Error message reported when the gallery delete breaks")
	String galleryDeleteError();

	@DefaultMessage("Server error: gallery error when setting project gallery id")
	@Description("Error message reported when the gallery trying to set project gallery id")
	String gallerySetProjectIdError();

	@DefaultMessage("Server error: could not upload project. Please try again later!")
	@Description("Error message reported when a project couldn't be uploaded to the server.")
	String projectUploadError();

	@DefaultMessage("The selected project is not a project source file!\n"
			+ "Project source files are aia files.")
	@Description("Error message reported when the file selected for upload is not a project archive.")
	String notProjectArchiveError();

	// Used in RemixedYoungAndroidProjectWizard.java
	@DefaultMessage("Loading App ...")
	@Description("loading indicator when opening the app")
	String loadingAppIndicatorText();

	// Used in ProfilePage.java
	@DefaultMessage("Edit Profile")
	@Description("Edit Profile Button, only seen by profile owner")
	String buttonEditProfile();

	@DefaultMessage("Update Profile")
	@Description("Update Profile Button, only seen by profile owner")
	String buttonUpdateProfile();

	@DefaultMessage("Edit your profile")
	@Description("label of editing your profile")
	String labelEditYourProfile();

	@DefaultMessage("Your display name")
	@Description("label of your display name")
	String labelYourDisplayName();

	@DefaultMessage("More info link")
	@Description("label of more info link")
	String labelMoreInfoLink();

	@DefaultMessage("App Inventor will send you a notification "
			+ "when the apps you have posted are liked or downloaded. "
			+ "Below, you can enable/disable this feature and you can "
			+ "specify how often you want to be notified")
	@Description("label of email description")
	String labelEmailDescription();

	@DefaultMessage("Get email for every ")
	@Description("label of email frequency prefix")
	String labelEmailFrequencyPrefix();

	@DefaultMessage(" new Likes + Downloads")
	@Description("label of email frequency suffix")
	String labelEmailFrequencySuffix();

	@DefaultMessage("Invalid Email Frequency: Must be an numeric and greater than 0")
	@Description("error message of wrong email frequency")
	String errorEmailFrequency();

	// Used in GalleryList.java
	@DefaultMessage("Search for Apps")
	@Description("Search for Apps Text")
	String gallerySearchForAppsButton();

	@DefaultMessage("More Apps")
	@Description("More Apps Text")
	String galleryMoreApps();

	@DefaultMessage("search for \"")
	@Description("Search Results Prefix")
	String gallerySearchResultsPrefix();

	@DefaultMessage("\" returned ")
	@Description("Search Results Infix")
	String gallerySearchResultsInfix();

	@DefaultMessage(" results")
	@Description("Search Results Suffix")
	String gallerySearchResultsSuffix();

	@DefaultMessage("Server error: gallery cannot be accessed")
	@Description("Error message reported when the gallery cannot be accessed.")
	String galleryError();

	@DefaultMessage("No Results Found")
	@Description("Label feedback for no results found after searching.")
	String noResultsFound();

	// Used in GalleryClient.java

	@DefaultMessage("Server error: gallery settings could not be accessed")
	@Description("Error message reported when unable to extract gallery settings from xml.")
	String gallerySettingsError();

	// Used in wizards/Wizard.java

	@DefaultMessage("Back")
	@Description("Text on 'Back' button to go back to the previous page of the wizard.")
	String backButton();

	@DefaultMessage("Next")
	@Description("Text on 'Next' button to proceed to the next page of the wizard.")
	String nextButton();

	// Used in wizards/youngandroid/NewYoungAndroidProjectWizard.java

	@DefaultMessage("Create new App Inventor project")
	@Description("Caption for the wizard to create a new Young Android project")
	String newYoungAndroidProjectWizardCaption();

	// Used in wizards/youngandroid/RemixedYoungAndroidProjectWizard.java

	@DefaultMessage("Name this App Inventor project")
	@Description("Caption for the wizard to name the opening Young Android project")
	String remixedYoungAndroidProjectWizardCaption();

	@DefaultMessage("Project name:")
	@Description("Label for the project name input text box")
	String projectNameLabel();

	// Used in youngandroid/TextValidators.java

	@DefaultMessage("Project names must start with a letter and can contain only letters, "
			+ "numbers, and underscores")
	@Description("Error message when project name does not start with a letter or contains a "
			+ "character that is not a letter, number, or underscore.")
	String malformedProjectNameError();

	@DefaultMessage("{0} already exists. You cannot create another project with the same name.")
	@Description("Error shown when a new project name would be the same as an existing one")
	String duplicateProjectNameError(String projectName);

	// Used in youngandroid/YoungAndroidFormUpgrader.java

	@DefaultMessage("This project was created with an older version of the App Inventor "
			+ "system and was upgraded.\n{0}")
	@Description("Alert message displayed when a project is upgraded")
	String projectWasUpgraded(String details);

	@DefaultMessage("A problem occurred while loading this project. {0}")
	@Description("Alert message displayed when upgrade fails")
	String unexpectedProblem(String details);

	@DefaultMessage("This project was saved with a newer version of the App Inventor system. We "
			+ "will attempt to load the project, but there may be compatibility issues.")
	@Description("Alert message displayed when project is newer than system")
	String newerVersionProject();

	@DefaultMessage("This project was saved with an early pre-release version of the App Inventor "
			+ "system. We will attempt to load the project, but there may be compatibility issues.")
	@Description("Alert message displayed when upgrading a project without version numbers")
	String veryOldProject();

	@DefaultMessage("The Logger component named {0} was changed to a Notifier component.\n")
	@Description("Message providing details about a project upgrade involving a Logger component")
	String upgradeDetailLoggerReplacedWithNotifier(String name);

	@DefaultMessage("Unable to load project with {0} version {1} (maximum known version is {2}).")
	@Description("Exception message used when a project contains a newer version component than "
			+ "the version known by the system")
	String newerVersionComponentException(String componentType,
			int srcCompVersion, int sysCompVersion);

	@DefaultMessage("No upgrade strategy exists for {0} from version {1} to {2}.")
	@Description("Exception message used when a component was not upgraded")
	String noUpgradeStrategyException(String componentType, int srcCompVersion,
			int sysCompVersion);

	// Used in client/editor/simple/components/MockHVarrangement.java

	@DefaultMessage("System error: bad alignment property editor for horizontal or vertical arrangement.")
	@Description("System error message for a bad alignment property editor")
	String badAlignmentPropertyEditorForArrangement();

	// Used in
	// editor/youngandroid/properties/YoungAndroidTextReceivingPropertyEditor.java

	@DefaultMessage("Off")
	@Description("Text Messages are not received at any time.")
	String textReceivingChoiceOff();

	@DefaultMessage("Foreground")
	@Description("Text Messages are received only when the App is in the foreground.")
	String textReceivingChoiceForeground();

	@DefaultMessage("Always")
	@Description("Text messages are always received, and a notification is shown if the App is in the background.")
	String textReceivingChoiceAlways();

	// This error message is displayed as HTML
	@DefaultMessage("App Inventor is unable to compile this project.  "
			+ "<br /> The compiler error output was <br /> {0}.")
	@Description("Compilation error, with error message.")
	String unableToCompile(String errorMesssage);

	// This error message is displayed as HTML

	@DefaultMessage("User Interface")
	@Description("")
	String UIComponentPallette();

	@DefaultMessage("Layout")
	@Description("")
	String layoutComponentPallette();

	@DefaultMessage("Media")
	@Description("")
	String mediaComponentPallette();

	@DefaultMessage("Drawing and Animation")
	@Description("")
	String drawanimationComponentPallette();

	@DefaultMessage("Sensors")
	@Description("")
	String sensorsComponentPallette();

	@DefaultMessage("Social")
	@Description("")
	String socialComponentPallette();

	@DefaultMessage("Storage")
	@Description("")
	String storageComponentPallette();

	@DefaultMessage("Form")
	@Description("")
	String FormComponentPallette();

	@DefaultMessage("Math")
	@Description("Label on built-in-Math-blocks branch of block selector tree")
	String builtinMathLabel();

	@DefaultMessage("Connectivity")
	@Description("")
	String connectivityComponentPallette();

	@DefaultMessage("LEGO\u00AE MINDSTORMS\u00AE")
	@Description("")
	String legoComponentPallette();

	@DefaultMessage("Experimental")
	@Description("")
	String experimentalComponentPallette();

	@DefaultMessage("For internal use only")
	@Description("")
	String internalUseComponentPallette();

	@DefaultMessage("Uninitialized")
	@Description("")
	String uninitializedComponentPallette();

	// UI Pallette
	@DefaultMessage("Button")
	@Description("")
	String buttonComponentPallette();

	@DefaultMessage("Canvas")
	@Description("")
	String canvasComponentPallette();

	@DefaultMessage("CheckBox")
	@Description("")
	String checkBoxComponentPallette();

	@DefaultMessage("Clock")
	@Description("")
	String clockComponentPallette();

	@DefaultMessage("DatePicker")
	@Description("")
	String datePickerComponentPallette();

	@DefaultMessage("Image")
	@Description("")
	String imageComponentPallette();

	@DefaultMessage("Label")
	@Description("")
	String labelComponentPallette();

	@DefaultMessage("ListPicker")
	@Description("")
	String listPickerComponentPallette();

	@DefaultMessage("ListView")
	@Description("")
	String listViewComponentPallette();

	@DefaultMessage("PasswordTextBox")
	@Description("")
	String passwordTextBoxComponentPallette();

	@DefaultMessage("Slider")
	@Description("")
	String sliderComponentPallette();

	@DefaultMessage("Spinner")
	@Description("")
	String spinnerComponentPallette();

	@DefaultMessage("TextBox")
	@Description("")
	String textBoxComponentPallette();

	@DefaultMessage("TimePicker")
	@Description("")
	String timePickerComponentPallette();

	@DefaultMessage("TinyDB")
	@Description("")
	String tinyDBComponentPallette();

	// Media Pallette
	@DefaultMessage("Camcorder")
	@Description("")
	String camcorderComponentPallette();

	@DefaultMessage("Camera")
	@Description("")
	String cameraComponentPallette();

	@DefaultMessage("ImagePicker")
	@Description("")
	String imagePickerComponentPallette();

	@DefaultMessage("Player")
	@Description("")
	String playerComponentPallette();

	@DefaultMessage("Sound")
	@Description("")
	String soundComponentPallette();

	@DefaultMessage("VideoPlayer")
	@Description("")
	String videoPlayerComponentPallette();

	@DefaultMessage("YandexTranslate")
	@Description("")
	String yandexTranslateComponentPallette();

	// Animation
	@DefaultMessage("Ball")
	@Description("")
	String ballComponentPallette();

	@DefaultMessage("ImageSprite")
	@Description("")
	String imageSpriteComponentPallette();

	// Social
	@DefaultMessage("ContactPicker")
	@Description("")
	String contactPickerComponentPallette();

	@DefaultMessage("EmailPicker")
	@Description("")
	String emailPickerComponentPallette();

	@DefaultMessage("PhoneCall")
	@Description("")
	String phoneCallComponentPallette();

	@DefaultMessage("PhoneNumberPicker")
	@Description("")
	String phoneNumberPickerComponentPallette();

	@DefaultMessage("Sharing")
	@Description("")
	String sharingComponentPallette();

	@DefaultMessage("Texting")
	@Description("")
	String textingComponentPallette();

	@DefaultMessage("Twitter")
	@Description("")
	String twitterComponentPallette();

	// Sensor
	@DefaultMessage("AccelerometerSensor")
	@Description("")
	String accelerometerSensorComponentPallette();

	@DefaultMessage("BarcodeScanner")
	@Description("")
	String barcodeScannerComponentPallette();

	@DefaultMessage("LocationSensor")
	@Description("")
	String locationSensorComponentPallette();

	@DefaultMessage("NearField")
	@Description("")
	String nearFieldComponentPallette();

	@DefaultMessage("OrientationSensor")
	@Description("")
	String orientationSensorComponentPallette();

	// Screen Arrangement
	@DefaultMessage("HorizontalArrangement")
	@Description("")
	String horizontalArrangementComponentPallette();

	@DefaultMessage("TableArrangement")
	@Description("")
	String tableArrangementComponentPallette();

	@DefaultMessage("VerticalArrangement")
	@Description("")
	String verticalArrangementComponentPallette();

	// Lego Mindstorms
	@DefaultMessage("NxtColorSensor")
	@Description("")
	String nxtColorSensorComponentPallette();

	@DefaultMessage("NxtDirectCommands")
	@Description("")
	String nxtDirectCommandsComponentPallette();

	@DefaultMessage("NxtDrive")
	@Description("")
	String nxtDriveComponentPallette();

	@DefaultMessage("NxtLightSensor")
	@Description("")
	String nxtLightSensorComponentPallette();

	@DefaultMessage("NxtSoundSensor")
	@Description("")
	String nxtSoundSensorComponentPallette();

	@DefaultMessage("NxtTouchSensor")
	@Description("")
	String nxtTouchSensorComponentPallette();

	@DefaultMessage("NxtUltrasonicSensor")
	@Description("")
	String nxtUltrasonicSensorComponentPallette();

	// Storage
	@DefaultMessage("ActivityStarter")
	@Description("")
	String activityStarterComponentPallette();

	@DefaultMessage("BluetoothClient")
	@Description("")
	String bluetoothClientComponentPallette();

	@DefaultMessage("BluetoothServer")
	@Description("")
	String bluetoothServerComponentPallette();

	@DefaultMessage("Notifier")
	@Description("")
	String notifierComponentPallette();

	@DefaultMessage("SpeechRecognizer")
	@Description("")
	String speechRecognizerComponentPallette();

	@DefaultMessage("TextToSpeech")
	@Description("")
	String textToSpeechComponentPallette();

	@DefaultMessage("TinyWebDB")
	@Description("")
	String tinyWebDBComponentPallette();

	@DefaultMessage("Web")
	@Description("")
	String webComponentPallette();

	// Connectivity
	@DefaultMessage("File")
	@Description("")
	String fileComponentPallette();

	@DefaultMessage("FusiontablesControl")
	@Description("")
	String fusiontablesControlComponentPallette();

	@DefaultMessage("GameClient")
	@Description("")
	String gameClientComponentPallette();

	@DefaultMessage("SoundRecorder")
	@Description("")
	String soundRecorderComponentPallette();

	@DefaultMessage("Voting")
	@Description("")
	String votingComponentPallette();

	@DefaultMessage("WebViewer")
	@Description("")
	String webViewerComponentPallette();

	// Component Properties
	@DefaultMessage("AboutScreen")
	@Description("")
	String AboutScreenProperties();

	@DefaultMessage("ShowStatusBar")
	@Description("")
	String ShowStatusBarProperties();

	@DefaultMessage("TitleVisible")
	@Description("")
	String TitleVisibleProperties();

	@DefaultMessage("AboveRangeEventEnabled")
	@Description("")
	String AboveRangeEventEnabledProperties();

	@DefaultMessage("Action")
	@Description("")
	String ActionProperties();

	@DefaultMessage("ActivityClass")
	@Description("")
	String ActivityClassProperties();

	@DefaultMessage("ActivityPackage")
	@Description("")
	String ActivityPackageProperties();

	@DefaultMessage("AlignHorizontal")
	@Description("")
	String AlignHorizontalProperties();

	@DefaultMessage("AlignVertical")
	@Description("")
	String AlignVerticalProperties();

	@DefaultMessage("AllowCookies")
	@Description("")
	String AllowCookiesProperties();

	@DefaultMessage("ApiKey")
	@Description("")
	String ApiKeyProperties();

	@DefaultMessage("AppName")
	@Description("")
	String AppNameProperties();

	@DefaultMessage("AvailableCountries")
	@Description("")
	String AvailableCountriesProperties();

	@DefaultMessage("AvailableLanguages")
	@Description("")
	String AvailableLanguagesProperties();

	@DefaultMessage("BackgroundColor")
	@Description("")
	String BackgroundColorProperties();

	@DefaultMessage("BackgroundImage")
	@Description("")
	String BackgroundImageProperties();

	@DefaultMessage("BelowRangeEventEnabled")
	@Description("")
	String BelowRangeEventEnabledProperties();

	@DefaultMessage("BluetoothClient")
	@Description("")
	String BluetoothClientProperties();

	@DefaultMessage("BottomOfRange")
	@Description("")
	String BottomOfRangeProperties();

	@DefaultMessage("CalibrateStrideLength")
	@Description("")
	String CalibrateStrideLengthProperties();

	@DefaultMessage("CharacterEncoding")
	@Description("")
	String CharacterEncodingProperties();

	@DefaultMessage("Checked")
	@Description("")
	String CheckedProperties();

	@DefaultMessage("CloseScreenAnimation")
	@Description("")
	String CloseScreenAnimationProperties();

	@DefaultMessage("ColorChangedEventEnabled")
	@Description("")
	String ColorChangedEventEnabledProperties();

	@DefaultMessage("Columns")
	@Description("")
	String ColumnsProperties();

	@DefaultMessage("ConsumerKey")
	@Description("")
	String ConsumerKeyProperties();

	@DefaultMessage("ConsumerSecret")
	@Description("")
	String ConsumerSecretProperties();

	@DefaultMessage("Country")
	@Description("")
	String CountryProperties();

	@DefaultMessage("DataType")
	@Description("")
	String DataTypeProperties();

	@DefaultMessage("DataUri")
	@Description("")
	String DataUriProperties();

	@DefaultMessage("DelimiterByte")
	@Description("")
	String DelimiterByteProperties();

	@DefaultMessage("DetectColor")
	@Description("")
	String DetectColorProperties();

	@DefaultMessage("DistanceInterval")
	@Description("")
	String DistanceIntervalProperties();

	@DefaultMessage("DriveMotors")
	@Description("")
	String DriveMotorsProperties();

	@DefaultMessage("Enabled")
	@Description("")
	String EnabledProperties();

	@DefaultMessage("ExtraKey")
	@Description("")
	String ExtraKeyProperties();

	@DefaultMessage("ExtraValue")
	@Description("")
	String ExtraValueProperties();

	@DefaultMessage("FollowLinks")
	@Description("")
	String FollowLinksProperties();

	@DefaultMessage("FontBold")
	@Description("")
	String FontBoldProperties();

	@DefaultMessage("FontItalic")
	@Description("")
	String FontItalicProperties();

	@DefaultMessage("FontSize")
	@Description("")
	String FontSizeProperties();

	@DefaultMessage("FontTypeface")
	@Description("")
	String FontTypefaceProperties();

	@DefaultMessage("GameId")
	@Description("")
	String GameIdProperties();

	@DefaultMessage("GenerateColor")
	@Description("")
	String GenerateColorProperties();

	@DefaultMessage("GenerateLight")
	@Description("")
	String GenerateLightProperties();

	@DefaultMessage("GoogleVoiceEnabled")
	@Description("")
	String GoogleVoiceEnabledProperties();

	@DefaultMessage("HasMargins")
	@Description("")
	String HasMarginsProperties();

	@DefaultMessage("Heading")
	@Description("")
	String HeadingProperties();

	@DefaultMessage("HighByteFirst")
	@Description("")
	String HighByteFirstProperties();

	@DefaultMessage("Hint")
	@Description("")
	String HintProperties();

	@DefaultMessage("HomeUrl")
	@Description("")
	String HomeUrlProperties();

	@DefaultMessage("Icon")
	@Description("")
	String IconProperties();

	@DefaultMessage("IgnoreSslErrors")
	@Description("")
	String IgnoreSslErrorsProperties();

	@DefaultMessage("Image")
	@Description("")
	String ImageProperties();

	@DefaultMessage("Interval")
	@Description("")
	String IntervalProperties();

	@DefaultMessage("IsLooping")
	@Description("")
	String IsLoopingProperties();

	@DefaultMessage("KeyFile")
	@Description("")
	String KeyFileProperties();

	@DefaultMessage("Language")
	@Description("")
	String LanguageProperties();

	@DefaultMessage("LineWidth")
	@Description("")
	String LineWidthProperties();

	@DefaultMessage("Message")
	@Description("")
	String MessageProperties();

	@DefaultMessage("MinimumInterval")
	@Description("")
	String MinimumIntervalProperties();

	@DefaultMessage("MultiLine")
	@Description("")
	String MultiLineProperties();

	@DefaultMessage("NumbersOnly")
	@Description("")
	String NumbersOnlyProperties();

	@DefaultMessage("OpenScreenAnimation")
	@Description("")
	String OpenScreenAnimationProperties();

	@DefaultMessage("PaintColor")
	@Description("")
	String PaintColorProperties();

	@DefaultMessage("PhoneNumber")
	@Description("")
	String PhoneNumberProperties();

	@DefaultMessage("PhoneNumberList")
	@Description("")
	String PhoneNumberListProperties();

	@DefaultMessage("Picture")
	@Description("")
	String PictureProperties();

	@DefaultMessage("PressedEventEnabled")
	@Description("")
	String PressedEventEnabledProperties();

	@DefaultMessage("PromptforPermission")
	@Description("")
	String PromptforPermissionProperties();

	@DefaultMessage("Query")
	@Description("")
	String QueryProperties();

	@DefaultMessage("Radius")
	@Description("")
	String RadiusProperties();

	@DefaultMessage("ReadMode")
	@Description("")
	String ReadModeProperties();

	@DefaultMessage("ReceivingEnabled")
	@Description("")
	String ReceivingEnabledProperties();

	@DefaultMessage("ReleasedEventEnabled")
	@Description("")
	String ReleasedEventEnabledProperties();

	@DefaultMessage("ResponseFileName")
	@Description("")
	String ResponseFileNameProperties();

	@DefaultMessage("ResultName")
	@Description("")
	String ResultNameProperties();

	@DefaultMessage("Rows")
	@Description("")
	String RowsProperties();

	@DefaultMessage("SavedRecording")
	@Description("")
	String SavedRecordingProperties();

	@DefaultMessage("SaveResponse")
	@Description("")
	String SaveResponseProperties();

	@DefaultMessage("ScalePictureToFit")
	@Description("")
	String ScalePictureToFitProperties();

	@DefaultMessage("SensorPort")
	@Description("")
	String SensorPortProperties();

	@DefaultMessage("ScreenOrientation")
	@Description("")
	String ScreenOrientationProperties();

	@DefaultMessage("Secure")
	@Description("")
	String SecureProperties();

	@DefaultMessage("ServiceAccountEmail")
	@Description("")
	String ServiceAccountEmailProperties();

	@DefaultMessage("ServiceURL")
	@Description("")
	String ServiceURLProperties();

	@DefaultMessage("Scrollable")
	@Description("")
	String ScrollableProperties();

	@DefaultMessage("Shape")
	@Description("")
	String ShapeProperties();

	@DefaultMessage("ShowFeedback")
	@Description("")
	String ShowFeedbackProperties();

	@DefaultMessage("show tables")
	@Description("")
	String ShowTablesProperties();

	@DefaultMessage("Source")
	@Description("")
	String SourceProperties();

	@DefaultMessage("Speed")
	@Description("")
	String SpeedProperties();

	@DefaultMessage("StopBeforeDisconnect")
	@Description("")
	String StopBeforeDisconnectProperties();

	@DefaultMessage("StopDetectionTimeout")
	@Description("")
	String StopDetectionTimeoutProperties();

	@DefaultMessage("StrideLength")
	@Description("")
	String StrideLengthProperties();

	@DefaultMessage("Text")
	@Description("")
	String TextProperties();

	@DefaultMessage("TextAlignment")
	@Description("")
	String TextAlignmentProperties();

	@DefaultMessage("TextColor")
	@Description("")
	String TextColorProperties();

	@DefaultMessage("TimerAlwaysFires")
	@Description("")
	String TimerAlwaysFiresProperties();

	@DefaultMessage("TimerEnabled")
	@Description("")
	String TimerEnabledProperties();

	@DefaultMessage("TimerInterval")
	@Description("")
	String TimerIntervalProperties();

	@DefaultMessage("Title")
	@Description("")
	String TitleProperties();

	@DefaultMessage("TopOfRange")
	@Description("")
	String TopOfRangeProperties();

	@DefaultMessage("Url")
	@Description("")
	String UrlProperties();

	@DefaultMessage("UseFront")
	@Description("")
	String UseFrontProperties();

	@DefaultMessage("UseGPS")
	@Description("")
	String UseGPSProperties();

	@DefaultMessage("UseServiceAuthentication")
	@Description("")
	String UseServiceAuthenticationProperties();

	@DefaultMessage("UsesLocationVisible")
	@Description("")
	String UsesLocationVisibleProperties();

	@DefaultMessage("VersionCode")
	@Description("")
	String VersionCodeProperties();

	@DefaultMessage("VersionName")
	@Description("")
	String VersionNameProperties();

	@DefaultMessage("Visible")
	@Description("")
	String VisibleProperties();

	@DefaultMessage("Volume")
	@Description("")
	String VolumeProperties();

	@DefaultMessage("WheelDiameter")
	@Description("")
	String WheelDiameterProperties();

	@DefaultMessage("WithinRangeEventEnabled")
	@Description("")
	String WithinRangeEventEnabledProperties();

	@DefaultMessage("X")
	@Description("")
	String XProperties();

	@DefaultMessage("Y")
	@Description("")
	String YProperties();

	@DefaultMessage("Z")
	@Description("")
	String ZProperties();

	@DefaultMessage("showing")
	@Description("")
	String VisibilityShowingProperties();

	@DefaultMessage("hidden")
	@Description("")
	String VisibilityHiddenProperties();

	@DefaultMessage("ElementsFromString")
	@Description("")
	String ElementsFromStringProperties();

	@DefaultMessage("Rotates")
	@Description("")
	String RotatesProperties();

	@DefaultMessage("Selection")
	@Description("")
	String SelectionProperties();

	@DefaultMessage("TimeInterval")
	@Description("")
	String TimeIntervalProperties();

	@DefaultMessage("UsesLocation")
	@Description("")
	String UsesLocationProperties();

	@DefaultMessage("ShowFilterBar")
	@Description("")
	String ShowFilterBarProperties();

	@DefaultMessage("TextSize")
	@Description("")
	String TextSizeProperties();

	@DefaultMessage("NotifierLength")
	@Description("")
	String NotifierLengthProperties();

	@DefaultMessage("Loop")
	@Description("")
	String LoopProperties();

	@DefaultMessage("Pitch")
	@Description("")
	String PitchProperties();

	@DefaultMessage("SpeechRate")
	@Description("")
	String SpeechRateProperties();

	@DefaultMessage("Sensitivity")
	@Description("")
	String SensitivityProperties();

	@DefaultMessage("TwitPic_API_Key")
	@Description("")
	String TwitPic_API_KeyProperties();

	@DefaultMessage("Prompt")
	@Description("")
	String PromptProperties();

	@DefaultMessage("ColorLeft")
	@Description("")
	String ColorLeftProperties();

	@DefaultMessage("ColorRight")
	@Description("")
	String ColorRightProperties();

	@DefaultMessage("MaxValue")
	@Description("")
	String MaxValueProperties();

	@DefaultMessage("MinValue")
	@Description("")
	String MinValueProperties();

	@DefaultMessage("ThumbPosition")
	@Description("")
	String ThumbPositionProperties();

	@DefaultMessage("ThumbEnabled")
	@Description("")
	String ThumbEnabled();

	@DefaultMessage("Day")
	@Description("")
	String DayProperties();

	@DefaultMessage("Month")
	@Description("")
	String MonthProperties();

	@DefaultMessage("MonthInText")
	@Description("")
	String MonthInTextProperties();

	@DefaultMessage("Year")
	@Description("")
	String YearProperties();

	@DefaultMessage("LastMessage")
	@Description("")
	String LastMessageProperties();

	@DefaultMessage("TextToWrite")
	@Description("")
	String TextToWriteProperties();

	@DefaultMessage("WriteType")
	@Description("")
	String WriteTypeProperties();

	@DefaultMessage("ElapsedTime")
	@Description("")
	String ElapsedTimeProperties();

	@DefaultMessage("Moving")
	@Description("")
	String MovingProperties();

	@DefaultMessage("Hour")
	@Description("")
	String HourProperties();

	@DefaultMessage("Minute")
	@Description("")
	String MinuteProperties();

	@DefaultMessage("Distance")
	@Description("")
	String DistanceProperties();

	@DefaultMessage("DirectMessages")
	@Description("")
	String DirectMessagesProperties();

	@DefaultMessage("ContactName")
	@Description("")
	String ContactNameProperties();

	@DefaultMessage("CurrentAddress")
	@Description("")
	String CurrentAddressProperties();

	@DefaultMessage("CurrentPageTitle")
	@Description("")
	String CurrentPageTitleProperties();

	@DefaultMessage("CurrentUrl")
	@Description("")
	String CurrentUrlProperties();

	@DefaultMessage("Accuracy")
	@Description("")
	String AccuracyProperties();

	@DefaultMessage("AddressesAndNames")
	@Description("")
	String AddressesAndNamesProperties();

	@DefaultMessage("Altitude")
	@Description("")
	String AltitudeProperties();

	@DefaultMessage("Angle")
	@Description("")
	String AngleProperties();

	@DefaultMessage("Animation")
	@Description("")
	String AnimationProperties();

	@DefaultMessage("Available")
	@Description("")
	String AvailableProperties();

	@DefaultMessage("AvailableProviders")
	@Description("")
	String AvailableProvidersProperties();

	@DefaultMessage("Azimuth")
	@Description("")
	String AzimuthProperties();

	@DefaultMessage("BallotOptions")
	@Description("")
	String BallotOptionsProperties();

	@DefaultMessage("BallotQuestion")
	@Description("")
	String BallotQuestionProperties();

	@DefaultMessage("EmailAddress")
	@Description("")
	String EmailAddressProperties();

	@DefaultMessage("EmailAddressList")
	@Description("")
	String EmailAddressListProperties();

	@DefaultMessage("Elements")
	@Description("")
	String ElementsProperties();

	@DefaultMessage("Followers")
	@Description("")
	String FollowersProperties();

	@DefaultMessage("FriendTimeline")
	@Description("")
	String FriendTimelineProperties();

	@DefaultMessage("FullScreen")
	@Description("")
	String FullScreenProperties();

	@DefaultMessage("HasAccuracy")
	@Description("")
	String HasAccuracyProperties();

	@DefaultMessage("HasAltitude")
	@Description("")
	String HasAltitudeProperties();

	@DefaultMessage("HasLongitudeLatitude")
	@Description("")
	String HasLongitudeLatitudeProperties();

	@DefaultMessage("Height")
	@Description("")
	String HeightProperties();

	@DefaultMessage("InstanceId")
	@Description("")
	String InstanceIdProperties();

	@DefaultMessage("InvitedInstances")
	@Description("")
	String InvitedInstancesProperties();

	@DefaultMessage("IsAccepting")
	@Description("")
	String IsAcceptingProperties();

	@DefaultMessage("IsConnected")
	@Description("")
	String IsConnectedProperties();

	@DefaultMessage("IsPlaying")
	@Description("")
	String IsPlayingProperties();

	@DefaultMessage("JoinedInstances")
	@Description("")
	String JoinedInstancesProperties();

	@DefaultMessage("Latitude")
	@Description("")
	String LatitudeProperties();

	@DefaultMessage("Leader")
	@Description("")
	String LeaderProperties();

	@DefaultMessage("Longitude")
	@Description("")
	String LongitudeProperties();

	@DefaultMessage("Magnitude")
	@Description("")
	String MagnitudeProperties();

	@DefaultMessage("Mentions")
	@Description("")
	String MentionsProperties();

	@DefaultMessage("ProviderLocked")
	@Description("")
	String ProviderLockedProperties();

	@DefaultMessage("ProviderName")
	@Description("")
	String ProviderNameProperties();

	@DefaultMessage("PublicInstances")
	@Description("")
	String PublicInstancesProperties();

	@DefaultMessage("PlayOnlyInForeground")
	@Description("")
	String PlayOnlyInForegroundProperties();

	@DefaultMessage("Players")
	@Description("")
	String PlayersProperties();

	@DefaultMessage("RequestHeaders")
	@Description("")
	String RequestHeadersProperties();

	@DefaultMessage("Result")
	@Description("")
	String ResultProperties();

	@DefaultMessage("UseExternalScanner")
	@Description("")
	String UseExternalScannerProperties();

	@DefaultMessage("ResultType")
	@Description("")
	String ResultTypeProperties();

	@DefaultMessage("ResultUri")
	@Description("")
	String ResultUriProperties();

	@DefaultMessage("Roll")
	@Description("")
	String RollProperties();

	@DefaultMessage("SearchResults")
	@Description("")
	String SearchResultsProperties();

	@DefaultMessage("ServiceUrl")
	@Description("")
	String ServiceUrlProperties();

	@DefaultMessage("SelectionIndex")
	@Description("")
	String SelectionIndexProperties();

	@DefaultMessage("UserChoice")
	@Description("")
	String UserChoiceProperties();

	@DefaultMessage("UserEmailAddress")
	@Description("")
	String UserEmailAddressProperties();

	@DefaultMessage("UserId")
	@Description("")
	String UserIdProperties();

	@DefaultMessage("Username")
	@Description("")
	String UsernameProperties();

	@DefaultMessage("XAccel")
	@Description("")
	String XAccelProperties();

	@DefaultMessage("YAccel")
	@Description("")
	String YAccelProperties();

	@DefaultMessage("ZAccel")
	@Description("")
	String ZAccelProperties();

	@DefaultMessage("Width")
	@Description("")
	String WidthProperties();

	@DefaultMessage("WebViewString")
	@Description("")
	String WebViewStringProperties();

	// Params
	@DefaultMessage("xAccel")
	@Description("")
	String xAccelParams();

	@DefaultMessage("yAccel")
	@Description("")
	String yAccelParams();

	@DefaultMessage("zAccel")
	@Description("")
	String zAccelParams();

	@DefaultMessage("result")
	@Description("")
	String resultParams();

	@DefaultMessage("other")
	@Description("")
	String otherParams();

	@DefaultMessage("component")
	@Description("")
	String componentParams();

	@DefaultMessage("startX")
	@Description("")
	String startXParams();

	@DefaultMessage("startY")
	@Description("")
	String startYParams();

	@DefaultMessage("prevX")
	@Description("")
	String prevXParams();

	@DefaultMessage("prevY")
	@Description("")
	String prevYParams();

	@DefaultMessage("currentX")
	@Description("")
	String currentXParams();

	@DefaultMessage("currentY")
	@Description("")
	String currentYParams();

	@DefaultMessage("edge")
	@Description("")
	String edgeParams();

	@DefaultMessage("speed")
	@Description("")
	String speedParams();

	@DefaultMessage("heading")
	@Description("")
	String headingParams();

	@DefaultMessage("xvel")
	@Description("")
	String xvelParams();

	@DefaultMessage("yvel")
	@Description("")
	String yvelParams();

	@DefaultMessage("target")
	@Description("")
	String targetParams();

	@DefaultMessage("address")
	@Description("")
	String addressParams();

	@DefaultMessage("uuid")
	@Description("")
	String uuidParams();

	@DefaultMessage("numberOfBytes")
	@Description("")
	String numberOfBytesParams();

	@DefaultMessage("number")
	@Description("")
	String numberParams();

	@DefaultMessage("list")
	@Description("")
	String listParams();

	@DefaultMessage("text")
	@Description("")
	String textParams();

	@DefaultMessage("clip")
	@Description("")
	String clipParams();

	@DefaultMessage("image")
	@Description("")
	String imageParams();

	@DefaultMessage("draggedSprite")
	@Description("")
	String draggedSpriteParams();

	@DefaultMessage("draggedAnySprite")
	@Description("")
	String draggedAnySpriteParams();

	@DefaultMessage("flungSprite")
	@Description("")
	String flungSpriteParams();

	@DefaultMessage("touchedSprite")
	@Description("")
	String touchedSpriteParams();

	@DefaultMessage("touchedAnySprite")
	@Description("")
	String touchedAnySpriteParams();

	@DefaultMessage("x")
	@Description("")
	String xParams();

	@DefaultMessage("y")
	@Description("")
	String yParams();

	@DefaultMessage("centerX")
	@Description("")
	String centerXParams();

	@DefaultMessage("centerY")
	@Description("")
	String centerYParams();

	@DefaultMessage("r")
	@Description("")
	String rParams();

	@DefaultMessage("radius")
	@Description("")
	String radiusParams();

	@DefaultMessage("x1")
	@Description("")
	String x1Params();

	@DefaultMessage("x2")
	@Description("")
	String x2Params();

	@DefaultMessage("y1")
	@Description("")
	String y1Params();

	@DefaultMessage("y2")
	@Description("")
	String y2Params();

	@DefaultMessage("angle")
	@Description("")
	String angleParams();

	@DefaultMessage("fileName")
	@Description("")
	String fileNameParams();

	@DefaultMessage("color")
	@Description("")
	String colorParams();

	@DefaultMessage("instant")
	@Description("")
	String instantParams();

	@DefaultMessage("days")
	@Description("")
	String daysParams();

	@DefaultMessage("hours")
	@Description("")
	String hoursParams();

	@DefaultMessage("minutes")
	@Description("")
	String minutesParams();

	@DefaultMessage("months")
	@Description("")
	String monthsParams();

	@DefaultMessage("seconds")
	@Description("")
	String secondsParams();

	@DefaultMessage("weeks")
	@Description("")
	String weeksParams();

	@DefaultMessage("years")
	@Description("")
	String yearsParams();

	@DefaultMessage("InstantInTime")
	@Description("")
	String InstantInTimeParams();

	@DefaultMessage("from")
	@Description("")
	String fromParams();

	@DefaultMessage("millis")
	@Description("")
	String millisParams();

	@DefaultMessage("functionName")
	@Description("")
	String functionNameParams();

	@DefaultMessage("errorNumber")
	@Description("")
	String errorNumberParams();

	@DefaultMessage("message")
	@Description("")
	String messageParams();

	@DefaultMessage("otherScreenName")
	@Description("")
	String otherScreenNameParams();

	@DefaultMessage("animType")
	@Description("")
	String animTypeParams();

	@DefaultMessage("sender")
	@Description("")
	String senderParams();

	@DefaultMessage("contents")
	@Description("")
	String contentsParams();

	@DefaultMessage("instanceId")
	@Description("")
	String instanceIdParams();

	@DefaultMessage("playerId")
	@Description("")
	String playerIdParams();

	@DefaultMessage("command")
	@Description("")
	String commandParams();

	@DefaultMessage("arguments")
	@Description("")
	String argumentsParams();

	@DefaultMessage("response")
	@Description("")
	String responseParams();

	@DefaultMessage("emailAddress")
	@Description("")
	String emailAddressParams();

	@DefaultMessage("type")
	@Description("")
	String typeParams();

	@DefaultMessage("count")
	@Description("")
	String countParams();

	@DefaultMessage("makePublic")
	@Description("")
	String makePublicParams();

	@DefaultMessage("recipients")
	@Description("")
	String recipientsParams();

	@DefaultMessage("playerEmail")
	@Description("")
	String playerEmailParams();

	@DefaultMessage("latitude")
	@Description("")
	String latitudeParams();

	@DefaultMessage("longitude")
	@Description("")
	String longitudeParams();

	@DefaultMessage("altitude")
	@Description("")
	String altitudeParams();

	@DefaultMessage("provider")
	@Description("")
	String providerParams();

	@DefaultMessage("status")
	@Description("")
	String statusParams();

	@DefaultMessage("locationName")
	@Description("")
	String locationNameParams();

	@DefaultMessage("choice")
	@Description("")
	String choiceParams();

	@DefaultMessage("notice")
	@Description("")
	String noticeParams();

	@DefaultMessage("title")
	@Description("")
	String titleParams();

	@DefaultMessage("buttonText")
	@Description("")
	String buttonTextParams();

	@DefaultMessage("cancelable")
	@Description("")
	String cancelableParams();

	@DefaultMessage("button1Text")
	@Description("")
	String button1TextParams();

	@DefaultMessage("button2Text")
	@Description("")
	String button2TextParams();

	@DefaultMessage("source")
	@Description("")
	String sourceParams();

	@DefaultMessage("destination")
	@Description("")
	String destinationParams();

	@DefaultMessage("sensorPortLetter")
	@Description("")
	String sensorPortLetterParams();

	@DefaultMessage("rxDataLength")
	@Description("")
	String rxDataLengthParams();

	@DefaultMessage("wildcard")
	@Description("")
	String wildcardParams();

	@DefaultMessage("motorPortLetter")
	@Description("")
	String motorPortLetterParams();

	@DefaultMessage("mailbox")
	@Description("")
	String mailboxParams();

	@DefaultMessage("durationMs")
	@Description("")
	String durationMsParams();

	@DefaultMessage("relative")
	@Description("")
	String relativeParams();

	@DefaultMessage("sensorType")
	@Description("")
	String sensorTypeParams();

	@DefaultMessage("sensorMode")
	@Description("")
	String sensorModeParams();

	@DefaultMessage("power")
	@Description("")
	String powerParams();

	@DefaultMessage("mode")
	@Description("")
	String modeParams();

	@DefaultMessage("regulationMode")
	@Description("")
	String regulationModeParams();

	@DefaultMessage("turnRatio")
	@Description("")
	String turnRatioParams();

	@DefaultMessage("runState")
	@Description("")
	String runStateParams();

	@DefaultMessage("tachoLimit")
	@Description("")
	String tachoLimitParams();

	@DefaultMessage("programName")
	@Description("")
	String programNameParams();

	@DefaultMessage("distance")
	@Description("")
	String distanceParams();

	@DefaultMessage("azimuth")
	@Description("")
	String azimuthParams();

	@DefaultMessage("pitch")
	@Description("")
	String pitchParams();

	@DefaultMessage("roll")
	@Description("")
	String rollParams();

	@DefaultMessage("simpleSteps")
	@Description("")
	String simpleStepsParams();

	@DefaultMessage("walkSteps")
	@Description("")
	String walkStepsParams();

	@DefaultMessage("seed")
	@Description("")
	String seedParams();

	@DefaultMessage("millisecs")
	@Description("")
	String millisecsParams();

	@DefaultMessage("sound")
	@Description("")
	String soundParams();

	@DefaultMessage("messageText")
	@Description("")
	String messageTextParams();

	@DefaultMessage("tag")
	@Description("")
	String tagParams();

	@DefaultMessage("valueToStore")
	@Description("")
	String valueToStoreParams();

	@DefaultMessage("tagFromWebDB")
	@Description("")
	String tagFromWebDBParams();

	@DefaultMessage("valueFromWebDB")
	@Description("")
	String valueFromWebDBParams();

	@DefaultMessage("followers2")
	@Description("")
	String followers2Params();

	@DefaultMessage("timeline")
	@Description("")
	String timelineParams();

	@DefaultMessage("mentions")
	@Description("")
	String mentionsParams();

	@DefaultMessage("searchResults")
	@Description("")
	String searchResultsParams();

	@DefaultMessage("user")
	@Description("")
	String userParams();

	@DefaultMessage("url")
	@Description("")
	String urlParams();

	@DefaultMessage("responseCode")
	@Description("")
	String responseCodeParams();

	@DefaultMessage("responseType")
	@Description("")
	String responseTypeParams();

	@DefaultMessage("responseContent")
	@Description("")
	String responseContentParams();

	@DefaultMessage("htmlText")
	@Description("")
	String htmlTextParams();

	@DefaultMessage("jsonText")
	@Description("")
	String jsonTextParams();

	@DefaultMessage("path")
	@Description("")
	String pathParams();

	@DefaultMessage("encoding")
	@Description("")
	String encodingParams();

	@DefaultMessage("name")
	@Description("")
	String nameParams();

	@DefaultMessage("serviceName")
	@Description("")
	String serviceNameParams();

	@DefaultMessage("milliseconds")
	@Description("")
	String millisecondsParams();

	@DefaultMessage("messages")
	@Description("")
	String messagesParams();

	@DefaultMessage("start")
	@Description("")
	String startParams();

	@DefaultMessage("end")
	@Description("")
	String endParams();

	@DefaultMessage("frequencyHz")
	@Description("")
	String frequencyHzParams();

	@DefaultMessage("secure")
	@Description("")
	String secureParams();

	@DefaultMessage("file")
	@Description("")
	String fileParams();

	@DefaultMessage("thumbPosition")
	@Description("")
	String thumbPositionParams();

	@DefaultMessage("selection")
	@Description("")
	String selectionParams();

	@DefaultMessage("valueIfTagNotThere")
	@Description("")
	String valueIfTagNotThereParams();

	@DefaultMessage("query")
	@Description("")
	String queryParams();

	@DefaultMessage("ImagePath")
	@Description("")
	String ImagePathParams();

	@DefaultMessage("ms")
	@Description("")
	String msParams();

	@DefaultMessage("translation")
	@Description("")
	String translationParams();

	@DefaultMessage("languageToTranslateTo")
	@Description("")
	String languageToTranslateToParams();

	@DefaultMessage("textToTranslate")
	@Description("")
	String textToTranslateParams();

	// Events
	@DefaultMessage("AccelerationChanged")
	@Description("")
	String AccelerationChangedEvents();

	@DefaultMessage("ActivityCanceled")
	@Description("")
	String ActivityCanceledEvents();

	@DefaultMessage("AfterActivity")
	@Description("")
	String AfterActivityEvents();

	@DefaultMessage("CollidedWith")
	@Description("")
	String CollidedWithEvents();

	@DefaultMessage("Dragged")
	@Description("")
	String DraggedEvents();

	@DefaultMessage("EdgeReached")
	@Description("")
	String EdgeReachedEvents();

	@DefaultMessage("Flung")
	@Description("")
	String FlungEvents();

	@DefaultMessage("NoLongerCollidingWith")
	@Description("")
	String NoLongerCollidingWithEvents();

	@DefaultMessage("TouchDown")
	@Description("")
	String TouchDownEvents();

	@DefaultMessage("TouchUp")
	@Description("")
	String TouchUpEvents();

	@DefaultMessage("Touched")
	@Description("")
	String TouchedEvents();

	@DefaultMessage("AfterScan")
	@Description("")
	String AfterScanEvents();

	@DefaultMessage("ConnectionAccepted")
	@Description("")
	String ConnectionAcceptedEvents();

	@DefaultMessage("Click")
	@Description("")
	String ClickEvents();

	@DefaultMessage("GotFocus")
	@Description("")
	String GotFocusEvents();

	@DefaultMessage("LongClick")
	@Description("")
	String LongClickEvents();

	@DefaultMessage("RequestFocus")
	@Description("")
	String RequestFocusMethods();

	@DefaultMessage("LostFocus")
	@Description("")
	String LostFocusEvents();

	@DefaultMessage("AfterRecording")
	@Description("")
	String AfterRecordingEvents();

	@DefaultMessage("AfterPicture")
	@Description("")
	String AfterPictureEvents();

	@DefaultMessage("Changed")
	@Description("")
	String ChangedEvents();

	@DefaultMessage("Timer")
	@Description("")
	String TimerEvents();

	@DefaultMessage("AfterPicking")
	@Description("")
	String AfterPickingEvents();

	@DefaultMessage("BeforePicking")
	@Description("")
	String BeforePickingEvents();

	@DefaultMessage("BackPressed")
	@Description("")
	String BackPressedEvents();

	@DefaultMessage("ErrorOccurred")
	@Description("")
	String ErrorOccurredEvents();

	@DefaultMessage("Initialize")
	@Description("")
	String InitializeEvents();

	@DefaultMessage("OtherScreenClosed")
	@Description("")
	String OtherScreenClosedEvents();

	@DefaultMessage("ScreenOrientationChanged")
	@Description("")
	String ScreenOrientationChangedEvents();

	@DefaultMessage("GotResult")
	@Description("")
	String GotResultEvents();

	@DefaultMessage("FunctionCompleted")
	@Description("")
	String FunctionCompletedEvents();

	@DefaultMessage("GotMessage")
	@Description("")
	String GotMessageEvents();

	@DefaultMessage("Info")
	@Description("")
	String InfoEvents();

	@DefaultMessage("InstanceIdChanged")
	@Description("")
	String InstanceIdChangedEvents();

	@DefaultMessage("Invited")
	@Description("")
	String InvitedEvents();

	@DefaultMessage("NewInstanceMade")
	@Description("")
	String NewInstanceMadeEvents();

	@DefaultMessage("NewLeader")
	@Description("")
	String NewLeaderEvents();

	@DefaultMessage("PlayerJoined")
	@Description("")
	String PlayerJoinedEvents();

	@DefaultMessage("PlayerLeft")
	@Description("")
	String PlayerLeftEvents();

	@DefaultMessage("ServerCommandFailure")
	@Description("")
	String ServerCommandFailureEvents();

	@DefaultMessage("ServerCommandSuccess")
	@Description("")
	String ServerCommandSuccessEvents();

	@DefaultMessage("UserEmailAddressSet")
	@Description("")
	String UserEmailAddressSetEvents();

	@DefaultMessage("WebServiceError")
	@Description("")
	String WebServiceErrorEvents();

	@DefaultMessage("LocationChanged")
	@Description("")
	String LocationChangedEvents();

	@DefaultMessage("StatusChanged")
	@Description("")
	String StatusChangedEvents();

	@DefaultMessage("AfterChoosing")
	@Description("")
	String AfterChoosingEvents();

	@DefaultMessage("AfterTextInput")
	@Description("")
	String AfterTextInputEvents();

	@DefaultMessage("AboveRange")
	@Description("")
	String AboveRangeEvents();

	@DefaultMessage("BelowRange")
	@Description("")
	String BelowRangeEvents();

	@DefaultMessage("ColorChanged")
	@Description("")
	String ColorChangedEvents();

	@DefaultMessage("WithinRange")
	@Description("")
	String WithinRangeEvents();

	@DefaultMessage("Pressed")
	@Description("")
	String PressedEvents();

	@DefaultMessage("Released")
	@Description("")
	String ReleasedEvents();

	@DefaultMessage("OrientationChanged")
	@Description("")
	String OrientationChangedEvents();

	@DefaultMessage("CalibrationFailed")
	@Description("")
	String CalibrationFailedEvents();

	@DefaultMessage("GPSAvailable")
	@Description("")
	String GPSAvailableEvents();

	@DefaultMessage("GPSLost")
	@Description("")
	String GPSLostEvents();

	@DefaultMessage("SimpleStep")
	@Description("")
	String SimpleStepEvents();

	@DefaultMessage("StartedMoving")
	@Description("")
	String StartedMovingEvents();

	@DefaultMessage("StoppedMoving")
	@Description("")
	String StoppedMovingEvents();

	@DefaultMessage("WalkStep")
	@Description("")
	String WalkStepEvents();

	@DefaultMessage("Completed")
	@Description("")
	String CompletedEvents();

	@DefaultMessage("AfterSoundRecorded")
	@Description("")
	String AfterSoundRecordedEvents();

	@DefaultMessage("StartedRecording")
	@Description("")
	String StartedRecordingEvents();

	@DefaultMessage("StoppedRecording")
	@Description("")
	String StoppedRecordingEvents();

	@DefaultMessage("AfterGettingText")
	@Description("")
	String AfterGettingTextEvents();

	@DefaultMessage("BeforeGettingText")
	@Description("")
	String BeforeGettingTextEvents();

	@DefaultMessage("AfterSpeaking")
	@Description("")
	String AfterSpeakingEvents();

	@DefaultMessage("BeforeSpeaking")
	@Description("")
	String BeforeSpeakingEvents();

	@DefaultMessage("MessageReceived")
	@Description("")
	String MessageReceivedEvents();

	@DefaultMessage("SendMessage")
	@Description("")
	String SendMessageEvents();

	@DefaultMessage("GotValue")
	@Description("")
	String GotValueEvents();

	@DefaultMessage("ValueStored")
	@Description("")
	String ValueStoredEvents();

	@DefaultMessage("DirectMessagesReceived")
	@Description("")
	String DirectMessagesReceivedEvents();

	@DefaultMessage("FollowersReceived")
	@Description("")
	String FollowersReceivedEvents();

	@DefaultMessage("FriendTimelineReceived")
	@Description("")
	String FriendTimelineReceivedEvents();

	@DefaultMessage("IsAuthorized")
	@Description("")
	String IsAuthorizedEvents();

	@DefaultMessage("MentionsReceived")
	@Description("")
	String MentionsReceivedEvents();

	@DefaultMessage("SearchSuccessful")
	@Description("")
	String SearchSuccessfulEvents();

	@DefaultMessage("GotBallot")
	@Description("")
	String GotBallotEvents();

	@DefaultMessage("GotBallotConfirmation")
	@Description("")
	String GotBallotConfirmationEvents();

	@DefaultMessage("NoOpenPoll")
	@Description("")
	String NoOpenPollEvents();

	@DefaultMessage("GotFile")
	@Description("")
	String GotFileEvents();

	@DefaultMessage("GotText")
	@Description("")
	String GotTextEvents();

	@DefaultMessage("AfterDateSet")
	@Description("")
	String AfterDateSetEvents();

	@DefaultMessage("TagRead")
	@Description("")
	String TagReadEvents();

	@DefaultMessage("TagWritten")
	@Description("")
	String TagWrittenEvents();

	@DefaultMessage("PositionChanged")
	@Description("")
	String PositionChangedEvents();

	@DefaultMessage("AfterSelecting")
	@Description("")
	String AfterSelectingEvents();

	@DefaultMessage("AfterTimeSet")
	@Description("")
	String AfterTimeSetEvents();

	@DefaultMessage("GotTranslation")
	@Description("")
	String GotTranslationEvents();

	@DefaultMessage("Shaking")
	@Description("")
	String ShakingEvents();

	// Methods

	@DefaultMessage("ResolveActivity")
	@Description("")
	String ResolveActivityMethods();

	@DefaultMessage("StartActivity")
	@Description("")
	String StartActivityMethods();

	@DefaultMessage("Connect")
	@Description("")
	String ConnectMethods();

	@DefaultMessage("ConnectWithUUID")
	@Description("")
	String ConnectWithUUIDMethods();

	@DefaultMessage("Disconnect")
	@Description("")
	String DisconnectMethods();

	@DefaultMessage("IsDevicePaired")
	@Description("")
	String IsDevicePairedMethods();

	@DefaultMessage("ReceiveSigned1ByteNumber")
	@Description("")
	String ReceiveSigned1ByteNumberMethods();

	@DefaultMessage("ReceiveSigned2ByteNumber")
	@Description("")
	String ReceiveSigned2ByteNumberMethods();

	@DefaultMessage("ReceiveSigned4ByteNumber")
	@Description("")
	String ReceiveSigned4ByteNumberMethods();

	@DefaultMessage("ReceiveSignedBytes")
	@Description("")
	String ReceiveSignedBytesMethods();

	@DefaultMessage("ReceiveText")
	@Description("")
	String ReceiveTextMethods();

	@DefaultMessage("ReceiveUnsigned1ByteNumber")
	@Description("")
	String ReceiveUnsigned1ByteNumberMethods();

	@DefaultMessage("ReceiveUnsigned2ByteNumber")
	@Description("")
	String ReceiveUnsigned2ByteNumberMethods();

	@DefaultMessage("ReceiveUnsigned4ByteNumber")
	@Description("")
	String ReceiveUnsigned4ByteNumberMethods();

	@DefaultMessage("ReceiveUnsignedBytes")
	@Description("")
	String ReceiveUnsignedBytesMethods();

	@DefaultMessage("Send1ByteNumber")
	@Description("")
	String Send1ByteNumberMethods();

	@DefaultMessage("Send2ByteNumber")
	@Description("")
	String Send2ByteNumberMethods();

	@DefaultMessage("Send4ByteNumber")
	@Description("")
	String Send4ByteNumberMethods();

	@DefaultMessage("SendBytes")
	@Description("")
	String SendBytesMethods();

	@DefaultMessage("SendText")
	@Description("")
	String SendTextMethods();

	@DefaultMessage("AcceptConnection")
	@Description("")
	String AcceptConnectionMethods();

	@DefaultMessage("AcceptConnectionWithUUID")
	@Description("")
	String AcceptConnectionWithUUIDMethods();

	@DefaultMessage("BytesAvailableToReceive")
	@Description("")
	String BytesAvailableToReceiveMethods();

	@DefaultMessage("StopAccepting")
	@Description("")
	String StopAcceptingMethods();

	@DefaultMessage("RecordVideo")
	@Description("")
	String RecordVideoMethods();

	@DefaultMessage("TakePicture")
	@Description("")
	String TakePictureMethods();

	@DefaultMessage("Clear")
	@Description("")
	String ClearMethods();

	@DefaultMessage("DrawCircle")
	@Description("")
	String DrawCircleMethods();

	@DefaultMessage("DrawLine")
	@Description("")
	String DrawLineMethods();

	@DefaultMessage("DrawPoint")
	@Description("")
	String DrawPointMethods();

	@DefaultMessage("DrawText")
	@Description("")
	String DrawTextMethods();

	@DefaultMessage("DrawTextAtAngle")
	@Description("")
	String DrawTextAtAngleMethods();

	@DefaultMessage("GetBackgroundPixelColor")
	@Description("")
	String GetBackgroundPixelColorMethods();

	@DefaultMessage("GetPixelColor")
	@Description("")
	String GetPixelColorMethods();

	@DefaultMessage("Save")
	@Description("")
	String SaveMethods();

	@DefaultMessage("SaveAs")
	@Description("")
	String SaveAsMethods();

	@DefaultMessage("SetBackgroundPixelColor")
	@Description("")
	String SetBackgroundPixelColorMethods();

	@DefaultMessage("AddDays")
	@Description("")
	String AddDaysMethods();

	@DefaultMessage("AddHours")
	@Description("")
	String AddHoursMethods();

	@DefaultMessage("AddMinutes")
	@Description("")
	String AddMinutesMethods();

	@DefaultMessage("AddMonths")
	@Description("")
	String AddMonthsMethods();

	@DefaultMessage("AddSeconds")
	@Description("")
	String AddSecondsMethods();

	@DefaultMessage("AddWeeks")
	@Description("")
	String AddWeeksMethods();

	@DefaultMessage("AddYears")
	@Description("")
	String AddYearsMethods();

	@DefaultMessage("DayOfMonth")
	@Description("")
	String DayOfMonthMethods();

	@DefaultMessage("Duration")
	@Description("")
	String DurationMethods();

	@DefaultMessage("FormatDate")
	@Description("")
	String FormatDateMethods();

	@DefaultMessage("FormatDateTime")
	@Description("")
	String FormatDateTimeMethods();

	@DefaultMessage("FormatTime")
	@Description("")
	String FormatTimeMethods();

	@DefaultMessage("GetMillis")
	@Description("")
	String GetMillisMethods();

	@DefaultMessage("Hour")
	@Description("")
	String HourMethods();

	@DefaultMessage("MakeInstant")
	@Description("")
	String MakeInstantMethods();

	@DefaultMessage("MakeInstantFromMillis")
	@Description("")
	String MakeInstantFromMillisMethods();

	@DefaultMessage("Minute")
	@Description("")
	String MinuteMethods();

	@DefaultMessage("Month")
	@Description("")
	String MonthMethods();

	@DefaultMessage("MonthName")
	@Description("")
	String MonthNameMethods();

	@DefaultMessage("Now")
	@Description("")
	String NowMethods();

	@DefaultMessage("Second")
	@Description("")
	String SecondMethods();

	@DefaultMessage("SystemTime")
	@Description("")
	String SystemTimeMethods();

	@DefaultMessage("Weekday")
	@Description("")
	String WeekdayMethods();

	@DefaultMessage("WeekdayName")
	@Description("")
	String WeekdayNameMethods();

	@DefaultMessage("Year")
	@Description("")
	String YearMethods();

	@DefaultMessage("Open")
	@Description("")
	String OpenMethods();

	@DefaultMessage("CloseScreenAnimation")
	@Description("")
	String CloseScreenAnimationMethods();

	@DefaultMessage("OpenScreenAnimation")
	@Description("")
	String OpenScreenAnimationMethods();

	@DefaultMessage("DoQuery")
	@Description("")
	String DoQueryMethods();

	@DefaultMessage("ForgetLogin")
	@Description("")
	String ForgetLoginMethods();

	@DefaultMessage("SendQuery")
	@Description("")
	String SendQueryMethods();

	@DefaultMessage("GetInstanceLists")
	@Description("")
	String GetInstanceListsMethods();

	@DefaultMessage("GetMessages")
	@Description("")
	String GetMessagesMethods();

	@DefaultMessage("Invite")
	@Description("")
	String InviteMethods();

	@DefaultMessage("LeaveInstance")
	@Description("")
	String LeaveInstanceMethods();

	@DefaultMessage("MakeNewInstance")
	@Description("")
	String MakeNewInstanceMethods();

	@DefaultMessage("ServerCommand")
	@Description("")
	String ServerCommandMethods();

	@DefaultMessage("SetInstance")
	@Description("")
	String SetInstanceMethods();

	@DefaultMessage("SetLeader")
	@Description("")
	String SetLeaderMethods();

	@DefaultMessage("Bounce")
	@Description("")
	String BounceMethods();

	@DefaultMessage("CollidingWith")
	@Description("")
	String CollidingWithMethods();

	@DefaultMessage("MoveIntoBounds")
	@Description("")
	String MoveIntoBoundsMethods();

	@DefaultMessage("MoveTo")
	@Description("")
	String MoveToMethods();

	@DefaultMessage("PointInDirection")
	@Description("")
	String PointInDirectionMethods();

	@DefaultMessage("PointTowards")
	@Description("")
	String PointTowardsMethods();

	@DefaultMessage("LatitudeFromAddress")
	@Description("")
	String LatitudeFromAddressMethods();

	@DefaultMessage("LongitudeFromAddress")
	@Description("")
	String LongitudeFromAddressMethods();

	@DefaultMessage("LogError")
	@Description("")
	String LogErrorMethods();

	@DefaultMessage("LogInfo")
	@Description("")
	String LogInfoMethods();

	@DefaultMessage("LogWarning")
	@Description("")
	String LogWarningMethods();

	@DefaultMessage("ShowAlert")
	@Description("")
	String ShowAlertMethods();

	@DefaultMessage("ShowChooseDialog")
	@Description("")
	String ShowChooseDialogMethods();

	@DefaultMessage("ShowMessageDialog")
	@Description("")
	String ShowMessageDialogMethods();

	@DefaultMessage("ShowTextDialog")
	@Description("")
	String ShowTextDialogMethods();

	@DefaultMessage("ShowProgressDialog")
	@Description("")
	String ShowProgressDialogMethods();

	@DefaultMessage("DismissProgressDialog")
	@Description("")
	String DismissProgressDialogMethods();

	@DefaultMessage("GetColor")
	@Description("")
	String GetColorMethods();

	@DefaultMessage("GetLightLevel")
	@Description("")
	String GetLightLevelMethods();

	@DefaultMessage("DeleteFile")
	@Description("")
	String DeleteFileMethods();

	@DefaultMessage("DownloadFile")
	@Description("")
	String DownloadFileMethods();

	@DefaultMessage("GetBatteryLevel")
	@Description("")
	String GetBatteryLevelMethods();

	@DefaultMessage("GetBrickName")
	@Description("")
	String GetBrickNameMethods();

	@DefaultMessage("GetCurrentProgramName")
	@Description("")
	String GetCurrentProgramNameMethods();

	@DefaultMessage("GetFirmwareVersion")
	@Description("")
	String GetFirmwareVersionMethods();

	@DefaultMessage("GetInputValues")
	@Description("")
	String GetInputValuesMethods();

	@DefaultMessage("GetOutputState")
	@Description("")
	String GetOutputStateMethods();

	@DefaultMessage("KeepAlive")
	@Description("")
	String KeepAliveMethods();

	@DefaultMessage("ListFiles")
	@Description("")
	String ListFilesMethods();

	@DefaultMessage("LsGetStatus")
	@Description("")
	String LsGetStatusMethods();

	@DefaultMessage("LsRead")
	@Description("")
	String LsReadMethods();

	@DefaultMessage("MessageRead")
	@Description("")
	String MessageReadMethods();

	@DefaultMessage("MessageWrite")
	@Description("")
	String MessageWriteMethods();

	@DefaultMessage("PlaySoundFile")
	@Description("")
	String PlaySoundFileMethods();

	@DefaultMessage("PlayTone")
	@Description("")
	String PlayToneMethods();

	@DefaultMessage("ResetInputScaledValue")
	@Description("")
	String ResetInputScaledValueMethods();

	@DefaultMessage("ResetMotorPosition")
	@Description("")
	String ResetMotorPositionMethods();

	@DefaultMessage("SetBrickName")
	@Description("")
	String SetBrickNameMethods();

	@DefaultMessage("SetInputMode")
	@Description("")
	String SetInputModeMethods();

	@DefaultMessage("SetOutputState")
	@Description("")
	String SetOutputStateMethods();

	@DefaultMessage("StartProgram")
	@Description("")
	String StartProgramMethods();

	@DefaultMessage("StopProgram")
	@Description("")
	String StopProgramMethods();

	@DefaultMessage("StopSoundPlayback")
	@Description("")
	String StopSoundPlaybackMethods();

	@DefaultMessage("LsWrite")
	@Description("")
	String LsWriteMethods();

	@DefaultMessage("MoveBackward")
	@Description("")
	String MoveBackwardMethods();

	@DefaultMessage("MoveBackwardIndefinitely")
	@Description("")
	String MoveBackwardIndefinitelyMethods();

	@DefaultMessage("MoveForward")
	@Description("")
	String MoveForwardMethods();

	@DefaultMessage("MoveForwardIndefinitely")
	@Description("")
	String MoveForwardIndefinitelyMethods();

	@DefaultMessage("Stop")
	@Description("")
	String StopMethods();

	@DefaultMessage("TurnClockwiseIndefinitely")
	@Description("")
	String TurnClockwiseIndefinitelyMethods();

	@DefaultMessage("TurnCounterClockwiseIndefinitely")
	@Description("")
	String TurnCounterClockwiseIndefinitelyMethods();

	@DefaultMessage("GetSoundLevel")
	@Description("")
	String GetSoundLevelMethods();

	@DefaultMessage("IsPressed")
	@Description("")
	String IsPressedMethods();

	@DefaultMessage("GetDistance")
	@Description("")
	String GetDistanceMethods();

	@DefaultMessage("Pause")
	@Description("")
	String PauseMethods();

	@DefaultMessage("Reset")
	@Description("")
	String ResetMethods();

	@DefaultMessage("Resume")
	@Description("")
	String ResumeMethods();

	@DefaultMessage("Start")
	@Description("")
	String StartMethods();

	@DefaultMessage("MakePhoneCall")
	@Description("")
	String MakePhoneCallMethods();

	@DefaultMessage("GetWifiIpAddress")
	@Description("")
	String GetWifiIpAddressMethods();

	@DefaultMessage("isConnected")
	@Description("")
	String isConnectedMethods();

	@DefaultMessage("setHmacSeedReturnCode")
	@Description("")
	String setHmacSeedReturnCodeMethods();

	@DefaultMessage("startHTTPD")
	@Description("")
	String startHTTPDMethods();

	@DefaultMessage("Vibrate")
	@Description("")
	String VibrateMethods();

	@DefaultMessage("GetText")
	@Description("")
	String GetTextMethods();

	@DefaultMessage("HideKeyboard")
	@Description("")
	String HideKeyboardMethods();

	@DefaultMessage("Speak")
	@Description("")
	String SpeakMethods();

	@DefaultMessage("SendMessage")
	@Description("")
	String SendMessageMethods();

	@DefaultMessage("GetValue")
	@Description("")
	String GetValueMethods();

	@DefaultMessage("StoreValue")
	@Description("")
	String StoreValueMethods();

	@DefaultMessage("Authorize")
	@Description("")
	String AuthorizeMethods();

	@DefaultMessage("CheckAuthorized")
	@Description("")
	String CheckAuthorizedMethods();

	@DefaultMessage("DeAuthorize")
	@Description("")
	String DeAuthorizeMethods();

	@DefaultMessage("DirectMessage")
	@Description("")
	String DirectMessageMethods();

	@DefaultMessage("Follow")
	@Description("")
	String FollowMethods();

	@DefaultMessage("RequestDirectMessages")
	@Description("")
	String RequestDirectMessagesMethods();

	@DefaultMessage("RequestFollowers")
	@Description("")
	String RequestFollowersMethods();

	@DefaultMessage("RequestFriendTimeline")
	@Description("")
	String RequestFriendTimelineMethods();

	@DefaultMessage("RequestMentions")
	@Description("")
	String RequestMentionsMethods();

	@DefaultMessage("SearchTwitter")
	@Description("")
	String SearchTwitterMethods();

	@DefaultMessage("SetStatus")
	@Description("")
	String SetStatusMethods();

	@DefaultMessage("StopFollowing")
	@Description("")
	String StopFollowingMethods();

	@DefaultMessage("GetDuration")
	@Description("")
	String GetDurationMethods();

	@DefaultMessage("SeekTo")
	@Description("")
	String SeekToMethods();

	@DefaultMessage("DoScan")
	@Description("")
	String DoScanMethods();

	@DefaultMessage("RequestBallot")
	@Description("")
	String RequestBallotMethods();

	@DefaultMessage("SendBallot")
	@Description("")
	String SendBallotMethods();

	@DefaultMessage("BuildPostData")
	@Description("")
	String BuildPostDataMethods();

	@DefaultMessage("ClearCookies")
	@Description("")
	String ClearCookiesMethods();

	@DefaultMessage("Get")
	@Description("")
	String GetMethods();

	@DefaultMessage("HtmlTextDecode")
	@Description("")
	String HtmlTextDecodeMethods();

	@DefaultMessage("JsonTextDecode")
	@Description("")
	String JsonTextDecodeMethods();

	@DefaultMessage("XmlTextDecode")
	@Description("")
	String XmlTextDecodeMethods();

	@DefaultMessage("PostFile")
	@Description("")
	String PostFileMethods();

	@DefaultMessage("PostText")
	@Description("")
	String PostTextMethods();

	@DefaultMessage("PostTextWithEncoding")
	@Description("")
	String PostTextWithEncodingMethods();

	@DefaultMessage("UriEncode")
	@Description("")
	String UriEncodeMethods();

	@DefaultMessage("CanGoBack")
	@Description("")
	String CanGoBackMethods();

	@DefaultMessage("CanGoForward")
	@Description("")
	String CanGoForwardMethods();

	@DefaultMessage("ClearLocations")
	@Description("")
	String ClearLocationsMethods();

	@DefaultMessage("ClearCaches")
	@Description("")
	String ClearCachesMethods();

	@DefaultMessage("GoBack")
	@Description("")
	String GoBackMethods();

	@DefaultMessage("GoForward")
	@Description("")
	String GoForwardMethods();

	@DefaultMessage("GoHome")
	@Description("")
	String GoHomeMethods();

	@DefaultMessage("GoToUrl")
	@Description("")
	String GoToUrlMethods();

	@DefaultMessage("AppendToFile")
	@Description("")
	String AppendToFileMethods();

	@DefaultMessage("Delete")
	@Description("")
	String DeleteMethods();

	@DefaultMessage("ReadFrom")
	@Description("")
	String ReadFromMethods();

	@DefaultMessage("SaveFile")
	@Description("")
	String SaveFileMethods();

	@DefaultMessage("doFault")
	@Description("")
	String doFaultMethods();

	@DefaultMessage("getVersionName")
	@Description("")
	String getVersionNameMethods();

	@DefaultMessage("installURL")
	@Description("")
	String installURLMethods();

	@DefaultMessage("isDirect")
	@Description("")
	String isDirectMethods();

	@DefaultMessage("setAssetsLoaded")
	@Description("")
	String setAssetsLoadedMethods();

	@DefaultMessage("shutdown")
	@Description("")
	String shutdownMethods();

	@DefaultMessage("ShareFile")
	@Description("")
	String ShareFileMethods();

	@DefaultMessage("ShareFileWithMessage")
	@Description("")
	String ShareFileWithMessageMethods();

	@DefaultMessage("ShareMessage")
	@Description("")
	String ShareMessageMethods();

	@DefaultMessage("Play")
	@Description("")
	String PlayMethods();

	@DefaultMessage("DisplayDropdown")
	@Description("")
	String DisplayDropdownMethods();

	@DefaultMessage("ClearAll")
	@Description("")
	String ClearAllMethods();

	@DefaultMessage("ClearTag")
	@Description("")
	String ClearTagMethods();

	@DefaultMessage("GetTags")
	@Description("")
	String GetTagsMethods();

	@DefaultMessage("Tweet")
	@Description("")
	String TweetMethods();

	@DefaultMessage("TweetWithImage")
	@Description("")
	String TweetWithImageMethods();

	@DefaultMessage("BuildRequestData")
	@Description("")
	String BuildRequestDataMethods();

	@DefaultMessage("PutFile")
	@Description("")
	String PutFileMethods();

	@DefaultMessage("PutText")
	@Description("")
	String PutTextMethods();

	@DefaultMessage("PutTextWithEncoding")
	@Description("")
	String PutTextWithEncodingMethods();

	@DefaultMessage("RequestTranslation")
	@Description("")
	String RequestTranslationMethods();

	@DefaultMessage("DrawSegment")
	@Description("")
	String DrawSegmentMethods();

	// Mock Components
	@DefaultMessage("add items...")
	@Description("")
	String MockSpinnerAddItems();

	// help strings
	@DefaultMessage("Non-visible component that can detect shaking and measure acceleration approximately in three dimensions using SI units (m/s<sup>2</sup>).  The components are: <ul>\n<li> <strong>xAccel</strong>: 0 when the phone is at rest on a flat      surface, positive when the phone is tilted to the right (i.e.,      its left side is raised), and negative when the phone is tilted      to the left (i.e., its right size is raised).</li>\n <li> <strong>yAccel</strong>: 0 when the phone is at rest on a flat      surface, positive when its bottom is raised, and negative when      its top is raised. </li>\n <li> <strong>zAccel</strong>: Equal to -9.8 (earth\"s gravity in meters per      second per second when the device is at rest parallel to the ground      with the display facing up,      0 when perpindicular to the ground, and +9.8 when facing down.       The value can also be affected by accelerating it with or against      gravity. </li></ul>")
	@Description("")
	String AccelerometerSensorHelpStringComponentPallette();

	@DefaultMessage("A component that can launch an activity using the <code>StartActivity</code> method.<p>Activities that can be launched include: <ul> \n<li> starting other App Inventor for Android apps </li> \n<li> starting the camera application </li> \n<li> performing web search </li> \n<li> opening a browser to a specified web page</li> \n<li> opening the map application to a specified location</li></ul> \nYou can also launch activities that return text data.  See the documentation on using the Activity Starter for examples.</p>")
	@Description("")
	String ActivityStarterHelpStringComponentPallette();

	@DefaultMessage("<p>A round \"sprite\" that can be placed on a <code>Canvas</code>, where it can react to touches and drags, interact with other sprites (<code>ImageSprite</code>s and other <code>Ball</code>s) and the edge of the Canvas, and move according to its property values.</p><p>For example, to have a <code>Ball</code> move 4 pixels toward the top of a <code>Canvas</code> every 500 milliseconds (half second), you would set the <code>Speed</code> property to 4 [pixels], the <code>Interval</code> property to 500 [milliseconds], the <code>Heading</code> property to 90 [degrees], and the <code>Enabled</code> property to <code>True</code>.  These and its other properties can be changed at any time.</p><p>The difference between a Ball and an <code>ImageSprite</code> is that the latter can get its appearance from an image file, while a Ball\"s appearance can only be changed by varying its <code>PaintColor</code> and <code>Radius</code> properties.</p>")
	@Description("")
	String BallHelpStringComponentPallette();

	@DefaultMessage("Component for using the Barcode Scanner to read a barcode")
	@Description("")
	String BarcodeScannerHelpStringComponentPallette();

	@DefaultMessage("Bluetooth client component")
	@Description("")
	String BluetoothClientHelpStringComponentPallette();

	@DefaultMessage("Bluetooth server component")
	@Description("")
	String BluetoothServerHelpStringComponentPallette();

	@DefaultMessage("Button with the ability to detect clicks.  Many aspects of its appearance can be changed, as well as whether it is clickable (<code>Enabled</code>), can be changed in the Designer or in the Blocks Editor.")
	@Description("")
	String ButtonHelpStringComponentPallette();

	@DefaultMessage("A component to record a video using the device\"s camcorder.After the video is recorded, the name of the file on the phone containing the clip is available as an argument to the AfterRecording event. The file name can be used, for example, to set the source property of a VideoPlayer component.")
	@Description("")
	String CamcorderHelpStringComponentPallette();

	@DefaultMessage("A component to take a picture using the device\"s camera. After the picture is taken, the name of the file on the phone containing the picture is available as an argument to the AfterPicture event. The file name can be used, for example, to set the Picture property of an Image component.")
	@Description("")
	String CameraHelpStringComponentPallette();

	@DefaultMessage("<p>A two-dimensional touch-sensitive rectangular panel on which drawing can be done and sprites can be moved.</p> <p>The <code>BackgroundColor</code>, <code>PaintColor</code>, <code>BackgroundImage</code>, <code>Width</code>, and <code>Height</code> of the Canvas can be set in either the Designer or in the Blocks Editor.  The <code>Width</code> and <code>Height</code> are measured in pixels and must be positive.</p><p>Any location on the Canvas can be specified as a pair of (X, Y) values, where <ul> <li>X is the number of pixels away from the left edge of the Canvas</li><li>Y is the number of pixels away from the top edge of the Canvas</li></ul>.</p> <p>There are events to tell when and where a Canvas has been touched or a <code>Sprite</code> (<code>ImageSprite</code> or <code>Ball</code>) has been dragged.  There are also methods for drawing points, lines, and circles.</p>")
	@Description("")
	String CanvasHelpStringComponentPallette();

	@DefaultMessage("Checkbox that raises an event when the user clicks on it. There are many properties affecting its appearance that can be set in the Designer or Blocks Editor.")
	@Description("")
	String CheckBoxHelpStringComponentPallette();

	@DefaultMessage("Non-visible component that provides the instant in time "
			+ "using the internal clock on the phone. It can fire a timer at "
			+ "regularly set intervals and perform time calculations, "
			+ "manipulations, and conversions.</p> <p>Methods to convert an "
			+ "instant to text are also available. Acceptable patterns are "
			+ "empty string, MM/DD/YYYY HH:mm:ss a, or MMM d, yyyy "
			+ "HH:mm. The empty string will provide the default format, "
			+ "which is \"MMM d, yyyy HH:mm:ss a\" for FormatDateTime \"MMM "
			+ "d, yyyy\" for FormatDate.  To see all possible format, "
			+ "please see <a "
			+ "href=\"https://docs.oracle.com/javase/7/docs/api/java/text/SimpleDateFormat.html\" "
			+ "target=\"_blank\"> here</a>.")
	@Description("")
	String ClockHelpStringComponentPallette();

	@DefaultMessage("A button that, when clicked on, displays a list of the contacts to choose among. After the user has made a selection, the following properties will be set to information about the chosen contact: <ul>\n<li> <code>ContactName</code>: the contact\"s name </li>\n <li> <code>EmailAddress</code>: the contact\"s primary email address </li>\n <li> <code>Picture</code>: the name of the file containing the contact\"s image, which can be used as a <code>Picture</code> property value for the <code>Image</code> or <code>ImageSprite</code> component.</li></ul>\n</p><p>Other properties affect the appearance of the button (<code>TextAlignment</code>, <code>BackgroundColor</code>, etc.) and whether it can be clicked on (<code>Enabled</code>).\n</p><p>Picking is not supported on all phones.  If it fails, this component will show a notification.  The error behavior can be overridden with the Screen.ErrorOccurred event handler.")
	@Description("")
	String ContactPickerHelpStringComponentPallette();

	@DefaultMessage("<p>A button that, when clicked on, launches a popup dialog to allow the user to select a date.</p>")
	@Description("")
	String DatePickerHelpStringComponentPallette();

	@DefaultMessage("An EmailPicker is a kind of text box.  If the user begins entering the name or email address of a contact, the phone will show a dropdown menu of choices that complete the entry.  If there are many contacts, the dropdown can take several seconds to appear, and can show intermediate results while the matches are being computed. <p>The initial contents of the text box and the contents< after user entry is in the <code>Text</code> property.  If the <code>Text</code> property is initially empty, the contents of the <code>Hint</code> property will be faintly shown in the text box as a hint to the user.</p>\n <p>Other properties affect the appearance of the text box (<code>TextAlignment</code>, <code>BackgroundColor</code>, etc.) and whether it can be used (<code>Enabled</code>).</p>\n<p>Text boxes like this are usually used with <code>Button</code> components, with the user clicking on the button when text entry is complete.")
	@Description("")
	String EmailPickerHelpStringComponentPallette();

	@DefaultMessage("Non-visible component for storing and retrieving files. Use this component to write or read files on your device. The default behaviour is to write files to the private data directory associated with your App. The Companion is special cased to write files to /sdcard/AppInventor/data to facilitate debugging. If the file path starts with a slash (/), then the file is created relative to /sdcard. For example writing a file to /myFile.txt will write the file in /sdcard/myFile.txt.")
	@Description("")
	String FileHelpStringComponentPallette();

	@DefaultMessage("Top-level component containing all other components in the program")
	@Description("")
	String FormHelpStringComponentPallette();

	@DefaultMessage("<p>A non-visible component that communicates with Google Fusion Tables.  Fusion Tables let you store, share, query and visualize data tables; this component lets you query, create, and modify these tables.</p> <p>This component uses the <a href=\"https://developers.google.com/fusiontables/docs/v1/getting_started\" target=\"_blank\">Fusion Tables API V1.0</a>.  <p>Applications using Fusion Tables must authentication to Google\"s servers. There are two ways this can be done. The first way uses an API Key which you the developer obtain (see below). With this approach end-users must also login to access a Fusion Table.  The second approach is to use a Service Account. With this approach you create credentials and a special \"Service Account Email Address\" which you obtain from the <a href=\"https://code.google.com/apis/console/\" target=\"_blank\">Google APIs Console</a>.  You then tell the Fusion Table Control the name of the Service Account Email address and upload the secret key as an asset to your application and set the KeyFile property to point at this file. Finally you check the \"UseServiceAuthentication\" checkbox in the designer.  When using a Service Account, end-users do not need to login to use Fusion Tables, your service account authenticates all access.</p> <p>To get an API key, follow these instructions.</p> <ol> <li>Go to your <a href=\"https://code.google.com/apis/console/\" target=\"_blank\">Google APIs Console</a> and login if necessary.</li> <li>Select the <i>Services</i> item from the menu on the left.</li> <li>Choose the <i>Fusiontables</i> service from the list provided and turn it on.</li> <li>Go back to the main menu and select the <i>API Access</i> item. </li> </ol> <p>Your API Key will be near the bottom of that pane in the section called \"Simple API Access\".  You will have to provide that key as the value for the <i>ApiKey</i> property in your Fusiontables app.</p> <p>Once you have an API key, set the value of the <i>Query</i> property to a valid Fusiontables SQL query and call <i>SendQuery</i> to execute the query.  App Inventor will send the query to the Fusion Tables server and the <i>GotResult</i> block will fire when a result is returned from the server.  Query results will be returned in CSV format, and can be converted to list format using the \"list from csv table\" or \"list from csv row\" blocks.</p> <p>Note that you do not need to worry about UTF-encoding the query.  But you do need to make sure the query follows the syntax described in <a href=\"https://developers.google.com/fusiontables/docs/v1/getting_started\" target=\"_blank\">the reference manual</a>, which means that things like capitalization for names of columns matters, and that single quotes must be used around column names if there are spaces in them.</p>")
	@Description("")
	String FusiontablesControlHelpStringComponentPallette();

	@DefaultMessage("Provides a way for applications to communicate with online game servers")
	@Description("")
	String GameClientHelpStringComponentPallette();

	@DefaultMessage("<p>A formatting element in which to place components that should be displayed from left to right.  If you wish to have components displayed one over another, use <code>VerticalArrangement</code> instead.</p>")
	@Description("")
	String HorizontalArrangementHelpStringComponentPallette();

	@DefaultMessage("Component for displaying images.  The picture to display, and other aspects of the Image\"s appearance, can be specified in the Designer or in the Blocks Editor.")
	@Description("")
	String ImageHelpStringComponentPallette();

	@DefaultMessage("A special-purpose button. When the user taps an image picker, the device\"s image gallery appears, and the user can choose an image. After an image is picked, it is saved, and the <code>Selected</code> property will be the name of the file where the image is stored. In order to not fill up storage, a maximum of 10 images will be stored.  Picking more images will delete previous images, in order from oldest to newest.")
	@Description("")
	String ImagePickerHelpStringComponentPallette();

	@DefaultMessage("<p>A \"sprite\" that can be placed on a <code>Canvas</code>, where it can react to touches and drags, interact with other sprites (<code>Ball</code>s and other <code>ImageSprite</code>s) and the edge of the Canvas, and move according to its property values.  Its appearance is that of the image specified in its <code>Picture</code> property (unless its <code>Visible</code> property is <code>False</code>.</p> <p>To have an <code>ImageSprite</code> move 10 pixels to the left every 1000 milliseconds (one second), for example, you would set the <code>Speed</code> property to 10 [pixels], the <code>Interval</code> property to 1000 [milliseconds], the <code>Heading</code> property to 180 [degrees], and the <code>Enabled</code> property to <code>True</code>.  A sprite whose <code>Rotates</code> property is <code>True</code> will rotate its image as the sprite\"s <code>Heading</code> changes.  Checking for collisions with a rotated sprite currently checks the sprite\"s unrotated position so that collision checking will be inaccurate for tall narrow or short wide sprites that are rotated.  Any of the sprite properties can be changed at any time under program control.</p> ")
	@Description("")
	String ImageSpriteHelpStringComponentPallette();

	@DefaultMessage("A Label displays a piece of text, which is specified through the <code>Text</code> property.  Other properties, all of which can be set in the Designer or Blocks Editor, control the appearance and placement of the text.")
	@Description("")
	String LabelHelpStringComponentPallette();

	@DefaultMessage("<p>A button that, when clicked on, displays a list of texts for the user to choose among. The texts can be specified through the Designer or Blocks Editor by setting the <code>ElementsFromString</code> property to their string-separated concatenation (for example, <em>choice 1, choice 2, choice 3</em>) or by setting the <code>Elements</code> property to a List in the Blocks editor.</p><p>Setting property ShowFilterBar to true, will make the list searchable.  Other properties affect the appearance of the button (<code>TextAlignment</code>, <code>BackgroundColor</code>, etc.) and whether it can be clicked on (<code>Enabled</code>).</p>")
	@Description("")
	String ListPickerHelpStringComponentPallette();

	@DefaultMessage("<p>This is a visible component that allows to place a list of text elements in your Screen to display. <br> The list can be set using the ElementsFromString property or using the Elements block in the blocks editor.</p>")
	@Description("")
	String ListViewHelpStringComponentPallette();

	@DefaultMessage("Non-visible component providing location information, including longitude, latitude, altitude (if supported by the device), and address.  This can also perform \"geocoding\", converting a given address (not necessarily the current one) to a latitude (with the <code>LatitudeFromAddress</code> method) and a longitude (with the <code>LongitudeFromAddress</code> method).</p>\n<p>In order to function, the component must have its <code>Enabled</code> property set to True, and the device must have location sensing enabled through wireless networks or GPS satellites (if outdoors).</p>\nLocation information might not be immediately available when an app starts.  You\"ll have to wait a short time for a location provider to be found and used, or wait for the OnLocationChanged event")
	@Description("")
	String LocationSensorHelpStringComponentPallette();

	@DefaultMessage("<p>Non-visible component to provide NFC capabilities.  For now this component supports the reading and writing of text tags only (if supported by the device)</p><p>In order to read and write text tags, the component must have its <code>ReadMode</code> property set to True or False respectively.</p>")
	@Description("")
	String NearFieldHelpStringComponentPallette();

	@DefaultMessage("The Notifier component displays alert dialogs, messages, and temporary alerts, and creates Android log entries through the following methods: <ul><li> ShowMessageDialog: displays a message which the user must dismiss by pressing a button.</li><li> ShowChooseDialog: displays a message two buttons to let the user choose one of two responses, for example, yes or no, after which the AfterChoosing event is raised.</li><li> ShowTextDialog: lets the user enter text in response to the message, after which the AfterTextInput event is raised. <li> ShowAlert: displays a temporary  alert that goes away by itself after a short time.</li><li> ShowProgressDialog: displays an alert with a loading spinner that cannot be dismissed by the user. It can only be dismissed by using the DismissProgressDialog block.</li><li> DismissProgressDialog: Dismisses the progress dialog displayed by ShowProgressDialog.</li><li> LogError: logs an error message to the Android log. </li><li> LogInfo: logs an info message to the Android log.</li><li> LogWarning: logs a warning message to the Android log.</li><li>The messages in the dialogs (but not the alert) can be formatted using the following HTML tags:&lt;b&gt;, &lt;big&gt;, &lt;blockquote&gt;, &lt;br&gt;, &lt;cite&gt;, &lt;dfn&gt;, &lt;div&gt;, &lt;em&gt;, &lt;small&gt;, &lt;strong&gt;, &lt;sub&gt;, &lt;sup&gt;, &lt;tt&gt;. &lt;u&gt;</li><li>You can also use the font tag to specify color, for example, &lt;font color=\"blue\"&gt;.  Some of the available color names are aqua, black, blue, fuchsia, green, grey, lime, maroon, navy, olive, purple, red, silver, teal, white, and yellow</li></ul>")
	@Description("")
	String NotifierHelpStringComponentPallette();

	@DefaultMessage("A component that provides a high-level interface to a color sensor on a LEGO MINDSTORMS NXT robot.")
	@Description("")
	String NxtColorSensorHelpStringComponentPallette();

	@DefaultMessage("A component that provides a low-level interface to a LEGO MINDSTORMS NXT robot, with functions to send NXT Direct Commands.")
	@Description("")
	String NxtDirectCommandsHelpStringComponentPallette();

	@DefaultMessage("A component that provides a high-level interface to a LEGO MINDSTORMS NXT robot, with functions that can move and turn the robot.")
	@Description("")
	String NxtDriveHelpStringComponentPallette();

	@DefaultMessage("A component that provides a high-level interface to a light sensor on a LEGO MINDSTORMS NXT robot.")
	@Description("")
	String NxtLightSensorHelpStringComponentPallette();

	@DefaultMessage("A component that provides a high-level interface to a sound sensor on a LEGO MINDSTORMS NXT robot.")
	@Description("")
	String NxtSoundSensorHelpStringComponentPallette();

	@DefaultMessage("A component that provides a high-level interface to a touch sensor on a LEGO MINDSTORMS NXT robot.")
	@Description("")
	String NxtTouchSensorHelpStringComponentPallette();

	@DefaultMessage("A component that provides a high-level interface to an ultrasonic sensor on a LEGO MINDSTORMS NXT robot.")
	@Description("")
	String NxtUltrasonicSensorHelpStringComponentPallette();

	@DefaultMessage("<p>Non-visible component providing information about the device\"s physical orientation in three dimensions: <ul> <li> <strong>Roll</strong>: 0 degrees when the device is level, increases to      90 degrees as the device is tilted up on its left side, and      decreases to -90 degrees when the device is tilted up on its right side.      </li> <li> <strong>Pitch</strong>: 0 degrees when the device is level, up to      90 degrees as the device is tilted so its top is pointing down,      up to 180 degrees as it gets turned over.  Similarly, as the device      is tilted so its bottom points down, pitch decreases to -90      degrees, then further decreases to -180 degrees as it gets turned all the way      over.</li> <li> <strong>Azimuth</strong>: 0 degrees when the top of the device is      pointing north, 90 degrees when it is pointing east, 180 degrees      when it is pointing south, 270 degrees when it is pointing west,      etc.</li></ul>     These measurements assume that the device itself is not moving.</p>")
	@Description("")
	String OrientationSensorHelpStringComponentPallette();

	@DefaultMessage("<p>A box for entering passwords.  This is the same as the ordinary <code>TextBox</code> component except this does not display the characters typed by the user.</p><p>The value of the text in the box can be found or set through the <code>Text</code> property. If blank, the <code>Hint</code> property, which appears as faint text in the box, can provide the user with guidance as to what to type.</p> <p>Text boxes are usually used with the <code>Button</code> component, with the user clicking on the button when text entry is complete.</p>")
	@Description("")
	String PasswordTextBoxHelpStringComponentPallette();

	@DefaultMessage("Component that can count steps.")
	@Description("")
	String PedometerHelpStringComponentPallette();

	@DefaultMessage("<p>A non-visible component that makes a phone call to the number specified in the <code>PhoneNumber</code> property, which can be set either in the Designer or Blocks Editor. The component has a <code>MakePhoneCall</code> method, enabling the program to launch a phone call.</p><p>Often, this component is used with the <code>ContactPicker</code> component, which lets the user select a contact from the ones stored on the phone and sets the <code>PhoneNumber</code> property to the contact\"s phone number.</p><p>To directly specify the phone number (e.g., 650-555-1212), set the <code>PhoneNumber</code> property to a Text with the specified digits (e.g., \"6505551212\").  Dashes, dots, and parentheses may be included (e.g., \"(650)-555-1212\") but will be ignored; spaces may not be included.</p>")
	@Description("")
	String PhoneCallHelpStringComponentPallette();

	@DefaultMessage("A button that, when clicked on, displays a list of the contacts\" phone numbers to choose among. After the user has made a selection, the following properties will be set to information about the chosen contact: <ul>\n<li> <code>ContactName</code>: the contact\"s name </li>\n <li> <code>PhoneNumber</code>: the contact\"s phone number </li>\n <li> <code>EmailAddress</code>: the contact\"s email address </li> <li> <code>Picture</code>: the name of the file containing the contact\"s image, which can be used as a <code>Picture</code> property value for the <code>Image</code> or <code>ImageSprite</code> component.</li></ul>\n</p><p>Other properties affect the appearance of the button (<code>TextAlignment</code>, <code>BackgroundColor</code>, etc.) and whether it can be clicked on (<code>Enabled</code>).</p>\n<p>Picking is not supported on all phones.  If it fails, this component will show a notification.  This default error behavior can be overridden with the Screen.ErrorOccurred event handler.")
	@Description("")
	String PhoneNumberPickerHelpStringComponentPallette();

	@DefaultMessage("Component that returns information about the phone.")
	@Description("")
	String PhoneStatusHelpStringComponentPallette();

	@DefaultMessage("Multimedia component that plays audio and controls phone vibration.  The name of a multimedia field is specified in the <code>Source</code> property, which can be set in the Designer or in the Blocks Editor.  The length of time for a vibration is specified in the Blocks Editor in milliseconds (thousandths of a second).\n<p>For supported audio formats, see <a href=\"http://developer.android.com/guide/appendix/media-formats.html\" target=\"_blank\">Android Supported Media Formats</a>.</p>\n<p>This component is best for long sound files, such as songs, while the <code>Sound</code> component is more efficient for short files, such as sound effects.</p>")
	@Description("")
	String PlayerHelpStringComponentPallette();

	@DefaultMessage("Sharing is a non-visible component that enables sharing files and/or messages between your app and other apps installed on a device. The component will display a list of the installed apps that can handle the information provided, and will allow the user to choose one to share the content with, for instance a mail app, a social network app, a texting app, and so on.<br>The file path can be taken directly from other components such as the Camera or the ImagePicker, but can also be specified directly to read from storage. Be aware that different devices treat storage differently, so a few things to try if, for instance, you have a file called arrow.gif in the folder <code>Appinventor/assets</code>, would be: <ul><li><code>\"file:///sdcard/Appinventor/assets/arrow.gif\"</code></li> or <li><code>\"/storage/Appinventor/assets/arrow.gif\"</code></li></ul>")
	@Description("")
	String SharingHelpStringComponentPallette();

	@DefaultMessage("A Slider is a progress bar that adds a draggable thumb. You can touch the thumb and drag left or right to set the slider thumb position. As the Slider thumb is dragged, it will trigger the PositionChanged event, reporting the position of the Slider thumb. The reported position of the Slider thumb can be used to dynamically update another component attribute, such as the font size of a TextBox or the radius of a Ball.")
	@Description("")
	String SliderHelpStringComponentPallette();

	@DefaultMessage("<p>A multimedia component that plays sound files and optionally vibrates for the number of milliseconds (thousandths of a second) specified in the Blocks Editor.  The name of the sound file to play can be specified either in the Designer or in the Blocks Editor.</p> <p>For supported sound file formats, see <a href=\"http://developer.android.com/guide/appendix/media-formats.html\" target=\"_blank\">Android Supported Media Formats</a>.</p><p>This <code>Sound</code> component is best for short sound files, such as sound effects, while the <code>Player</code> component is more efficient for longer sounds, such as songs.</p>")
	@Description("")
	String SoundHelpStringComponentPallette();

	@DefaultMessage("<p>Multimedia component that records audio.</p>")
	@Description("")
	String SoundRecorderHelpStringComponentPallette();

	@DefaultMessage("Component for using Voice Recognition to convert from speech to text")
	@Description("")
	String SpeechRecognizerHelpStringComponentPallette();

	@DefaultMessage("<p>A spinner component that displays a pop-up with a list of elements. These elements can be set in the Designer or Blocks Editor by setting the<code>ElementsFromString</code> property to a string-separated concatenation (for example, <em>choice 1, choice 2, choice 3</em>) or by setting the <code>Elements</code> property to a List in the Blocks editor.</p>")
	@Description("")
	String SpinnerHelpStringComponentPallette();

	@DefaultMessage("<p>A formatting element in which to place components that should be displayed in tabular form.</p>")
	@Description("")
	String TableArrangementHelpStringComponentPallette();

	@DefaultMessage("<p>A box for the user to enter text.  The initial or user-entered text value is in the <code>Text</code> property.  If blank, the <code>Hint</code> property, which appears as faint text in the box, can provide the user with guidance as to what to type.</p><p>The <code>MultiLine</code> property determines if the text can havemore than one line.  For a single line text box, the keyboard will closeautomatically when the user presses the Done key.  To close the keyboard for multiline text boxes, the app should use  the HideKeyboard method or  rely on the user to press the Back key.</p><p>The <code> NumbersOnly</code> property restricts the keyboard to acceptnumeric input only.</p><p>Other properties affect the appearance of the text box (<code>TextAlignment</code>, <code>BackgroundColor</code>, etc.) and whether it can be used (<code>Enabled</code>).</p><p>Text boxes are usually used with the <code>Button</code> component, with the user clicking on the button when text entry is complete.</p><p>If the text entered by the user should not be displayed, use <code>PasswordTextBox</code> instead.</p>")
	@Description("")
	String TextBoxHelpStringComponentPallette();

	@DefaultMessage("Component for using TextToSpeech to speak a message")
	@Description("")
	String TextToSpeechHelpStringComponentPallette();

	@DefaultMessage("<p>A component that will, when the <code>SendMessage</code> method is called, send the text message specified in the <code>Message</code> property to the phone number specified in the <code>PhoneNumber</code> property.</p> <p>If the <code>ReceivingEnabled</code> property is set to 1 messages will <b>not</b> be received. If <code>ReceivingEnabled</code> is set to 2 messages will be received only when the application is running. Finally if <code>ReceivingEnabled</code> is set to 3, messages will be received when the application is running <b>and</b> when the application is not running they will be queued and a notification displayed to the user.</p> <p>When a message arrives, the <code>MessageReceived</code> event is raised and provides the sending number and message.</p> <p> An app that includes this component will receive messages even when it is in the background (i.e. when it is not visible on the screen) and, moreso, even if the app is not running, so long as it is installed on the phone. If the phone receives a text message when the app is not in the foreground, the phone will show a notification in the notification bar.  Selecting the notification will bring up the app.  As an app developer, you will probably want to give your users the ability to control ReceivingEnabled so that they can make the phone ignore text messages.</p> <p>If the GoogleVoiceEnabled property is true, messages can be sent over Wifi using Google Voice. This option requires that the user have a Google Voice account and that the mobile Voice app is installed on the phone. The Google Voice option works only on phones that support Android 2.0 (Eclair) or higher.</p> <p>To specify the phone number (e.g., 650-555-1212), set the <code>PhoneNumber</code> property to a Text string with the specified digits (e.g., 6505551212).  Dashes, dots, and parentheses may be included (e.g., (650)-555-1212) but will be ignored; spaces may not be included.</p> <p>Another way for an app to specify a phone number would be to include a <code>PhoneNumberPicker</code> component, which lets the users select a phone numbers from the ones stored in the the phone contacts.</p>")
	@Description("")
	String TextingHelpStringComponentPallette();

	@DefaultMessage("<p>A button that, when clicked on, launches  a popup dialog to allow the user to select a time.</p>")
	@Description("")
	String TimePickerHelpStringComponentPallette();

	@DefaultMessage("TinyDB is a non-visible component that stores data for an app. <p> Apps created with App Inventor are initialized each time they run: If an app sets the value of a variable and the user then quits the app, the value of that variable will not be remembered the next time the app is run. In contrast, TinyDB is a <em> persistent </em> data store for the app, that is, the data stored there will be available each time the app is run. An example might be a game that saves the high score and retrieves it each time the game is played. </<p> <p> Data items are strings stored under <em>tags</em> . To store a data item, you specify the tag it should be stored under.  Subsequently, you can retrieve the data that was stored under a given tag. </p><p> There is only one data store per app. Even if you have multiple TinyDB components, they will use the same data store. To get the effect of separate stores, use different keys. Also each app has its own data store. You cannot use TinyDB to pass data between two different apps on the phone, although you <em>can</em> use TinyDb to shares data between the different screens of a multi-screen app. </p> <p>When you are developing apps using the AI Companion, all the apps using that companion will share the same TinyDb.  That sharing will disappear once the apps are packaged.  But, during development, you should be careful to clear the TinyDb each time you start working on a new app.</p>")
	@Description("")
	String TinyDBHelpStringComponentPallette();

	@DefaultMessage("Non-visible component that communicates with a Web service to store and retrieve information.")
	@Description("")
	String TinyWebDBHelpStringComponentPallette();

	@DefaultMessage("A non-visible component that enables communication with <a href=\"http://www.twitter.com\" target=\"_blank\">Twitter</a>. Once a user has logged into their Twitter account (and the authorization has been confirmed successful by the <code>IsAuthorized</code> event), many more operations are available:<ul><li> Searching Twitter for tweets or labels (<code>SearchTwitter</code>)</li>\n<li> Sending a Tweet (<code>Tweet</code>)     </li>\n<li> Sending a Tweet with an Image (<code>TweetWithImage</code>)     </li>\n<li> Directing a message to a specific user      (<code>DirectMessage</code>)</li>\n <li> Receiving the most recent messages directed to the logged-in user      (<code>RequestDirectMessages</code>)</li>\n <li> Following a specific user (<code>Follow</code>)</li>\n<li> Ceasing to follow a specific user (<code>StopFollowing</code>)</li>\n<li> Getting a list of users following the logged-in user      (<code>RequestFollowers</code>)</li>\n <li> Getting the most recent messages of users followed by the      logged-in user (<code>RequestFriendTimeline</code>)</li>\n <li> Getting the most recent mentions of the logged-in user      (<code>RequestMentions</code>)</li></ul></p>\n <p>You must obtain a Comsumer Key and Consumer Secret for Twitter authorization  specific to your app from http://twitter.com/oauth_clients/new")
	@Description("")
	String TwitterHelpStringComponentPallette();

	@DefaultMessage("<p>A formatting element in which to place components that should be displayed one below another.  (The first child component is stored on top, the second beneath it, etc.)  If you wish to have components displayed next to one another, use <code>HorizontalArrangement</code> instead.</p>")
	@Description("")
	String VerticalArrangementHelpStringComponentPallette();

	@DefaultMessage("A multimedia component capable of playing videos. When the application is run, the VideoPlayer will be displayed as a rectangle on-screen.  If the user touches the rectangle, controls will appear to play/pause, skip ahead, and skip backward within the video.  The application can also control behavior by calling the <code>Start</code>, <code>Pause</code>, and <code>SeekTo</code> methods.  <p>Video files should be in Windows Media Video (.wmv) format, 3GPP (.3gp), or MPEG-4 (.mp4).  For more details about legal formats, see <a href=\"http://developer.android.com/guide/appendix/media-formats.html\" target=\"_blank\">Android Supported Media Formats</a>.</p><p>App Inventor for Android only permits video files under 1 MB and limits the total size of an application to 5 MB, not all of which is available for media (video, audio, and sound) files.  If your media files are too large, you may get errors when packaging or installing your application, in which case you should reduce the number of media files or their sizes.  Most video editing software, such as Windows Movie Maker and Apple iMovie, can help you decrease the size of videos by shortening them or re-encoding the video into a more compact format.</p><p>You can also set the media source to a URL that points to a streaming video, but the URL must point to the video file itself, not to a program that plays the video.")
	@Description("")
	String VideoPlayerHelpStringComponentPallette();

	@DefaultMessage("<p>The Voting component enables users to vote on a question by communicating with a Web service to retrieve a ballot and later sending back users\" votes.</p>")
	@Description("")
	String VotingHelpStringComponentPallette();

	@DefaultMessage("Non-visible component that provides functions for HTTP GET, POST, PUT, and DELETE requests.")
	@Description("")
	String WebHelpStringComponentPallette();

	@DefaultMessage("Component for viewing Web pages.  The Home URL can be specified in the Designer or in the Blocks Editor.  The view can be set to follow links when they are tapped, and users can fill in Web forms. Warning: This is not a full browser.  For example, pressing the phone\"s hardware Back key will exit the app, rather than move back in the browser history.<p />You can use the WebViewer.WebViewString property to communicate between your app and Javascript code running in the Webviewer page. In the app, you get and set WebViewString.  In the WebViewer, you include Javascript that references the window.AppInventor object, using the methoods </em getWebViewString()</em> and <em>setWebViewString(text)</em>.  <p />For example, if the WebViewer opens to a page that contains the Javascript command <br /> <em>document.write(\"The answer is\" + window.AppInventor.getWebViewString());</em> <br />and if you set WebView.WebVewString to \"hello\", then the web page will show </br ><em>The answer is hello</em>.  <br />And if the Web page contains Javascript that executes the command <br /><em>windowAppInventor.setWebViewString(\"hello from Javascript\")</em>, <br />then the value of the WebViewString property will be <br /><em>hello from Javascript</em>. ")
	@Description("")
	String WebViewerHelpStringComponentPallette();

	@DefaultMessage("Use this component to translate words and sentences between different languages. This component needs Internet access, as it will request translations to the Yandex.Translate service. Specify the source and target language in the form source-target using two letter language codes. So\"en-es\" will translate from English to Spanish while \"es-ru\" will translate from Spanish to Russian. If you leave out the source language, the service will attempt to detect the source language. So providing just \"es\" will attempt to detect the source language and translate it to Spanish.<p /> This component is powered by the Yandex translation service.  See http://api.yandex.com/translate/ for more information, including the list of available languages and the meanings of the language codes and status codes. <p />Note: Translation happens asynchronously in the background. When the translation is complete, the \"GotTranslation\" event is triggered.")
	@Description("")
	String YandexTranslateHelpStringComponentPallette();

	// Ode.java messages
	@DefaultMessage("Welcome to App Inventor 2!")
	@Description("")
	String createNoProjectsDialogText();

	@DefaultMessage("<p>You do not have any projects in App Inventor 2 yet. "
			+ "To learn how to use App Inventor, click the \"Guide\" "
			+ "link at the upper right of the window; or to start your first project, "
			+ "click the \"New\" button at the upper left of the window.</p>\n<p>"
			+ "<strong>Where did my projects go?</strong> "
			+ "If you had projects but now they are missing, "
			+ "you are probably looking for App Inventor version 1. "
			+ "It is still available here: "
			+ "<a href=\"http://beta.appinventor.mit.edu\" target=\"_blank\">beta.appinventor.mit.edu</a></p>\n")
	@Description("")
	String createNoProjectsDialogMessage1();

	@DefaultMessage("Happy Inventing!")
	@Description("")
	String createNoprojectsDialogMessage2();

	@DefaultMessage("Welcome to App Inventor!")
	@Description("")
	String createWelcomeDialogText();

	@DefaultMessage("<h2>This is the Splash Screen. Make this an iframe to your splash screen.</h2>")
	@Description("")
	String createWelcomeDialogMessage();

	@DefaultMessage("Continue")
	@Description("")
	String createWelcomeDialogButton();

	@DefaultMessage("Do Not Show Again")
	@Description("")
	String doNotShow();

	@DefaultMessage("<h2>Please fill out a short voluntary survey so that we can learn more about our users and improve MIT App Inventor.</h2>")
	@Description("")
	String showSurveySplashMessage();

	@DefaultMessage("Take Survey Now")
	@Description("")
	String showSurveySplashButtonNow();

	@DefaultMessage("Take Survey Later")
	@Description("")
	String showSurveySplashButtonLater();

	@DefaultMessage("Never Take Survey")
	@Description("")
	String showSurveySplashButtonNever();

	@DefaultMessage("This Session Is Out of Date")
	@Description("")
	String invalidSessionDialogText();

	@DefaultMessage("<p><font color=red>Warning:</font> This session is out of date.</p>"
			+ "<p>This App Inventor account has been opened from another location. "
			+ "Using a single account from more than one location at the same time "
			+ "can damage your projects.</p>"
			+ "<p>Choose one of the buttons below to:"
			+ "<ul>"
			+ "<li>End this session here.</li>"
			+ "<li>Make this the current session and make the other sessions out of date.</li>"
			+ "<li>Continue with both sessions.</li>" + "</ul>" + "</p>")
	@Description("")
	String invalidSessionDialogMessage();

	@DefaultMessage("End This Session")
	@Description("")
	String invalidSessionDialogButtonEnd();

	@DefaultMessage("Make this the current session")
	@Description("")
	String invalidSessionDialogButtonCurrent();

	@DefaultMessage("Continue with Both Sessions")
	@Description("")
	String invalidSessionDialogButtonContinue();

	@DefaultMessage("Do you want to continue with multiple sessions?")
	@Description("")
	String bashWarningDialogText();

	@DefaultMessage("<p><font color=red>WARNING:</font> A second App "
			+ "Inventor session has been opened for this account. You may choose to "
			+ "continue with both sessions, but working with App Inventor from more "
			+ "than one session simultaneously can cause blocks to be lost in ways "
			+ "that cannot be recovered from the App Inventor server.</p><p>"
			+ "We recommend that people not open multiple sessions on the same "
			+ "account. But if you do need to work in this way, then you should "
			+ "regularly export your project to your local computer, so you will "
			+ "have a backup copy independent of the App Inventor server. Use "
			+ "\"Export\" from the Projects menu to export the project.</p>")
	@Description("")
	String bashWarningDialogMessage();

	@DefaultMessage("Continue with Multiple Sessions")
	@Description("")
	String bashWarningDialogButtonContinue();

	@DefaultMessage("Do not use multiple Sessions")
	@Description("")
	String bashWarningDialogButtonNo();

	@DefaultMessage("Your Session is Finished")
	@Description("")
	String finalDialogText();

	@DefaultMessage("Your Account is Disabled")
	@Description("")
	String accountDisabledMessage();

	@DefaultMessage("<p><b>Your Session is now ended, you may close this window</b></p>")
	@Description("")
	String finalDialogMessage();

	@DefaultMessage("Project Read Error")
	@Description("")
	String corruptionDialogText();

	@DefaultMessage("<p><b>We detected errors while reading in your project</b></p>"
			+ "<p>To protect your project from damage, we have ended this session. You may close this "
			+ "window.</p>")
	@Description("")
	String corruptionDialogMessage();

	@DefaultMessage("Blocks Workspace is Empty")
	@Description("")
	String blocksTruncatedDialogText();

	@DefaultMessage("<p>It appears that <b>"
			+ "%1"
			+ "</b> has had all blocks removed. Either you removed them intentionally, or this is "
			+ "the result of a bug in our system.</p><p>"
			+ "<ul><li>Select \"OK, save the empty screen\" to continue to save the empty screen</li>"
			+ "<li>Select \"No, Do Not Save\" below to restore the previously saved version</li></ul></p>")
	@Description("")
	String blocksTruncatedDialogMessage();

	@DefaultMessage("OK, save the empty screen")
	@Description("")
	String blocksTruncatedDialogButtonSave();

	@DefaultMessage("No, Do Not Save")
	@Description("")
	String blocksTruncatedDialogButtonNoSave();

	@DefaultMessage("Please wait " + "%1" + " seconds...")
	@Description("")
	String blocksTruncatedDialogButtonHTML();

	@DefaultMessage("InsertRow")
	@Description("")
	String InsertRowMethods();

	@DefaultMessage("GetRows")
	@Description("")
	String GetRowsMethods();

	@DefaultMessage("GetRowsWithConditions")
	@Description("")
	String GetRowsWithConditionsMethods();

	@DefaultMessage("ç®€ä½“ä¸­æ–‡")
	@Description("")
	String SwitchToSimplifiedChinese();

	@DefaultMessage("ç¹�ä½“ä¸­æ–‡")
	@Description("")
	String SwitchToTraditionalChinese();

	@DefaultMessage("EspaÃ±ol")
	@Description("")
	String SwitchToSpanish();

	@DefaultMessage("Italiano")
	@Description("")
	String SwitchToItalian();

	@DefaultMessage("Progress Bar")
	@Description("")
	String ProgressBarFor();

	// =========== ProximitySensor
	@DefaultMessage("ProximitySensor")
	@Description("")
	String proximitySensorComponentPallette();

	@DefaultMessage("Non-visible component that can measures the proximity of an object in cm relative to the view screen of a device. This sensor is typically used to determine whether a handset is being held up to a persons ear; i.e. lets you determine how far away an object is from a device. Many devices return the absolute distance, in cm, but some return only near and far values. In this case, the sensor usually reports its maximum range value in the far state and a lesser value in the near state.")
	@Description("")
	String ProximitySensorHelpStringComponentPallette();

	@DefaultMessage("MaximumRange")
	@Description("")
	String MaximumRangeProperties();

	@DefaultMessage("KeepRunningWhenOnPause")
	@Description("")
	String KeepRunningWhenOnPauseProperties();

	@DefaultMessage("ProximityChangedProperties")
	@Description("")
	String ProximityChangedPropertiesProperties();

	@DefaultMessage("ProximityChanged")
	@Description("")
	String ProximityChangedMethods();

	@DefaultMessage("MaximumRangeMethods")
	@Description("")
	String MaximumRangeMethods();

	// =========== ListPicker
	@DefaultMessage("ItemTextColor")
	@Description("")
	String ItemTextColorProperties();

	@DefaultMessage("ItemBackgroundColor")
	@Description("")
	String ItemBackgroundColorProperties();

	@DefaultMessage("Error on Fusion Tables query")
	@Description("")
	String FusionTablesStandardErrorMessage();

	@DefaultMessage("SelectionColor")
	@Description("")
	String SelectionColorProperties();

	// Missing translations from 4/8/2015 -- Should sort into appropriate place

	@DefaultMessage("LaunchPicker")
	@Description("")
	String LaunchPickerMethods();

	@DefaultMessage("SetDateToDisplay")
	@Description("")
	String SetDateToDisplayMethods();

	@DefaultMessage("IncomingCallAnswered")
	@Description("")
	String IncomingCallAnsweredEvents();

	@DefaultMessage("PhoneCallEnded")
	@Description("")
	String PhoneCallEndedEvents();

	@DefaultMessage("PhoneCallStarted")
	@Description("")
	String PhoneCallStartedEvents();

	@DefaultMessage("OnSettings")
	@Description("")
	String OnSettingsEvents();

	@DefaultMessage("OtherPlayerStarted")
	@Description("")
	String OtherPlayerStartedEvents();

	@DefaultMessage("ProximityChanged")
	@Description("")
	String ProximityChangedEvents();

	@DefaultMessage("ThumbEnabled")
	@Description("")
	String ThumbEnabledProperties();

	@DefaultMessage("SetTimeToDisplay")
	@Description("")
	String SetTimeToDisplayMethods();

<<<<<<< HEAD
	@DefaultMessage("XMLTextDecode")
	@Description("")
	String XMLTextDecodeMethods();
=======
  @DefaultMessage("ShareFile")
  @Description("")
  String ShareFileMethods();

  @DefaultMessage("ShareFileWithMessage")
  @Description("")
  String ShareFileWithMessageMethods();

  @DefaultMessage("ShareMessage")
  @Description("")
  String ShareMessageMethods();

  @DefaultMessage("Play")
  @Description("")
  String PlayMethods();

  @DefaultMessage("DisplayDropdown")
  @Description("")
  String DisplayDropdownMethods();

  @DefaultMessage("ClearAll")
  @Description("")
  String ClearAllMethods();

  @DefaultMessage("ClearTag")
  @Description("")
  String ClearTagMethods();

  @DefaultMessage("GetTags")
  @Description("")
  String GetTagsMethods();

  @DefaultMessage("Tweet")
  @Description("")
  String TweetMethods();

  @DefaultMessage("TweetWithImage")
  @Description("")
  String TweetWithImageMethods();

  @DefaultMessage("BuildRequestData")
  @Description("")
  String BuildRequestDataMethods();

  @DefaultMessage("PutFile")
  @Description("")
  String PutFileMethods();

  @DefaultMessage("PutText")
  @Description("")
  String PutTextMethods();

  @DefaultMessage("PutTextWithEncoding")
  @Description("")
  String PutTextWithEncodingMethods();

  @DefaultMessage("RequestTranslation")
  @Description("")
  String RequestTranslationMethods();


  //Mock Components
  @DefaultMessage("add items...")
  @Description("")
  String MockSpinnerAddItems();

  //help strings
  @DefaultMessage("Non-visible component that can detect shaking and measure acceleration approximately in three dimensions using SI units (m/s<sup>2</sup>).  The components are: <ul>\n<li> <strong>xAccel</strong>: 0 when the phone is at rest on a flat      surface, positive when the phone is tilted to the right (i.e.,      its left side is raised), and negative when the phone is tilted      to the left (i.e., its right size is raised).</li>\n <li> <strong>yAccel</strong>: 0 when the phone is at rest on a flat      surface, positive when its bottom is raised, and negative when      its top is raised. </li>\n <li> <strong>zAccel</strong>: Equal to -9.8 (earth\"s gravity in meters per      second per second when the device is at rest parallel to the ground      with the display facing up,      0 when perpindicular to the ground, and +9.8 when facing down.       The value can also be affected by accelerating it with or against      gravity. </li></ul>")
  @Description("")
  String AccelerometerSensorHelpStringComponentPallette();

  @DefaultMessage("A component that can launch an activity using the <code>StartActivity</code> method.<p>Activities that can be launched include: <ul> \n<li> starting other App Inventor for Android apps </li> \n<li> starting the camera application </li> \n<li> performing web search </li> \n<li> opening a browser to a specified web page</li> \n<li> opening the map application to a specified location</li></ul> \nYou can also launch activities that return text data.  See the documentation on using the Activity Starter for examples.</p>")
  @Description("")
  String ActivityStarterHelpStringComponentPallette();

  @DefaultMessage("<p>A round \"sprite\" that can be placed on a <code>Canvas</code>, where it can react to touches and drags, interact with other sprites (<code>ImageSprite</code>s and other <code>Ball</code>s) and the edge of the Canvas, and move according to its property values.</p><p>For example, to have a <code>Ball</code> move 4 pixels toward the top of a <code>Canvas</code> every 500 milliseconds (half second), you would set the <code>Speed</code> property to 4 [pixels], the <code>Interval</code> property to 500 [milliseconds], the <code>Heading</code> property to 90 [degrees], and the <code>Enabled</code> property to <code>True</code>.  These and its other properties can be changed at any time.</p><p>The difference between a Ball and an <code>ImageSprite</code> is that the latter can get its appearance from an image file, while a Ball\"s appearance can only be changed by varying its <code>PaintColor</code> and <code>Radius</code> properties.</p>")
  @Description("")
  String BallHelpStringComponentPallette();

  @DefaultMessage("Component for using the Barcode Scanner to read a barcode")
  @Description("")
  String BarcodeScannerHelpStringComponentPallette();

  @DefaultMessage("Bluetooth client component")
  @Description("")
  String BluetoothClientHelpStringComponentPallette();

  @DefaultMessage("Bluetooth server component")
  @Description("")
  String BluetoothServerHelpStringComponentPallette();

  @DefaultMessage("Button with the ability to detect clicks.  Many aspects of its appearance can be changed, as well as whether it is clickable (<code>Enabled</code>), can be changed in the Designer or in the Blocks Editor.")
  @Description("")
  String ButtonHelpStringComponentPallette();

  @DefaultMessage("A component to record a video using the device\"s camcorder.After the video is recorded, the name of the file on the phone containing the clip is available as an argument to the AfterRecording event. The file name can be used, for example, to set the source property of a VideoPlayer component.")
  @Description("")
  String CamcorderHelpStringComponentPallette();

  @DefaultMessage("A component to take a picture using the device\"s camera. After the picture is taken, the name of the file on the phone containing the picture is available as an argument to the AfterPicture event. The file name can be used, for example, to set the Picture property of an Image component.")
  @Description("")
  String CameraHelpStringComponentPallette();

  @DefaultMessage("<p>A two-dimensional touch-sensitive rectangular panel on which drawing can be done and sprites can be moved.</p> <p>The <code>BackgroundColor</code>, <code>PaintColor</code>, <code>BackgroundImage</code>, <code>Width</code>, and <code>Height</code> of the Canvas can be set in either the Designer or in the Blocks Editor.  The <code>Width</code> and <code>Height</code> are measured in pixels and must be positive.</p><p>Any location on the Canvas can be specified as a pair of (X, Y) values, where <ul> <li>X is the number of pixels away from the left edge of the Canvas</li><li>Y is the number of pixels away from the top edge of the Canvas</li></ul>.</p> <p>There are events to tell when and where a Canvas has been touched or a <code>Sprite</code> (<code>ImageSprite</code> or <code>Ball</code>) has been dragged.  There are also methods for drawing points, lines, and circles.</p>")
  @Description("")
  String CanvasHelpStringComponentPallette();

  @DefaultMessage("Checkbox that raises an event when the user clicks on it. There are many properties affecting its appearance that can be set in the Designer or Blocks Editor.")
  @Description("")
  String CheckBoxHelpStringComponentPallette();

  @DefaultMessage("Non-visible component that provides the instant in time "
    + "using the internal clock on the phone. It can fire a timer at "
    + "regularly set intervals and perform time calculations, "
    + "manipulations, and conversions.</p> <p>Methods to convert an "
    + "instant to text are also available. Acceptable patterns are "
    + "empty string, MM/DD/YYYY HH:mm:ss a, or MMM d, yyyy "
    + "HH:mm. The empty string will provide the default format, "
    + "which is \"MMM d, yyyy HH:mm:ss a\" for FormatDateTime \"MMM "
    + "d, yyyy\" for FormatDate.  To see all possible format, "
    + "please see <a "
    + "href=\"https://docs.oracle.com/javase/7/docs/api/java/text/SimpleDateFormat.html\" "
    + "target=\"_blank\"> here</a>.")
  @Description("")
  String ClockHelpStringComponentPallette();

  @DefaultMessage("A button that, when clicked on, displays a list of the contacts to choose among. After the user has made a selection, the following properties will be set to information about the chosen contact: <ul>\n<li> <code>ContactName</code>: the contact\"s name </li>\n <li> <code>EmailAddress</code>: the contact\"s primary email address </li>\n <li> <code>Picture</code>: the name of the file containing the contact\"s image, which can be used as a <code>Picture</code> property value for the <code>Image</code> or <code>ImageSprite</code> component.</li></ul>\n</p><p>Other properties affect the appearance of the button (<code>TextAlignment</code>, <code>BackgroundColor</code>, etc.) and whether it can be clicked on (<code>Enabled</code>).\n</p><p>Picking is not supported on all phones.  If it fails, this component will show a notification.  The error behavior can be overridden with the Screen.ErrorOccurred event handler.")
  @Description("")
  String ContactPickerHelpStringComponentPallette();

  @DefaultMessage("<p>A button that, when clicked on, launches a popup dialog to allow the user to select a date.</p>")
  @Description("")
  String DatePickerHelpStringComponentPallette();

  @DefaultMessage("An EmailPicker is a kind of text box.  If the user begins entering the name or email address of a contact, the phone will show a dropdown menu of choices that complete the entry.  If there are many contacts, the dropdown can take several seconds to appear, and can show intermediate results while the matches are being computed. <p>The initial contents of the text box and the contents< after user entry is in the <code>Text</code> property.  If the <code>Text</code> property is initially empty, the contents of the <code>Hint</code> property will be faintly shown in the text box as a hint to the user.</p>\n <p>Other properties affect the appearance of the text box (<code>TextAlignment</code>, <code>BackgroundColor</code>, etc.) and whether it can be used (<code>Enabled</code>).</p>\n<p>Text boxes like this are usually used with <code>Button</code> components, with the user clicking on the button when text entry is complete.")
  @Description("")
  String EmailPickerHelpStringComponentPallette();

  @DefaultMessage("Non-visible component for storing and retrieving files. Use this component to write or read files on your device. The default behaviour is to write files to the private data directory associated with your App. The Companion is special cased to write files to /sdcard/AppInventor/data to facilitate debugging. If the file path starts with a slash (/), then the file is created relative to /sdcard. For example writing a file to /myFile.txt will write the file in /sdcard/myFile.txt.")
  @Description("")
  String FileHelpStringComponentPallette();

  @DefaultMessage("Top-level component containing all other components in the program")
  @Description("")
  String FormHelpStringComponentPallette();

  @DefaultMessage("<p>A non-visible component that communicates with Google Fusion Tables.  Fusion Tables let you store, share, query and visualize data tables; this component lets you query, create, and modify these tables.</p> <p>This component uses the <a href=\"https://developers.google.com/fusiontables/docs/v1/getting_started\" target=\"_blank\">Fusion Tables API V1.0</a>.  <p>Applications using Fusion Tables must authentication to Google\"s servers. There are two ways this can be done. The first way uses an API Key which you the developer obtain (see below). With this approach end-users must also login to access a Fusion Table.  The second approach is to use a Service Account. With this approach you create credentials and a special \"Service Account Email Address\" which you obtain from the <a href=\"https://code.google.com/apis/console/\" target=\"_blank\">Google APIs Console</a>.  You then tell the Fusion Table Control the name of the Service Account Email address and upload the secret key as an asset to your application and set the KeyFile property to point at this file. Finally you check the \"UseServiceAuthentication\" checkbox in the designer.  When using a Service Account, end-users do not need to login to use Fusion Tables, your service account authenticates all access.</p> <p>To get an API key, follow these instructions.</p> <ol> <li>Go to your <a href=\"https://code.google.com/apis/console/\" target=\"_blank\">Google APIs Console</a> and login if necessary.</li> <li>Select the <i>Services</i> item from the menu on the left.</li> <li>Choose the <i>Fusiontables</i> service from the list provided and turn it on.</li> <li>Go back to the main menu and select the <i>API Access</i> item. </li> </ol> <p>Your API Key will be near the bottom of that pane in the section called \"Simple API Access\".  You will have to provide that key as the value for the <i>ApiKey</i> property in your Fusiontables app.</p> <p>Once you have an API key, set the value of the <i>Query</i> property to a valid Fusiontables SQL query and call <i>SendQuery</i> to execute the query.  App Inventor will send the query to the Fusion Tables server and the <i>GotResult</i> block will fire when a result is returned from the server.  Query results will be returned in CSV format, and can be converted to list format using the \"list from csv table\" or \"list from csv row\" blocks.</p> <p>Note that you do not need to worry about UTF-encoding the query.  But you do need to make sure the query follows the syntax described in <a href=\"https://developers.google.com/fusiontables/docs/v1/getting_started\" target=\"_blank\">the reference manual</a>, which means that things like capitalization for names of columns matters, and that single quotes must be used around column names if there are spaces in them.</p>")
  @Description("")
  String FusiontablesControlHelpStringComponentPallette();

  @DefaultMessage("Provides a way for applications to communicate with online game servers")
  @Description("")
  String GameClientHelpStringComponentPallette();

  @DefaultMessage("<p>A formatting element in which to place components that should be displayed from left to right.  If you wish to have components displayed one over another, use <code>VerticalArrangement</code> instead.</p>")
  @Description("")
  String HorizontalArrangementHelpStringComponentPallette();

  @DefaultMessage("Component for displaying images.  The picture to display, and other aspects of the Image\"s appearance, can be specified in the Designer or in the Blocks Editor.")
  @Description("")
  String ImageHelpStringComponentPallette();

  @DefaultMessage("A special-purpose button. When the user taps an image picker, the device\"s image gallery appears, and the user can choose an image. After an image is picked, it is saved, and the <code>Selected</code> property will be the name of the file where the image is stored. In order to not fill up storage, a maximum of 10 images will be stored.  Picking more images will delete previous images, in order from oldest to newest.")
  @Description("")
  String ImagePickerHelpStringComponentPallette();

  @DefaultMessage("<p>A \"sprite\" that can be placed on a <code>Canvas</code>, where it can react to touches and drags, interact with other sprites (<code>Ball</code>s and other <code>ImageSprite</code>s) and the edge of the Canvas, and move according to its property values.  Its appearance is that of the image specified in its <code>Picture</code> property (unless its <code>Visible</code> property is <code>False</code>.</p> <p>To have an <code>ImageSprite</code> move 10 pixels to the left every 1000 milliseconds (one second), for example, you would set the <code>Speed</code> property to 10 [pixels], the <code>Interval</code> property to 1000 [milliseconds], the <code>Heading</code> property to 180 [degrees], and the <code>Enabled</code> property to <code>True</code>.  A sprite whose <code>Rotates</code> property is <code>True</code> will rotate its image as the sprite\"s <code>Heading</code> changes.  Checking for collisions with a rotated sprite currently checks the sprite\"s unrotated position so that collision checking will be inaccurate for tall narrow or short wide sprites that are rotated.  Any of the sprite properties can be changed at any time under program control.</p> ")
  @Description("")
  String ImageSpriteHelpStringComponentPallette();

  @DefaultMessage("A Label displays a piece of text, which is specified through the <code>Text</code> property.  Other properties, all of which can be set in the Designer or Blocks Editor, control the appearance and placement of the text.")
  @Description("")
  String LabelHelpStringComponentPallette();

  @DefaultMessage("<p>A button that, when clicked on, displays a list of texts for the user to choose among. The texts can be specified through the Designer or Blocks Editor by setting the <code>ElementsFromString</code> property to their string-separated concatenation (for example, <em>choice 1, choice 2, choice 3</em>) or by setting the <code>Elements</code> property to a List in the Blocks editor.</p><p>Setting property ShowFilterBar to true, will make the list searchable.  Other properties affect the appearance of the button (<code>TextAlignment</code>, <code>BackgroundColor</code>, etc.) and whether it can be clicked on (<code>Enabled</code>).</p>")
  @Description("")
  String ListPickerHelpStringComponentPallette();

  @DefaultMessage("<p>This is a visible component that allows to place a list of text elements in your Screen to display. <br> The list can be set using the ElementsFromString property or using the Elements block in the blocks editor.</p>")
  @Description("")
  String ListViewHelpStringComponentPallette();

  @DefaultMessage("Non-visible component providing location information, including longitude, latitude, altitude (if supported by the device), and address.  This can also perform \"geocoding\", converting a given address (not necessarily the current one) to a latitude (with the <code>LatitudeFromAddress</code> method) and a longitude (with the <code>LongitudeFromAddress</code> method).</p>\n<p>In order to function, the component must have its <code>Enabled</code> property set to True, and the device must have location sensing enabled through wireless networks or GPS satellites (if outdoors).</p>\nLocation information might not be immediately available when an app starts.  You\"ll have to wait a short time for a location provider to be found and used, or wait for the OnLocationChanged event")
  @Description("")
  String LocationSensorHelpStringComponentPallette();

  @DefaultMessage("<p>Non-visible component to provide NFC capabilities.  For now this component supports the reading and writing of text tags only (if supported by the device)</p><p>In order to read and write text tags, the component must have its <code>ReadMode</code> property set to True or False respectively.</p>")
  @Description("")
  String NearFieldHelpStringComponentPallette();

  @DefaultMessage("The Notifier component displays alert dialogs, messages, and temporary alerts, and creates Android log entries through the following methods: <ul><li> ShowMessageDialog: displays a message which the user must dismiss by pressing a button.</li><li> ShowChooseDialog: displays a message two buttons to let the user choose one of two responses, for example, yes or no, after which the AfterChoosing event is raised.</li><li> ShowTextDialog: lets the user enter text in response to the message, after which the AfterTextInput event is raised. <li> ShowAlert: displays a temporary  alert that goes away by itself after a short time.</li><li> ShowProgressDialog: displays an alert with a loading spinner that cannot be dismissed by the user. It can only be dismissed by using the DismissProgressDialog block.</li><li> DismissProgressDialog: Dismisses the progress dialog displayed by ShowProgressDialog.</li><li> LogError: logs an error message to the Android log. </li><li> LogInfo: logs an info message to the Android log.</li><li> LogWarning: logs a warning message to the Android log.</li><li>The messages in the dialogs (but not the alert) can be formatted using the following HTML tags:&lt;b&gt;, &lt;big&gt;, &lt;blockquote&gt;, &lt;br&gt;, &lt;cite&gt;, &lt;dfn&gt;, &lt;div&gt;, &lt;em&gt;, &lt;small&gt;, &lt;strong&gt;, &lt;sub&gt;, &lt;sup&gt;, &lt;tt&gt;. &lt;u&gt;</li><li>You can also use the font tag to specify color, for example, &lt;font color=\"blue\"&gt;.  Some of the available color names are aqua, black, blue, fuchsia, green, grey, lime, maroon, navy, olive, purple, red, silver, teal, white, and yellow</li></ul>")
  @Description("")
  String NotifierHelpStringComponentPallette();

  @DefaultMessage("A component that provides a high-level interface to a color sensor on a LEGO MINDSTORMS NXT robot.")
  @Description("")
  String NxtColorSensorHelpStringComponentPallette();

  @DefaultMessage("A component that provides a low-level interface to a LEGO MINDSTORMS NXT robot, with functions to send NXT Direct Commands.")
  @Description("")
  String NxtDirectCommandsHelpStringComponentPallette();

  @DefaultMessage("A component that provides a high-level interface to a LEGO MINDSTORMS NXT robot, with functions that can move and turn the robot.")
  @Description("")
  String NxtDriveHelpStringComponentPallette();

  @DefaultMessage("A component that provides a high-level interface to a light sensor on a LEGO MINDSTORMS NXT robot.")
  @Description("")
  String NxtLightSensorHelpStringComponentPallette();

  @DefaultMessage("A component that provides a high-level interface to a sound sensor on a LEGO MINDSTORMS NXT robot.")
  @Description("")
  String NxtSoundSensorHelpStringComponentPallette();

  @DefaultMessage("A component that provides a high-level interface to a touch sensor on a LEGO MINDSTORMS NXT robot.")
  @Description("")
  String NxtTouchSensorHelpStringComponentPallette();

  @DefaultMessage("A component that provides a high-level interface to an ultrasonic sensor on a LEGO MINDSTORMS NXT robot.")
  @Description("")
  String NxtUltrasonicSensorHelpStringComponentPallette();

  @DefaultMessage("<p>Non-visible component providing information about the device\"s physical orientation in three dimensions: <ul> <li> <strong>Roll</strong>: 0 degrees when the device is level, increases to      90 degrees as the device is tilted up on its left side, and      decreases to -90 degrees when the device is tilted up on its right side.      </li> <li> <strong>Pitch</strong>: 0 degrees when the device is level, up to      90 degrees as the device is tilted so its top is pointing down,      up to 180 degrees as it gets turned over.  Similarly, as the device      is tilted so its bottom points down, pitch decreases to -90      degrees, then further decreases to -180 degrees as it gets turned all the way      over.</li> <li> <strong>Azimuth</strong>: 0 degrees when the top of the device is      pointing north, 90 degrees when it is pointing east, 180 degrees      when it is pointing south, 270 degrees when it is pointing west,      etc.</li></ul>     These measurements assume that the device itself is not moving.</p>")
  @Description("")
  String OrientationSensorHelpStringComponentPallette();

  @DefaultMessage("<p>A box for entering passwords.  This is the same as the ordinary <code>TextBox</code> component except this does not display the characters typed by the user.</p><p>The value of the text in the box can be found or set through the <code>Text</code> property. If blank, the <code>Hint</code> property, which appears as faint text in the box, can provide the user with guidance as to what to type.</p> <p>Text boxes are usually used with the <code>Button</code> component, with the user clicking on the button when text entry is complete.</p>")
  @Description("")
  String PasswordTextBoxHelpStringComponentPallette();

  @DefaultMessage("Component that can count steps.")
  @Description("")
  String PedometerHelpStringComponentPallette();

  @DefaultMessage("<p>A non-visible component that makes a phone call to the number specified in the <code>PhoneNumber</code> property, which can be set either in the Designer or Blocks Editor. The component has a <code>MakePhoneCall</code> method, enabling the program to launch a phone call.</p><p>Often, this component is used with the <code>ContactPicker</code> component, which lets the user select a contact from the ones stored on the phone and sets the <code>PhoneNumber</code> property to the contact\"s phone number.</p><p>To directly specify the phone number (e.g., 650-555-1212), set the <code>PhoneNumber</code> property to a Text with the specified digits (e.g., \"6505551212\").  Dashes, dots, and parentheses may be included (e.g., \"(650)-555-1212\") but will be ignored; spaces may not be included.</p>")
  @Description("")
  String PhoneCallHelpStringComponentPallette();

  @DefaultMessage("A button that, when clicked on, displays a list of the contacts\" phone numbers to choose among. After the user has made a selection, the following properties will be set to information about the chosen contact: <ul>\n<li> <code>ContactName</code>: the contact\"s name </li>\n <li> <code>PhoneNumber</code>: the contact\"s phone number </li>\n <li> <code>EmailAddress</code>: the contact\"s email address </li> <li> <code>Picture</code>: the name of the file containing the contact\"s image, which can be used as a <code>Picture</code> property value for the <code>Image</code> or <code>ImageSprite</code> component.</li></ul>\n</p><p>Other properties affect the appearance of the button (<code>TextAlignment</code>, <code>BackgroundColor</code>, etc.) and whether it can be clicked on (<code>Enabled</code>).</p>\n<p>Picking is not supported on all phones.  If it fails, this component will show a notification.  This default error behavior can be overridden with the Screen.ErrorOccurred event handler.")
  @Description("")
  String PhoneNumberPickerHelpStringComponentPallette();

  @DefaultMessage("Component that returns information about the phone.")
  @Description("")
  String PhoneStatusHelpStringComponentPallette();

  @DefaultMessage("Multimedia component that plays audio and controls phone vibration.  The name of a multimedia field is specified in the <code>Source</code> property, which can be set in the Designer or in the Blocks Editor.  The length of time for a vibration is specified in the Blocks Editor in milliseconds (thousandths of a second).\n<p>For supported audio formats, see <a href=\"http://developer.android.com/guide/appendix/media-formats.html\" target=\"_blank\">Android Supported Media Formats</a>.</p>\n<p>This component is best for long sound files, such as songs, while the <code>Sound</code> component is more efficient for short files, such as sound effects.</p>")
  @Description("")
  String PlayerHelpStringComponentPallette();

  @DefaultMessage("Sharing is a non-visible component that enables sharing files and/or messages between your app and other apps installed on a device. The component will display a list of the installed apps that can handle the information provided, and will allow the user to choose one to share the content with, for instance a mail app, a social network app, a texting app, and so on.<br>The file path can be taken directly from other components such as the Camera or the ImagePicker, but can also be specified directly to read from storage. Be aware that different devices treat storage differently, so a few things to try if, for instance, you have a file called arrow.gif in the folder <code>Appinventor/assets</code>, would be: <ul><li><code>\"file:///sdcard/Appinventor/assets/arrow.gif\"</code></li> or <li><code>\"/storage/Appinventor/assets/arrow.gif\"</code></li></ul>")
  @Description("")
  String SharingHelpStringComponentPallette();

  @DefaultMessage("A Slider is a progress bar that adds a draggable thumb. You can touch the thumb and drag left or right to set the slider thumb position. As the Slider thumb is dragged, it will trigger the PositionChanged event, reporting the position of the Slider thumb. The reported position of the Slider thumb can be used to dynamically update another component attribute, such as the font size of a TextBox or the radius of a Ball.")
  @Description("")
  String SliderHelpStringComponentPallette();

  @DefaultMessage("<p>A multimedia component that plays sound files and optionally vibrates for the number of milliseconds (thousandths of a second) specified in the Blocks Editor.  The name of the sound file to play can be specified either in the Designer or in the Blocks Editor.</p> <p>For supported sound file formats, see <a href=\"http://developer.android.com/guide/appendix/media-formats.html\" target=\"_blank\">Android Supported Media Formats</a>.</p><p>This <code>Sound</code> component is best for short sound files, such as sound effects, while the <code>Player</code> component is more efficient for longer sounds, such as songs.</p>")
  @Description("")
  String SoundHelpStringComponentPallette();

  @DefaultMessage("<p>Multimedia component that records audio.</p>")
  @Description("")
  String SoundRecorderHelpStringComponentPallette();

  @DefaultMessage("Component for using Voice Recognition to convert from speech to text")
  @Description("")
  String SpeechRecognizerHelpStringComponentPallette();

  @DefaultMessage("<p>A spinner component that displays a pop-up with a list of elements. These elements can be set in the Designer or Blocks Editor by setting the<code>ElementsFromString</code> property to a string-separated concatenation (for example, <em>choice 1, choice 2, choice 3</em>) or by setting the <code>Elements</code> property to a List in the Blocks editor.</p>")
  @Description("")
  String SpinnerHelpStringComponentPallette();

  @DefaultMessage("<p>A formatting element in which to place components that should be displayed in tabular form.</p>")
  @Description("")
  String TableArrangementHelpStringComponentPallette();

  @DefaultMessage("<p>A box for the user to enter text.  The initial or user-entered text value is in the <code>Text</code> property.  If blank, the <code>Hint</code> property, which appears as faint text in the box, can provide the user with guidance as to what to type.</p><p>The <code>MultiLine</code> property determines if the text can havemore than one line.  For a single line text box, the keyboard will closeautomatically when the user presses the Done key.  To close the keyboard for multiline text boxes, the app should use  the HideKeyboard method or  rely on the user to press the Back key.</p><p>The <code> NumbersOnly</code> property restricts the keyboard to acceptnumeric input only.</p><p>Other properties affect the appearance of the text box (<code>TextAlignment</code>, <code>BackgroundColor</code>, etc.) and whether it can be used (<code>Enabled</code>).</p><p>Text boxes are usually used with the <code>Button</code> component, with the user clicking on the button when text entry is complete.</p><p>If the text entered by the user should not be displayed, use <code>PasswordTextBox</code> instead.</p>")
  @Description("")
  String TextBoxHelpStringComponentPallette();

  @DefaultMessage("Component for using TextToSpeech to speak a message")
  @Description("")
  String TextToSpeechHelpStringComponentPallette();

  @DefaultMessage("<p>A component that will, when the <code>SendMessage</code> method is called, send the text message specified in the <code>Message</code> property to the phone number specified in the <code>PhoneNumber</code> property.</p> <p>If the <code>ReceivingEnabled</code> property is set to 1 messages will <b>not</b> be received. If <code>ReceivingEnabled</code> is set to 2 messages will be received only when the application is running. Finally if <code>ReceivingEnabled</code> is set to 3, messages will be received when the application is running <b>and</b> when the application is not running they will be queued and a notification displayed to the user.</p> <p>When a message arrives, the <code>MessageReceived</code> event is raised and provides the sending number and message.</p> <p> An app that includes this component will receive messages even when it is in the background (i.e. when it is not visible on the screen) and, moreso, even if the app is not running, so long as it is installed on the phone. If the phone receives a text message when the app is not in the foreground, the phone will show a notification in the notification bar.  Selecting the notification will bring up the app.  As an app developer, you will probably want to give your users the ability to control ReceivingEnabled so that they can make the phone ignore text messages.</p> <p>If the GoogleVoiceEnabled property is true, messages can be sent over Wifi using Google Voice. This option requires that the user have a Google Voice account and that the mobile Voice app is installed on the phone. The Google Voice option works only on phones that support Android 2.0 (Eclair) or higher.</p> <p>To specify the phone number (e.g., 650-555-1212), set the <code>PhoneNumber</code> property to a Text string with the specified digits (e.g., 6505551212).  Dashes, dots, and parentheses may be included (e.g., (650)-555-1212) but will be ignored; spaces may not be included.</p> <p>Another way for an app to specify a phone number would be to include a <code>PhoneNumberPicker</code> component, which lets the users select a phone numbers from the ones stored in the the phone contacts.</p>")
  @Description("")
  String TextingHelpStringComponentPallette();

  @DefaultMessage("<p>A button that, when clicked on, launches  a popup dialog to allow the user to select a time.</p>")
  @Description("")
  String TimePickerHelpStringComponentPallette();

  @DefaultMessage("TinyDB is a non-visible component that stores data for an app. <p> Apps created with App Inventor are initialized each time they run: If an app sets the value of a variable and the user then quits the app, the value of that variable will not be remembered the next time the app is run. In contrast, TinyDB is a <em> persistent </em> data store for the app, that is, the data stored there will be available each time the app is run. An example might be a game that saves the high score and retrieves it each time the game is played. </<p> <p> Data items are strings stored under <em>tags</em> . To store a data item, you specify the tag it should be stored under.  Subsequently, you can retrieve the data that was stored under a given tag. </p><p> There is only one data store per app. Even if you have multiple TinyDB components, they will use the same data store. To get the effect of separate stores, use different keys. Also each app has its own data store. You cannot use TinyDB to pass data between two different apps on the phone, although you <em>can</em> use TinyDb to shares data between the different screens of a multi-screen app. </p> <p>When you are developing apps using the AI Companion, all the apps using that companion will share the same TinyDb.  That sharing will disappear once the apps are packaged.  But, during development, you should be careful to clear the TinyDb each time you start working on a new app.</p>")
  @Description("")
  String TinyDBHelpStringComponentPallette();

  @DefaultMessage("Non-visible component that communicates with a Web service to store and retrieve information.")
  @Description("")
  String TinyWebDBHelpStringComponentPallette();

  @DefaultMessage("A non-visible component that enables communication with <a href=\"http://www.twitter.com\" target=\"_blank\">Twitter</a>. Once a user has logged into their Twitter account (and the authorization has been confirmed successful by the <code>IsAuthorized</code> event), many more operations are available:<ul><li> Searching Twitter for tweets or labels (<code>SearchTwitter</code>)</li>\n<li> Sending a Tweet (<code>Tweet</code>)     </li>\n<li> Sending a Tweet with an Image (<code>TweetWithImage</code>)     </li>\n<li> Directing a message to a specific user      (<code>DirectMessage</code>)</li>\n <li> Receiving the most recent messages directed to the logged-in user      (<code>RequestDirectMessages</code>)</li>\n <li> Following a specific user (<code>Follow</code>)</li>\n<li> Ceasing to follow a specific user (<code>StopFollowing</code>)</li>\n<li> Getting a list of users following the logged-in user      (<code>RequestFollowers</code>)</li>\n <li> Getting the most recent messages of users followed by the      logged-in user (<code>RequestFriendTimeline</code>)</li>\n <li> Getting the most recent mentions of the logged-in user      (<code>RequestMentions</code>)</li></ul></p>\n <p>You must obtain a Comsumer Key and Consumer Secret for Twitter authorization  specific to your app from http://twitter.com/oauth_clients/new")
  @Description("")
  String TwitterHelpStringComponentPallette();

  @DefaultMessage("<p>A formatting element in which to place components that should be displayed one below another.  (The first child component is stored on top, the second beneath it, etc.)  If you wish to have components displayed next to one another, use <code>HorizontalArrangement</code> instead.</p>")
  @Description("")
  String VerticalArrangementHelpStringComponentPallette();

  @DefaultMessage("A multimedia component capable of playing videos. When the application is run, the VideoPlayer will be displayed as a rectangle on-screen.  If the user touches the rectangle, controls will appear to play/pause, skip ahead, and skip backward within the video.  The application can also control behavior by calling the <code>Start</code>, <code>Pause</code>, and <code>SeekTo</code> methods.  <p>Video files should be in Windows Media Video (.wmv) format, 3GPP (.3gp), or MPEG-4 (.mp4).  For more details about legal formats, see <a href=\"http://developer.android.com/guide/appendix/media-formats.html\" target=\"_blank\">Android Supported Media Formats</a>.</p><p>App Inventor for Android only permits video files under 1 MB and limits the total size of an application to 5 MB, not all of which is available for media (video, audio, and sound) files.  If your media files are too large, you may get errors when packaging or installing your application, in which case you should reduce the number of media files or their sizes.  Most video editing software, such as Windows Movie Maker and Apple iMovie, can help you decrease the size of videos by shortening them or re-encoding the video into a more compact format.</p><p>You can also set the media source to a URL that points to a streaming video, but the URL must point to the video file itself, not to a program that plays the video.")
  @Description("")
  String VideoPlayerHelpStringComponentPallette();

  @DefaultMessage("<p>The Voting component enables users to vote on a question by communicating with a Web service to retrieve a ballot and later sending back users\" votes.</p>")
  @Description("")
  String VotingHelpStringComponentPallette();

  @DefaultMessage("Non-visible component that provides functions for HTTP GET, POST, PUT, and DELETE requests.")
  @Description("")
  String WebHelpStringComponentPallette();

  @DefaultMessage("Component for viewing Web pages.  The Home URL can be specified in the Designer or in the Blocks Editor.  The view can be set to follow links when they are tapped, and users can fill in Web forms. Warning: This is not a full browser.  For example, pressing the phone\"s hardware Back key will exit the app, rather than move back in the browser history.<p />You can use the WebViewer.WebViewString property to communicate between your app and Javascript code running in the Webviewer page. In the app, you get and set WebViewString.  In the WebViewer, you include Javascript that references the window.AppInventor object, using the methoods </em getWebViewString()</em> and <em>setWebViewString(text)</em>.  <p />For example, if the WebViewer opens to a page that contains the Javascript command <br /> <em>document.write(\"The answer is\" + window.AppInventor.getWebViewString());</em> <br />and if you set WebView.WebVewString to \"hello\", then the web page will show </br ><em>The answer is hello</em>.  <br />And if the Web page contains Javascript that executes the command <br /><em>windowAppInventor.setWebViewString(\"hello from Javascript\")</em>, <br />then the value of the WebViewString property will be <br /><em>hello from Javascript</em>. ")
  @Description("")
  String WebViewerHelpStringComponentPallette();

  @DefaultMessage("Use this component to translate words and sentences between different languages. This component needs Internet access, as it will request translations to the Yandex.Translate service. Specify the source and target language in the form source-target using two letter language codes. So\"en-es\" will translate from English to Spanish while \"es-ru\" will translate from Spanish to Russian. If you leave out the source language, the service will attempt to detect the source language. So providing just \"es\" will attempt to detect the source language and translate it to Spanish.<p /> This component is powered by the Yandex translation service.  See http://api.yandex.com/translate/ for more information, including the list of available languages and the meanings of the language codes and status codes. <p />Note: Translation happens asynchronously in the background. When the translation is complete, the \"GotTranslation\" event is triggered.")
  @Description("")
  String YandexTranslateHelpStringComponentPallette();


  //Ode.java messages
  @DefaultMessage("Welcome to App Inventor 2!")
  @Description("")
  String createNoProjectsDialogText();

  @DefaultMessage("You do not have any projects in App Inventor 2. " +
      "To learn how to use App Inventor, click the \"Guide\" " +
      "link at the top of the window; or to start your first project, " +
      "click the \"Start New Project\" button at the upper left of the window.")
  @Description("")
  String createNoProjectsDialogMessage1();

  @DefaultMessage("Happy Inventing!")
  @Description("")
  String createNoprojectsDialogMessage2();

  @DefaultMessage("Welcome to App Inventor!")
  @Description("")
  String createWelcomeDialogText();

  @DefaultMessage("<h2>This is the Splash Screen. Make this an iframe to your splash screen.</h2>")
  @Description("")
  String createWelcomeDialogMessage();

  @DefaultMessage("Continue")
  @Description("")
  String createWelcomeDialogButton();

  @DefaultMessage("Do Not Show Again")
  @Description("")
  String doNotShow();

  @DefaultMessage("<h2>Please fill out a short voluntary survey so that we can learn more about our users and improve MIT App Inventor.</h2>")
  @Description("")
  String showSurveySplashMessage();

  @DefaultMessage("Take Survey Now")
  @Description("")
  String showSurveySplashButtonNow();

  @DefaultMessage("Take Survey Later")
  @Description("")
  String showSurveySplashButtonLater();

  @DefaultMessage("Never Take Survey")
  @Description("")
  String showSurveySplashButtonNever();

  @DefaultMessage("This Session Is Out of Date")
  @Description("")
  String invalidSessionDialogText();

  @DefaultMessage("<p><font color=red>Warning:</font> This session is out of date.</p>" +
                "<p>This App Inventor account has been opened from another location. " +
                "Using a single account from more than one location at the same time " +
                "can damage your projects.</p>" +
                "<p>Choose one of the buttons below to:" +
                "<ul>" +
                "<li>End this session here.</li>" +
                "<li>Make this the current session and make the other sessions out of date.</li>" +
                "<li>Continue with both sessions.</li>" +
                "</ul>" +
                "</p>")
  @Description("")
  String invalidSessionDialogMessage();

  @DefaultMessage("End This Session")
  @Description("")
  String invalidSessionDialogButtonEnd();

  @DefaultMessage("Make this the current session")
  @Description("")
  String invalidSessionDialogButtonCurrent();

  @DefaultMessage("Continue with Both Sessions")
  @Description("")
  String invalidSessionDialogButtonContinue();

  @DefaultMessage("Do you want to continue with multiple sessions?")
  @Description("")
  String bashWarningDialogText();

  @DefaultMessage("<p><font color=red>WARNING:</font> A second App " +
                "Inventor session has been opened for this account. You may choose to " +
                "continue with both sessions, but working with App Inventor from more " +
                "than one session simultaneously can cause blocks to be lost in ways " +
                "that cannot be recovered from the App Inventor server.</p><p>" +
                "We recommend that people not open multiple sessions on the same " +
                "account. But if you do need to work in this way, then you should " +
                "regularly export your project to your local computer, so you will " +
                "have a backup copy independent of the App Inventor server. Use " +
                "\"Export\" from the Projects menu to export the project.</p>")
  @Description("")
  String bashWarningDialogMessage();

  @DefaultMessage("Continue with Multiple Sessions")
  @Description("")
  String bashWarningDialogButtonContinue();

  @DefaultMessage("Do not use multiple Sessions")
  @Description("")
  String bashWarningDialogButtonNo();

  @DefaultMessage("Your Session is Finished")
  @Description("")
  String finalDialogText();

  @DefaultMessage("Your Account is Disabled")
  @Description("")
  String accountDisabledMessage();

  @DefaultMessage("<p><b>Your Session is now ended, you may close this window</b></p>")
  @Description("")
  String finalDialogMessage();

  @DefaultMessage("Project Read Error")
  @Description("")
  String corruptionDialogText();

  @DefaultMessage("<p><b>We detected errors while reading in your project</b></p>" +
                "<p>To protect your project from damage, we have ended this session. You may close this " +
                "window.</p>")
  @Description("")
  String corruptionDialogMessage();

  @DefaultMessage("Blocks Workspace is Empty")
  @Description("")
  String blocksTruncatedDialogText();

  @DefaultMessage("<p>It appears that <b>" + "%1" +
                "</b> has had all blocks removed. Either you removed them intentionally, or this is " +
                "the result of a bug in our system.</p><p>" +
                "<ul><li>Select \"OK, save the empty screen\" to continue to save the empty screen</li>" +
                "<li>Select \"No, Do Not Save\" below to restore the previously saved version</li></ul></p>")
  @Description("")
  String blocksTruncatedDialogMessage();

  @DefaultMessage("OK, save the empty screen")
  @Description("")
  String blocksTruncatedDialogButtonSave();

  @DefaultMessage("No, Do Not Save")
  @Description("")
  String blocksTruncatedDialogButtonNoSave();

  @DefaultMessage("Please wait " + "%1" + " seconds...")
  @Description("")
  String blocksTruncatedDialogButtonHTML();

  @DefaultMessage("InsertRow")
  @Description("")
  String InsertRowMethods();

  @DefaultMessage("GetRows")
  @Description("")
  String GetRowsMethods();

  @DefaultMessage("GetRowsWithConditions")
  @Description("")
  String GetRowsWithConditionsMethods();

  @DefaultMessage("简体中文")
  @Description("")
  String SwitchToSimplifiedChinese();

  @DefaultMessage("繁体中文")
  @Description("")
  String SwitchToTraditionalChinese();

  @DefaultMessage("Español")
  @Description("")
  String SwitchToSpanish();

  @DefaultMessage("Français")
  @Description("")
  String SwitchToFrench();

  @DefaultMessage("Italiano")
  @Description("")
  String SwitchToItalian();

  @DefaultMessage("Pусский")
  @Description("")
  String SwitchToRussian();

  @DefaultMessage("Progress Bar")
  @Description("")
  String ProgressBarFor();

  // =========== ProximitySensor
  @DefaultMessage("ProximitySensor")
  @Description("")
  String proximitySensorComponentPallette();

  @DefaultMessage("Non-visible component that can measures the proximity of an object in cm relative to the view screen of a device. This sensor is typically used to determine whether a handset is being held up to a persons ear; i.e. lets you determine how far away an object is from a device. Many devices return the absolute distance, in cm, but some return only near and far values. In this case, the sensor usually reports its maximum range value in the far state and a lesser value in the near state.")
  @Description("")
  String ProximitySensorHelpStringComponentPallette();

  @DefaultMessage("MaximumRange")
  @Description("")
  String MaximumRangeProperties();

  @DefaultMessage("KeepRunningWhenOnPause")
  @Description("")
  String KeepRunningWhenOnPauseProperties();

  @DefaultMessage("ProximityChangedProperties")
  @Description("")
  String ProximityChangedPropertiesProperties();

  @DefaultMessage("ProximityChanged")
  @Description("")
  String ProximityChangedMethods();

  @DefaultMessage("MaximumRangeMethods")
  @Description("")
  String MaximumRangeMethods();

  // =========== ListPicker
  @DefaultMessage("ItemTextColor")
  @Description("")
  String ItemTextColorProperties();

  @DefaultMessage("ItemBackgroundColor")
  @Description("")
  String ItemBackgroundColorProperties();

  @DefaultMessage("Error on Fusion Tables query")
  @Description("")
  String FusionTablesStandardErrorMessage();

  @DefaultMessage("SelectionColor")
  @Description("")
  String SelectionColorProperties();

  // Missing translations from 4/8/2015 -- Should sort into appropriate place

  @DefaultMessage("LaunchPicker")
  @Description("")
  String LaunchPickerMethods();

  @DefaultMessage("SetDateToDisplay")
  @Description("")
  String SetDateToDisplayMethods();

  @DefaultMessage("IncomingCallAnswered")
  @Description("")
  String IncomingCallAnsweredEvents();

  @DefaultMessage("PhoneCallEnded")
  @Description("")
  String PhoneCallEndedEvents();

  @DefaultMessage("PhoneCallStarted")
  @Description("")
  String PhoneCallStartedEvents();

  @DefaultMessage("OnSettings")
  @Description("")
  String OnSettingsEvents();

  @DefaultMessage("OtherPlayerStarted")
  @Description("")
  String OtherPlayerStartedEvents();

  @DefaultMessage("ProximityChanged")
  @Description("")
  String ProximityChangedEvents();

  @DefaultMessage("ThumbEnabled")
  @Description("")
  String ThumbEnabledProperties();

  @DefaultMessage("SetTimeToDisplay")
  @Description("")
  String SetTimeToDisplayMethods();

  @DefaultMessage("XMLTextDecode")
  @Description("")
  String XMLTextDecodeMethods();
>>>>>>> 8f03bf6e

}<|MERGE_RESOLUTION|>--- conflicted
+++ resolved
@@ -10,5489 +10,4857 @@
 
 /**
  * I18n strings for {@link Ode}.
- * 
+ *
  */
-// @LocalizableResource.Generate(format =
-// "com.google.gwt.i18n.rebind.format.PropertiesFormat")
-// @LocalizableResource.DefaultLocale("en")
+//@LocalizableResource.Generate(format = "com.google.gwt.i18n.rebind.format.PropertiesFormat")
+//@LocalizableResource.DefaultLocale("en")
 
 public interface OdeMessages extends Messages {
-	// Used in multiple files
-
-	@DefaultMessage("Cancel")
-	@Description("Text on \"Cancel\" button.")
-	String cancelButton();
-
-	@DefaultMessage("OK")
-	@Description("Text on \"OK\" button.")
-	String okButton();
-
-	@DefaultMessage("Dismiss")
-	@Description("Text on \"Dismiss\" button.")
-	String dismissButton();
-
-	@DefaultMessage("Old name:")
-	@Description("Label next to the old name in a rename dialog")
-	String oldNameLabel();
-
-	@DefaultMessage("New name:")
-	@Description("Label next to the new name in a rename dialog")
-	String newNameLabel();
-
-	@DefaultMessage("None")
-	@Description("Caption for None entry")
-	String noneCaption();
-
-	@DefaultMessage("Delete")
-	@Description("Text on \"Delete\" button")
-	String deleteButton();
-
-	@DefaultMessage("Delete Project")
-	@Description("Text on \"Delete Project\" button")
-	String deleteProjectButton();
-
-	@DefaultMessage("Publish to Gallery")
-	@Description("Text on \"Publish to Gallery\" button")
-	String publishToGalleryButton();
-
-	@DefaultMessage("Update Gallery App")
-	@Description("Text on \"Update Gallery App\" button")
-	String updateGalleryAppButton();
-
-	@DefaultMessage("Show Warnings")
-	@Description("Text on Toggle Warning Button")
-	String showWarnings();
-
-	@DefaultMessage("Hide Warnings")
-	@Description("Text on Toggle Warning Button")
-	String hideWarnings();
-
-	@DefaultMessage("Upload File ...")
-	@Description("Text on \"Add...\" button")
-	String addButton();
-
-	@DefaultMessage("Name")
-	@Description("Header for name column of project table")
-	String projectNameHeader();
-
-	@DefaultMessage("Date Created")
-	@Description("Header for date created column of project table.")
-	String projectDateCreatedHeader();
-
-	@DefaultMessage("Date Modified")
-	@Description("Header for date modified column of project table.")
-	String projectDateModifiedHeader();
-
-	@DefaultMessage("Published")
-	@Description("Header for published column of project table.")
-	String projectPublishedHeader();
-
-	@DefaultMessage("Save")
-	@Description("Label of the button for save")
-	String saveButton();
-
-	@DefaultMessage("Save As")
-	@Description("Label of the button for save as")
-	String saveAsButton();
-
-	@DefaultMessage("Checkpoint ...")
-	@Description("Label of the button for checkpoint")
-	String checkpointButton();
-
-	@DefaultMessage("Add Screen ...")
-	@Description("Label of the button for adding a new screen")
-	String addFormButton();
-
-	@DefaultMessage("Remove Screen")
-	@Description("Label of the button for removing a screen")
-	String removeFormButton();
-
-	@DefaultMessage("Connect")
-	@Description("Label of the button for selecting phone connection")
-	String connectButton();
-
-	@DefaultMessage("Deleting this screen will completely remove the screen from your project. "
-			+ "All components and blocks associated with this screen will be deleted.\n"
-			+ "There is no undo.\nAre you sure you want to delete {0}?")
-	@Description("Confirmation query for removing a screen")
-	String reallyDeleteForm(String formName);
-
-	@DefaultMessage("Open the Blocks Editor")
-	@Description("Label of the button for opening the blocks editor")
-	String openBlocksEditorButton();
-
-	@DefaultMessage("Screens ...")
-	@Description("Label of the button for switching screens")
-	String screensButton();
-
-	@DefaultMessage("Blocks")
-	@Description("Label of the button for switching to the blocks editor")
-	String switchToBlocksEditorButton();
-
-	@DefaultMessage("Designer")
-	@Description("Label of the button for switching to the form editor")
-	String switchToFormEditorButton();
-
-	@DefaultMessage("Packaging ...")
-	@Description("Label of the button leading to build related cascade items, when building")
-	String isBuildingButton();
-
-	@DefaultMessage("Opening the Blocks Editor... (click to cancel)")
-	@Description("Label of the button for canceling the blocks editor launch")
-	String cancelBlocksEditorButton();
-
-	@DefaultMessage("Blocks Editor is open")
-	@Description("Label of the button for opening the blocks editor when the it is already open")
-	String blocksEditorIsOpenButton();
-
-	// Switch Language Buttons (Internationalization)
-	@DefaultMessage("Language")
-	@Description("Label of the button for switching language")
-	String switchLanguageButton();
-
-	// Not used anymore it is now dynamically created and translated at compile
-	// time depending on what
-	// languages are translated and available.
-
-	// @DefaultMessage("English")
-	// @Description("Label of the button for switching language to English")
-	// String switchLanguageEnglishButton();
-	//
-	// @DefaultMessage("Chinese CN")
-	// @Description("Label of the button for switching language to Chinese CN")
-	// String switchLanguageChineseCNButton();
-	//
-	// @DefaultMessage("German")
-	// @Description("Label of the button for switching language to German")
-	// String switchLanguageGermanButton();
-	//
-	// @DefaultMessage("Vietnamese")
-	// @Description("Label of the button for switching language to Vietnamese")
-	// String switchLanguageVietnameseButton();
-
-	// Used in ModerationPage.java
-	@DefaultMessage("...")
-	@Description("Label of ... ")
-	String moderationDotDotDot();
-
-	@DefaultMessage("Report")
-	@Description("Label of the report text field on moderation page")
-	String moderationReportTextHeader();
-
-	@DefaultMessage("App")
-	@Description("Label of the app field on moderation page")
-	String moderationAppHeader();
-
-	@DefaultMessage("Reported On")
-	@Description("Label of the created date of report field on moderation page")
-	String moderationReportDateCreatedHeader();
-
-	@DefaultMessage("App Author")
-	@Description("Label of the app author field on moderation page")
-	String moderationAppAuthorHeader();
-
-	@DefaultMessage("Reporter")
-	@Description("Label of the reporter field on moderation page")
-	String moderationReporterHeader();
-
-	// Used in ReportList.java
-	@DefaultMessage("Inappropriate App Content: Remove")
-	@Description("Label of the Inappropriate App Content Remove on reportlist")
-	String inappropriateAppContentRemoveTitle();
-
-	@DefaultMessage("Inappropriate App Content")
-	@Description("Label of the Inappropriate App Content on reportlist")
-	String inappropriateAppContentTitle();
-
-	@DefaultMessage("Inappropriate User Profile Content")
-	@Description("Label of the Inappropriate User Profile Content on reportlist")
-	String inappropriateUserProfileContentTitle();
-
-	@DefaultMessage("Choose Template")
-	@Description("Label of the Choose Template Label on reportlist")
-	String labelChooseTemplate();
-
-	@DefaultMessage("Sent From: ")
-	@Description("Label of the Sent From on reportlist")
-	String emailSentFrom();
-
-	@DefaultMessage("Sent To: ")
-	@Description("Label of the Sent To on reportlist")
-	String emailSentTo();
-
-	@DefaultMessage("Send Email")
-	@Description("Label of the Send Email of reportlist")
-	String buttonSendEmail();
-
-	@DefaultMessage("Deactivate App")
-	@Description("Label of the Deactivate App on reportlist")
-	String labelDeactivateApp();
-
-	@DefaultMessage("Reactivate App")
-	@Description("Label of the Reactivate App on reportlist")
-	String labelReactivateApp();
-
-	@DefaultMessage("Deactivate App & Send Email")
-	@Description("Label of the Deactivate App & Send Email on reportlist")
-	String labelDeactivateAppAndSendEmail();
-
-	@DefaultMessage("Mark As Resolved")
-	@Description("Label of the Mark As Resolved of reportlist")
-	String labelmarkAsResolved();
-
-	@DefaultMessage("Mark As Unresolved")
-	@Description("Label of the Mark As Unresolved of reportlist")
-	String labelmarkAsUnresolved();
-
-	@DefaultMessage("Previous Actions")
-	@Description("Label of the See All Actions of reportlist")
-	String labelSeeAllActions();
-
-	@DefaultMessage("Previous Actions on Report")
-	@Description("Title of the Previous Actions Popup of reportlist")
-	String titleSeeAllActionsPopup();
-
-	@DefaultMessage("More Reports")
-	@Description("text for more reports")
-	String galleryMoreReports();
-
-	@DefaultMessage("X")
-	@Description("Symbol X")
-	String symbolX();
-
-	@DefaultMessage("Cancel")
-	@Description("Label of the Cancel Action on reportlist")
-	String labelCancel();
-
-	@DefaultMessage("Confirm")
-	@Description("Label of the Confirm Action on reportlist")
-	String labelConfirm();
-
-	@DefaultMessage("Your app \"{0}\" has been removed from the gallery due to inappropriate content. "
-			+ "Please review the guidelines at ..."
-			+ "If you feel this action has been taken in error, or you would like to discuss the issue, "
-			+ "please use the App Inventor forum at: \n")
-	@Description("Label of the Text of Template 1 of reportlist")
-	String inappropriateAppContentRemoveEmail(String title);
-
-	@DefaultMessage("Your app \"{0}\" has inappropriate content. "
-			+ "Please review the guidelines at ..."
-			+ "and modify your app accordingly. ")
-	@Description("Label of the Text of Template 2 of reportlist")
-	String inappropriateAppContentEmail(String title);
-
-	@DefaultMessage("Your profile contains inappropriate content. Please modify your profile.\n")
-	@Description("Label of the Text of Template 3 of reportlist")
-	String inappropriateUserProfileContentEmail();
-
-	@DefaultMessage("see more ...")
-	@Description("Label of the Text of seeing more of reportlist")
-	String seeMoreLink();
-
-	@DefaultMessage("hide")
-	@Description("Label of the Text of hiding of reportlist")
-	String hideLink();
-
-	@DefaultMessage("sends an email: ")
-	@Description("Label of the Text of sending an email of reportlist")
-	String moderationActionSendAnEmail();
-
-	@DefaultMessage("deativates this app with email: ")
-	@Description("Label of the Text of deativating this app with email of reportlist")
-	String moderationActionDeactivateThisAppWithEmail();
-
-	@DefaultMessage("reactivates this app")
-	@Description("Label of the Text of reactivating this app of reportlist")
-	String moderationActionReactivateThisApp();
-
-	@DefaultMessage("marks this report as resolved")
-	@Description("Label of the Text of marking this report as resolved of reportlist")
-	String moderationActionMarkThisReportAsResolved();
-
-	@DefaultMessage("marks this report as unresolved")
-	@Description("Label of the Text of marking this report as unresolved of reportlist")
-	String moderationActionMarkThisReportAsUnresolved();
-
-	@DefaultMessage("Show resolved reports")
-	@Description("Label of the Text of showing resolved reports of reportlist")
-	String moderationShowResolvedReports();
-
-	@DefaultMessage("An Email from App Inventor Gallery")
-	@Description("Title of the email when moderator sends out an email")
-	String moderationSendEmailTitle();
-
-	@DefaultMessage("App Inventor Gallery: App Activated")
-	@Description("Title of the email when app was activated")
-	String moderationAppReactivatedTitle();
-
-	@DefaultMessage("Your app \"{0}\" has been reactivated.")
-	@Description("Body of the email when app was activated")
-	String moderationAppReactivateBody(String title);
-
-	@DefaultMessage("App Inventor Gallery: App Deactivated")
-	@Description("Title of the email when app was deactivated")
-	String moderationAppDeactivatedTitle();
-
-	@DefaultMessage("Fail to send out the email, please try again later")
-	@Description("error message when fail to send to user from moderator")
-	String moderationErrorFailToSendEmail();
-
-	// Used in MotdFetcher.java
-
-	@DefaultMessage("Failed to contact server to get the MOTD.")
-	@Description("Message displayed when cannot get a MOTD from the server.")
-	String getMotdFailed();
-
-	// Used in Ode.java
-
-	// TODO(user): Replace with commented version once we're ready
-	@DefaultMessage("MIT App Inventor 2")
-	@Description("Title for App Inventor")
-	String titleYoungAndroid();
-
-	@DefaultMessage("An internal error has occurred. Report a bug?")
-	@Description("Confirmation for reporting a bug after an internal error")
-	String internalErrorReportBug();
-
-	@DefaultMessage("An internal error has occurred.")
-	@Description("Alert after an internal error")
-	String internalError();
-
-	@DefaultMessage("An internal error has occurred. Go look in the Debugging view.")
-	@Description("Alert after an internal error")
-	String internalErrorSeeDebuggingView();
-
-	@DefaultMessage("An internal error has occurred. Click \"ok\" for more information.")
-	@Description("Confirm alert after an internal error")
-	String internalErrorClickOkDebuggingView();
-
-	@DefaultMessage("The server is temporarily unavailable. Please try again later!")
-	@Description("Error message if the server becomes completely unavailable.")
-	String serverUnavailable();
-
-	@DefaultMessage("No Project Chosen")
-	@Description("Title for Error Dialog when connection is attempted without a project.")
-	String noprojectDialogTitle();
-
-	@DefaultMessage("You must first create or select a project before connecting!")
-	@Description("Error message for connection attempt without a project selected.")
-	String noprojectDuringConnect();
-
-	@DefaultMessage("There is no Gallery App with the given id.")
-	@Description("Error message if the gallery id does not exist")
-	String galleryIdNotExist();
-
-	// Used in RpcStatusPopup.java
-
-	@DefaultMessage("Loading ...")
-	@Description("Message that is shown to indicate that a loading RPC is going on")
-	String defaultRpcMessage();
-
-	@DefaultMessage("Saving ...")
-	@Description("Message that is shown to indicate that a saving RPC is going on")
-	String savingRpcMessage();
-
-	@DefaultMessage("Copying ...")
-	@Description("Message that is shown to indicate that a copying RPC is going on")
-	String copyingRpcMessage();
-
-	@DefaultMessage("Deleting ...")
-	@Description("Message that is shown to indicate that a deleting RPC is going on")
-	String deletingRpcMessage();
-
-	@DefaultMessage("Packaging ...")
-	@Description("Message shown during a building RPC (for Young Android, called 'packaging')")
-	String packagingRpcMessage();
-
-	@DefaultMessage("Downloading to phone ...")
-	@Description("Message shown while downloading application to the phone (during compilation)")
-	String downloadingRpcMessage();
-
-	// Used in StatusPanel.java
-
-	@DefaultMessage("Built: {0}  Version: {1}")
-	@Description("Label showing the ant build date and the git version")
-	String gitBuildId(String date, String version);
-
-	@DefaultMessage("Privacy")
-	@Description("Label of the link for Privacy")
-	String privacyLink();
-
-	@DefaultMessage("Terms")
-	@Description("Label of the link for Terms")
-	String termsLink();
-
-	@DefaultMessage("Privacy Policy and Terms of Use")
-	@Description("Label of the link for Privacy and Terms of Use")
-	String privacyTermsLink();
-
-	// Used in TopPanel.java
-
-	// Project
-	@DefaultMessage("Projects")
-	@Description("Name of Projects tab")
-	String projectsTabName();
-
-	@DefaultMessage("My projects")
-	@Description("Name of My projects menuitem")
-	String projectMenuItem();
-
-	@DefaultMessage("Start new project")
-	@Description("Label of the menu item for creating a new project")
-	String newProjectMenuItem();
-
-	@DefaultMessage("Import project (.aia) from my computer ...")
-	@Description("Name of Import Project menuitem")
-	String importProjectMenuItem();
-
-	@DefaultMessage("Delete project")
-	@Description("Name of Delete project menuitem")
-	String deleteProjectMenuItem();
-
-	@DefaultMessage("Save project")
-	@Description("Name of Save menuitem")
-	String saveMenuItem();
-
-	@DefaultMessage("Save project as ...")
-	@Description("Name of Save as ... menuitem")
-	String saveAsMenuItem();
-
-	@DefaultMessage("Checkpoint")
-	@Description("Name of Checkpoint menuitem")
-	String checkpointMenuItem();
-
-	@DefaultMessage("Import project (.aia) from a repository ...")
-	@Description("Name of Import Template menuitem")
-	String importTemplateButton();
-
-	@DefaultMessage("Export selected project (.aia) to my computer")
-	@Description("Name of Export Project menuitem")
-	String exportProjectMenuItem();
-	
-	@DefaultMessage("Export selected projects")
-	@Description("Name of Export selected Project menuitem")
-	String exportSelectedProjectsMenuItem();
-
-	@DefaultMessage("Export all projects")
-	@Description("Name of Export all Project menuitem")
-	String exportAllProjectsMenuItem();
-
-	@DefaultMessage("Export keystore")
-	@Description("Label of the button for export keystore")
-	String downloadKeystoreMenuItem();
-
-	@DefaultMessage("Import keystore")
-	@Description("Label of the button for import keystore")
-	String uploadKeystoreMenuItem();
-
-	@DefaultMessage("Delete keystore")
-	@Description("Label of the button for delete keystore")
-	String deleteKeystoreMenuItem();
-
-	// Connect
-	@DefaultMessage("Connect")
-	@Description("Label of the button leading to Connect related cascade items")
-	String connectTabName();
-
-	@DefaultMessage("AI Companion")
-	@Description("Message providing details about starting the wireless connection.")
-	String AICompanionMenuItem();
-
-	@DefaultMessage("Emulator")
-	@Description("Message providing details about starting the emulator connection.")
-	String emulatorMenuItem();
-
-	@DefaultMessage("Report an Issue")
-	@Description("Link for Report an Issue form")
-	String feedbackLink();
-
-	@DefaultMessage("Gallery")
-	@Description("Name of Gallery tab")
-	String tabNameGallery();
-
-	@DefaultMessage("Moderation")
-	@Description("Name of moderation tab")
-	String tabNameModeration();
-
-	@DefaultMessage("Profile")
-	@Description("Label of the link for private user profile")
-	String privateProfileLink();
-
-	@DefaultMessage("My Projects")
-	@Description("Name of My Projects tab")
-	String tabNameProjects();
-
-	@DefaultMessage("USB")
-	@Description("Message providing details about starting a USB connection.")
-	String usbMenuItem();
-
-	@DefaultMessage("Reset Connection")
-	@Description("Reset all connections.")
-	String resetConnectionsMenuItem();
-
-	@DefaultMessage("Hard Reset")
-	@Description("Hard Reset the Emulator.")
-	String hardResetConnectionsMenuItem();
-
-	// Build
-	@DefaultMessage("Build")
-	@Description("Label of the button leading to build related cascade items")
-	String buildTabName();
-
-	@DefaultMessage("App ( provide QR code for .apk )")
-	@Description("Label of item for building a project and show barcode")
-	String showBarcodeMenuItem();
-
-	@DefaultMessage("App ( save .apk to my computer )")
-	@Description("Label of item for building a project and downloading")
-	String downloadToComputerMenuItem();
-
-	@DefaultMessage("Generate YAIL")
-	@Description("Label of the cascade item for generating YAIL for a project")
-	String generateYailMenuItem();
-
-	// Help
-	@DefaultMessage("Help")
-	@Description("Label for the Help menu")
-	String helpTabName();
-
-	@DefaultMessage("About")
-	@Description("Label of the link for About")
-	String aboutMenuItem();
-
-	@DefaultMessage("Companion Information")
-	@Description("Information about the Companion")
-	String companionInformation();
-
-	@DefaultMessage("Show Splash Screen")
-	@Description("Redisplay the Splash Screen")
-	String showSplashMenuItem();
-
-	@DefaultMessage("Library")
-	@Description("Name of Library link")
-	String libraryMenuItem();
-
-	@DefaultMessage("Get Started")
-	@Description("Name of Getting Started link")
-	String getStartedMenuItem();
-
-	@DefaultMessage("Tutorials")
-	@Description("Name of Tutorials link")
-	String tutorialsMenuItem();
-
-	@DefaultMessage("Troubleshooting")
-	@Description("Name of Troubleshooting link")
-	String troubleshootingMenuItem();
-
-	@DefaultMessage("Forums")
-	@Description("Name of Forums link")
-	String forumsMenuItem();
-
-	@DefaultMessage("Report an Issue")
-	@Description("Link for Report an Issue form")
-	String feedbackMenuItem();
-
-	// Admin
-	@DefaultMessage("Admin")
-	@Description("Label of the button leading to admin functionality")
-	String adminTabName();
-
-	@DefaultMessage("Download User Source")
-	@Description("Label of the button for admins to download a user's project source")
-	String downloadUserSourceMenuItem();
-
-	@DefaultMessage("Switch To Debug Panel")
-	@Description("Label of the button for admins to switch to the debug panel without an explicit error")
-	String switchToDebugMenuItem();
-
-	// Tabs
-	@DefaultMessage("My Projects")
-	@Description("Name of My Projects tab")
-	String myProjectsTabName();
-
-	@DefaultMessage("Guide")
-	@Description("Name of Guide link")
-	String guideTabName();
-
-	@DefaultMessage("Report an Issue")
-	@Description("Link for Report an Issue form")
-	String feedbackTabName();
-
-	@DefaultMessage("Gallery")
-	@Description("Link for Gallery")
-	String galleryTabName();
-
-	// User email dropdown
-	@DefaultMessage("Sign out")
-	@Description("Label of the link for signing out")
-	String signOutLink();
-
-	//
-
-	@DefaultMessage("Design")
-	@Description("Name of Design tab")
-	String tabNameDesign();
-
-	@DefaultMessage("(Debugging)")
-	@Description("Name of Debugging tab")
-	String tabNameDebugging();
-
-	@DefaultMessage("Please choose a project to open or create a new project.")
-	@Description("Message shown when there is no current file editor to switch to")
-	String chooseProject();
-
-	@DefaultMessage("Emails")
-	@Description("Title for user's email inbox")
-	String emailInboxTitle();
-
-	@DefaultMessage("Send an Email")
-	@Description("Title for moderator send email dialog")
-	String emailSendTitle();
-
-	// Used in boxes/AssetListBox.java
-
-	@DefaultMessage("Media")
-	@Description("Caption for asset list box.")
-	String assetListBoxCaption();
-
-	// Used in boxes/MessagesOutputBox.java
-
-	@DefaultMessage("Messages")
-	@Description("Caption for message output box.")
-	String messagesOutputBoxCaption();
-
-	// Used in boxes/MotdBox.java
-
-	@DefaultMessage("Welcome to App Inventor!")
-	@Description("Initial caption for MOTD box.")
-	String motdBoxCaption();
-
-	// Used in boxes/OdeLogBox.java
-
-	@DefaultMessage("Developer Messages")
-	@Description("Caption for ODE log box.")
-	String odeLogBoxCaption();
-
-	// Used in boxes/PaletteBox.java
-
-	@DefaultMessage("Palette")
-	@Description("Caption for palette box.")
-	String paletteBoxCaption();
-
-	// Used in boxes/ProjectListBox.java
-
-	@DefaultMessage("My Projects")
-	@Description("Caption for project list box.")
-	String projectListBoxCaption();
-
-	// Used in boxes/ProjectListBox.java
-
-	@DefaultMessage("My Studios")
-	@Description("Caption for studio list box.")
-	String studioListBoxCaption();
-
-	// Used in boxes/ProjectListBox.java
-
-	@DefaultMessage("My Profile")
-	@Description("Caption for profile page box.")
-	String profilePageBoxCaption();
-
-	// Used in boxes/ModerationPageBox.java
-
-	@DefaultMessage("Reports")
-	@Description("Caption for moderation page box.")
-	String moderationPageBoxCaption();
-
-	// Used in boxes/GalleryListBox.java
-
-	@DefaultMessage("Gallery")
-	@Description("Caption for gallery list box.")
-	String galleryListBoxCaption();
-
-	// Used in boxes/GalleryAppBox.java
-
-	@DefaultMessage("Gallery App")
-	@Description("Caption for gallery app box.")
-	String galleryAppBoxCaption();
-
-	// Used in boxes/UserProfileBox.java
-
-	@DefaultMessage("User Profile")
-	@Description("Caption for user profile box.")
-	String userProfileBoxCaption();
-
-	// Used in boxes/PropertiesBox.java
-
-	@DefaultMessage("Properties")
-	@Description("Caption for properties box.")
-	String propertiesBoxCaption();
-
-	// Used in boxes/SourceStructureBox.java
-
-	@DefaultMessage("Components")
-	@Description("Caption for source structure box.")
-	String sourceStructureBoxCaption();
-
-	// Used in boxes/BlockSelectorBox.java
-
-	@DefaultMessage("Blocks")
-	@Description("Caption for block selector box.")
-	String blockSelectorBoxCaption();
-
-	@DefaultMessage("Built-in")
-	@Description("Label on built-in-blocks branch of block selector tree")
-	String builtinBlocksLabel();
-
-	@DefaultMessage("Control")
-	@Description("Label on built-in-Control-blocks branch of block selector tree")
-	String builtinControlLabel();
-
-	@DefaultMessage("Logic")
-	@Description("Label on built-in-Logic-blocks branch of block selector tree")
-	String builtinLogicLabel();
-
-	@DefaultMessage("Text")
-	@Description("Label on built-in-Text-blocks branch of block selector tree")
-	String builtinTextLabel();
-
-	@DefaultMessage("Lists")
-	@Description("Label on built-in-Lists-blocks branch of block selector tree")
-	String builtinListsLabel();
-
-	@DefaultMessage("Colors")
-	@Description("Label on built-in-Colors-blocks branch of block selector tree")
-	String builtinColorsLabel();
-
-	@DefaultMessage("Variables")
-	@Description("Label on built-in-Variables-blocks branch of block selector tree")
-	String builtinVariablesLabel();
-
-	@DefaultMessage("Procedures")
-	@Description("Label on built-in-Procedures-blocks branch of block selector tree")
-	String builtinProceduresLabel();
-
-	@DefaultMessage("Any component")
-	@Description("Label on any-component branch of block selector tree")
-	String anyComponentLabel();
-
-	@DefaultMessage("Any ")
-	@Description("None")
-	String textAnyComponentLabel();
-
-	// Used in boxes/ViewerBox.java
-
-	@DefaultMessage("Viewer")
-	@Description("Caption for a viewer box.")
-	String viewerBoxCaption();
-
-	// Used in SaveAllEditorsCommand.java
-
-	@DefaultMessage("Saved project at {0}")
-	@Description("Message reported when project was saved successfully.")
-	String savedProject(String saveTime);
-
-	// Used in editor/EditorManager.java
-
-	@DefaultMessage("Server error: could not save one or more files. Please try again later!")
-	@Description("Error message reported when one or more file couldn't be saved to the server.")
-	String saveErrorMultipleFiles();
-
-	@DefaultMessage("Error generating Yail for screen {0}: {1}. Please fix and try packaging again.")
-	@Description("Error message reported when yail generation fails for a screen")
-	String yailGenerationError(String formName, String description);
-
-	// Used in editor/simple/SimpleNonVisibleComponentsPanel.java
-
-	@DefaultMessage("Non-visible components")
-	@Description("Header for the non-visible components in the designer.")
-	String nonVisibleComponentsHeader();
-
-	// Used in editor/simple/SimpleVisibleComponentsPanel.java
-
-	@DefaultMessage("Display hidden components in Viewer")
-	@Description("Checkbox controlling whether to display invisible components in the designer.")
-	String showHiddenComponentsCheckbox();
-
-	// Used in editor/simple/components/MockComponent.java
-
-	@DefaultMessage("Rename Component")
-	@Description("Title for the rename component dialog")
-	String renameTitle();
-
-	@DefaultMessage("Component names can contain only letters, numbers, and underscores and "
-			+ "must start with a letter")
-	@Description("Error message when component name contains non-alphanumeric characters besides _ "
-			+ "or does not start with a letter")
-	String malformedComponentNameError();
-
-	@DefaultMessage("Duplicate component name!")
-	@Description("Error shown when a new component name would be the same as an existing one")
-	String duplicateComponentNameError();
-
-	@DefaultMessage("Component instance names cannot be the same as a component type")
-	@Description("Error shown when a new component name would be the same as a component type name")
-	String sameAsComponentTypeNameError();
-
-	@DefaultMessage("Component name cannot be any of the following: CsvUtil, Double, Float, "
-			+ "Integer, JavaCollection, JavaIterator, KawaEnvironment, Long, Short, SimpleForm, String, "
-			+ "Pattern, YailList, YailNumberToString, YailRuntimeError")
-	@Description("Error shown when a new component name is a variable name already used in the"
-			+ "Yail code")
-	String badComponentNameError();
-
-	@DefaultMessage("Deleting this component will delete all blocks associated with it in the "
-			+ "Blocks Editor. Are you sure you want to delete?")
-	@Description("Confirmation query for removing a component")
-	String reallyDeleteComponent();
-
-	// Used in editor/simple/components/MockButtonBase.java, MockCheckBox.java,
-	// MockLabel.java, and
-	// MockRadioButton.java
-
-	@DefaultMessage("Text for {0}")
-	@Description("Default value for Text property")
-	String textPropertyValue(String componentName);
-
-	// Used in editor/simple/components/MockButtonBase.java,
-	// MockHVLayoutBase.java
-	@DefaultMessage("System error: Bad value - {0} - for Horizontal Alignment.")
-	@Description("Default message for bad value for Horizontal Alignment")
-	String badValueForHorizontalAlignment(String componentName);
-
-	@DefaultMessage("System error: Bad value - {0} - for Vertical Alignment.")
-	@Description("Default message for bad value for Vartical Alignment")
-	String badValueForVerticalAlignment(String componentName);
-
-	// Used in editor/simple/components/MockVisibleComponent.java
-
-	@DefaultMessage("Width")
-	@Description("Caption for the width property")
-	String widthPropertyCaption();
-
-	@DefaultMessage("Height")
-	@Description("Caption for the height property")
-	String heightPropertyCaption();
-
-	// Used in editor/simple/components/MockTextBoxBase.java
-
-	@DefaultMessage("Hint for {0}")
-	@Description("Default value for Hint property")
-	String hintPropertyValue(String componentName);
-
-	// Used in editor/simple/palette/ComponentHelpWidget.java
-
-	@DefaultMessage("More information")
-	@Description("Label of the link to a component's reference docs")
-	String moreInformation();
-
-	// Used in editor/youngandroid/YaFormEditor.java and YaBlocksEditor.java
-
-	@DefaultMessage("Server error: could not load file. Please try again later!")
-	@Description("Error message reported when a source file couldn't be loaded from the server.")
-	String loadError();
-
-	@DefaultMessage("Server error: could not save file. Please try again later!")
-	@Description("Error message reported when a source file couldn't be saved to the server.")
-	String saveError();
-
-	@DefaultMessage("{0} blocks")
-	@Description("Tab name for blocks editor")
-	String blocksEditorTabName(String formName);
-
-	// Used in editor/youngandroid/BlocklyPanel.java
-
-	@DefaultMessage("The blocks area did not load properly. Changes to the blocks for screen {0} will not be saved.")
-	@Description("Message indicating that blocks changes were not saved")
-	String blocksNotSaved(String formName);
-
-	@DefaultMessage("The blocks for screen {0} did not load properly. "
-			+ "You will not be able to edit using the blocks editor until the problem is corrected.")
-	@Description("Message when blocks fail to load properly")
-	String blocksLoadFailure(String formName);
-
-	// Used in
-	// editor/youngandroid/properties/YoungAndroidAccelerometerSensitivityChoicePropertyEditor.java
-
-	@DefaultMessage("weak")
-	@Description("Text for accelerometer sensitivity choice 'weak'")
-	String weakAccelerometerSensitivity();
-
-	@DefaultMessage("moderate")
-	@Description("Text for accelerometer sensitivity choice 'moderate'")
-	String moderateAccelerometerSensitivity();
-
-	@DefaultMessage("strong")
-	@Description("Text for accelerometer sensitivity choice 'strong'")
-	String strongAccelerometerSensitivity();
-
-	// Used in
-	// editor/youngandroid/properties/YoungAndroidAlignmentChoicePropertyEditor.java
-
-	@DefaultMessage("left")
-	@Description("Text for text alignment choice 'left'")
-	String leftTextAlignment();
-
-	@DefaultMessage("center")
-	@Description("Text for text alignment choice 'center'")
-	String centerTextAlignment();
-
-	@DefaultMessage("right")
-	@Description("Text for text alignment choice 'right'")
-	String rightTextAlignment();
-
-	// Used in
-	// editor/youngandroid/properties/YoungAndroidHorizontalAlignmentChoicePropertyEditor.java
-
-	@DefaultMessage("Left")
-	@Description("Text for horizontal alignment choice 'Left")
-	String horizontalAlignmentChoiceLeft();
-
-	@DefaultMessage("Right")
-	@Description("Text for horizontal alignemt choice 'Right'")
-	String horizontalAlignmentChoiceRight();
-
-	@DefaultMessage("Center")
-	@Description("Text for horizontal alignment choice 'Center'")
-	String horizontalAlignmentChoiceCenter();
-
-	// Used in
-	// editor/youngandroid/properties/YoungAndroidVerticalAlignmentChoicePropertyEditor.java
-
-	@DefaultMessage("Top")
-	@Description("Text for vertical alignment choice 'Top'")
-	String verticalAlignmentChoiceTop();
-
-	@DefaultMessage("Center")
-	@Description("Text for vertical alignment choice 'Center'")
-	String verticalAlignmentChoiceCenter();
-
-	@DefaultMessage("Bottom")
-	@Description("Text for vertical alignment choice 'Bottom'")
-	String verticalAlignmentChoiceBottom();
-
-	// Used in
-	// editor/youngandroid/properties/YoungAndroidButtonShapeChoicePropertyEditor.java
-
-	@DefaultMessage("default")
-	@Description("Text for button shape choice 'default'")
-	String defaultButtonShape();
-
-	@DefaultMessage("rounded")
-	@Description("Text for button shape choice 'rounded'")
-	String roundedButtonShape();
-
-	@DefaultMessage("rectangular")
-	@Description("Text for button shape choice 'rectangular'")
-	String rectButtonShape();
-
-	@DefaultMessage("oval")
-	@Description("Text for button shape choice 'oval'")
-	String ovalButtonShape();
-
-	// Used in
-	// editor/youngandroid/properties/YoungAndroidAssetSelectorPropertyEditor.java
-
-	@DefaultMessage("You must select an asset!")
-	@Description("Message displayed when OK button is clicked when there is no asset selected.")
-	String noAssetSelected();
-
-	// Used in
-	// editor/youngandroid/properties/YoungAndroidComponentSelectorPropertyEditor.java
-
-	@DefaultMessage("You must select a component!")
-	@Description("Message displayed when OK button is clicked when there is no component selected.")
-	String noComponentSelected();
-
-	// Used in
-	// editor/youngandroid/properties/YoungAndroidColorChoicePropertyEditor.java
-
-	@DefaultMessage("None")
-	@Description("Text for color choice 'None'")
-	String noneColor();
-
-	@DefaultMessage("Black")
-	@Description("Text for color choice 'Black'")
-	String blackColor();
-
-	@DefaultMessage("Blue")
-	@Description("Text for color choice 'Blue'")
-	String blueColor();
-
-	@DefaultMessage("Cyan")
-	@Description("Text for color choice 'Cyan'")
-	String cyanColor();
-
-	@DefaultMessage("Default")
-	@Description("Text for color choice 'Default'")
-	String defaultColor();
-
-	@DefaultMessage("Dark Gray")
-	@Description("Text for color choice 'Dark Gray'")
-	String darkGrayColor();
-
-	@DefaultMessage("Gray")
-	@Description("Text for color choice 'Gray'")
-	String grayColor();
-
-	@DefaultMessage("Green")
-	@Description("Text for color choice 'Green'")
-	String greenColor();
-
-	@DefaultMessage("Light Gray")
-	@Description("Text for color choice 'Light Gray'")
-	String lightGrayColor();
-
-	@DefaultMessage("Magenta")
-	@Description("Text for color choice 'Magenta'")
-	String magentaColor();
-
-	@DefaultMessage("Orange")
-	@Description("Text for color choice 'Orange'")
-	String orangeColor();
-
-	@DefaultMessage("Pink")
-	@Description("Text for color choice 'Pink'")
-	String pinkColor();
-
-	@DefaultMessage("Red")
-	@Description("Text for color choice 'Red'")
-	String redColor();
-
-	@DefaultMessage("White")
-	@Description("Text for color choice 'White'")
-	String whiteColor();
-
-	@DefaultMessage("Yellow")
-	@Description("Text for color choice 'Yellow'")
-	String yellowColor();
-
-	// Used in
-	// editor/youngandroid/properties/YoungAndroidFontTypefaceChoicePropertyEditor.java
-
-	@DefaultMessage("default")
-	@Description("Text for font typeface choice 'default '")
-	String defaultFontTypeface();
-
-	@DefaultMessage("sans serif")
-	@Description("Text for font typeface choice 'sans serif '")
-	String sansSerifFontTypeface();
-
-	@DefaultMessage("serif")
-	@Description("Text for font typeface choice 'serif '")
-	String serifFontTypeface();
-
-	@DefaultMessage("monospace")
-	@Description("Text for font typeface choice 'monospace '")
-	String monospaceFontTypeface();
-
-	// Used in
-	// editor/youngandroid/properties/YoungAndroidLengthPropertyEditor.java
-
-	@DefaultMessage("Automatic")
-	@Description("Caption and summary for Automatic choice")
-	String automaticCaption();
-
-	@DefaultMessage("Fill parent")
-	@Description("Caption and summary for Fill Parent choice")
-	String fillParentCaption();
-
-	@DefaultMessage("pixels")
-	@Description("Caption for pixels label")
-	String pixelsCaption();
-
-	@DefaultMessage("{0} pixels")
-	@Description("Summary for custom length in pixels")
-	String pixelsSummary(String pixels);
-
-	@DefaultMessage("The value must be a number greater than or equal to 0")
-	@Description("Error shown after validation of custom length field failed.")
-	String nonnumericInputError();
-
-	// Used in
-	// editor/youngandroid/properties/YoungAndroidScreenAnimationChoicePropertyEditor.java
-
-	@DefaultMessage("Default")
-	@Description("Text for screen animation choice 'Default '")
-	String defaultScreenAnimation();
-
-	@DefaultMessage("Fade")
-	@Description("Text for screen animation choice 'Fade '")
-	String fadeScreenAnimation();
-
-	@DefaultMessage("Zoom")
-	@Description("Text for screen animation choice 'Zoom '")
-	String zoomScreenAnimation();
-
-	@DefaultMessage("SlideHorizontal")
-	@Description("Text for screen animation choice 'SlideHorizontal '")
-	String slideHorizontalScreenAnimation();
-
-	@DefaultMessage("SlideVertical")
-	@Description("Text for screen animation choice 'SlideVertical '")
-	String slideVerticalScreenAnimation();
-
-	@DefaultMessage("None")
-	@Description("Text for screen animation choice 'None '")
-	String noneScreenAnimation();
-
-	// Used in
-	// editor/youngandroid/properties/YoungAndroidScreenOrientationChoicePropertyEditor.java
-
-	@DefaultMessage("Unspecified")
-	@Description("Text for screen orientation choice 'Unspecified '")
-	String unspecifiedScreenOrientation();
-
-	@DefaultMessage("Portrait")
-	@Description("Text for screen orientation choice 'Portrait '")
-	String portraitScreenOrientation();
-
-	@DefaultMessage("Landscape")
-	@Description("Text for screen orientation choice 'Landscape '")
-	String landscapeScreenOrientation();
-
-	@DefaultMessage("Sensor")
-	@Description("Text for screen orientation choice 'Sensor '")
-	String sensorScreenOrientation();
-
-	@DefaultMessage("User")
-	@Description("Text for screen orientation choice 'User '")
-	String userScreenOrientation();
-
-	// Used in
-	// editor/youngandroid/properties/YoungAndroidToastLengthChoicePropertyEditor.java
-
-	@DefaultMessage("Short")
-	@Description("Show toast for a Toast_Short of time")
-	String shortToastLength();
-
-	@DefaultMessage("Long")
-	@Description("Show toast for a Toast_Long of time")
-	String longToastLength();
-
-	// Used in explorer/SourceStructureExplorer.java
-
-	@DefaultMessage("Rename")
-	@Description("Label of the button for rename")
-	String renameButton();
-
-	// Used in explorer/commands/AddFormCommand.java
-
-	@DefaultMessage("Add")
-	@Description("Text on 'Add' button to continue with screen creation.")
-	String addScreenButton();
-
-	@DefaultMessage("Do Not Add")
-	@Description("Text on 'Dont Add' button to dismiss screen creation.")
-	String cancelScreenButton();
-
-	@DefaultMessage("New Screen")
-	@Description("Title of new Screen dialog.")
-	String newFormTitle();
-
-	@DefaultMessage("Screen name:")
-	@Description("Label in front of name in new screen dialog.")
-	String formNameLabel();
-
-	@DefaultMessage("WARNING: The number of screens in this app might exceed the limits of App Inventor. "
-			+ "Click <a target=\"_blank\" href=\"/reference/other/manyscreens.html\">here</a> for advice about "
-			+ "creating apps with many screens. "
-			+ "<p>Do you really want to add another screen?</p>")
-	@Description("Label to indicate the application has too many screens.")
-	String formCountErrorLabel();
-
-	@DefaultMessage("Screen names can contain only letters, numbers, and underscores and must "
-			+ "start with a letter")
-	@Description("Error message when form name contains non-alphanumeric characters besides _")
-	String malformedFormNameError();
-
-	@DefaultMessage("Duplicate Screen name!")
-	@Description("Error shown when a new form name would be the same as an existing one")
-	String duplicateFormNameError();
-
-	@DefaultMessage("Server error: could not add form. Please try again later!")
-	@Description("Error message reported when adding a form failed on the server.")
-	String addFormError();
-
-	// Used in explorer/commands/BuildCommand.java, and
-	// explorer/commands/WaitForBuildResultCommand.java
-
-	@DefaultMessage("Build of {0} requested at {1}.")
-	@Description("Message shown in the build output panel when a build is requested.")
-	String buildRequestedMessage(String projectName, String time);
-
-	@DefaultMessage("Server error: could not build target. Please try again later!")
-	@Description("Error message reported when building a target failed on the server because of a "
-			+ "network error.")
-	String buildError();
-
-	@DefaultMessage("Build failed!")
-	@Description("Error message reported when a build failed due to an error in the build pipeline.")
-	String buildFailedError();
-
-	@DefaultMessage("The build server is currently busy. Please try again in a few minutes.")
-	@Description("Error message reported when the build server is temporarily too busy to accept "
-			+ "a build request.")
-	String buildServerBusyError();
-
-	@DefaultMessage("The build server is not compatible with this version of App Inventor.")
-	@Description("Error message reported when the build server is running a different version of "
-			+ "the App Inventor code.")
-	String buildServerDifferentVersion();
-
-	@DefaultMessage("Unable to generate code for {0}.")
-	@Description("Message displayed when an error occurs while generating YAIL for a form.")
-	String errorGeneratingYail(String formName);
-
-	// Used in explorer/commands/CommandRegistory.java
-
-	@DefaultMessage("Delete...")
-	@Description("Label for the context menu command that deletes a file")
-	String deleteFileCommand();
-
-	@DefaultMessage("Download to my computer")
-	@Description("Label for the context menu command that downloads a file")
-	String downloadFileCommand();
-
-	// Used in explorer/commands/CopyYoungAndroidProjectCommand.java
-
-	@DefaultMessage("Checkpoint - {0}")
-	@Description("Title of checkpoint dialog.")
-	String checkpointTitle(String projectName);
-
-	@DefaultMessage("Save As - {0}")
-	@Description("Title of save as dialog.")
-	String saveAsTitle(String projectName);
-
-	@DefaultMessage("{0}_checkpoint{1}")
-	@Description("Default project name in checkoint dialog")
-	String defaultCheckpointProjectName(String projectName, String suffix);
-
-	@DefaultMessage("Previous checkpoints:")
-	@Description("Label for previous checkpoints table in checkpoint dialog.")
-	String previousCheckpointsLabel();
-
-	@DefaultMessage("{0}_copy")
-	@Description("Defaulf project name in save as dialog")
-	String defaultSaveAsProjectName(String projectName);
-
-	@DefaultMessage("Checkpoint name:")
-	@Description("Label in front of new name in checkpoint dialog.")
-	String checkpointNameLabel();
-
-	@DefaultMessage("Server error: could not copy project. Please try again later!")
-	@Description("Error message reported when copying a project failed on the server.")
-	String copyProjectError();
-
-	// Used in explorer/commands/DeleteFileCommand.java
-
-	@DefaultMessage("Do you really want to delete this file?  It will be removed from "
-			+ "the App Inventor server.  Also, parts of your application may still refer to the deleted "
-			+ "file, and you will need to change these.")
-	@Description("Confirmation message that will be shown before deleting a file")
-	String reallyDeleteFile();
-
-	@DefaultMessage("Server error: could not delete the file. Please try again later!")
-	@Description("Error message reported when deleting a file failed on the server.")
-	String deleteFileError();
-
-	// Used in explorer/commands/EnsurePhoneConnectedCommand.java
-
-	@DefaultMessage("The phone is not connected.")
-	@Description("Error message displayed when the user wants to download a project to the phone, "
-			+ "but the phone is not connected.")
-	String phoneNotConnected();
-
-	// Used in explorer/commands/ShowBarcodeCommand.java
-
-	@DefaultMessage("Barcode link for {0}")
-	@Description("Title of barcode dialog.")
-	String barcodeTitle(String projectName);
-
-	@DefaultMessage("Note: this barcode is only valid for 2 hours. See {0} the FAQ {1} for info "
-			+ "on how to share your app with others.")
-	@Description("Warning in barcode dialog.")
-	String barcodeWarning(String aTagStart, String aTagEnd);
-
-	// Used in explorer/project/Project.java
-
-	@DefaultMessage("Server error: could not load project. Please try again later!")
-	@Description("Error message reported when a project could not be loaded from the server.")
-	String projectLoadError();
-
-	// Used in explorer/project/ProjectManager.java
-
-	@DefaultMessage("Server error: could not retrieve project information. Please try again later!")
-	@Description("Error message reported when information about projects could not be retrieved "
-			+ "from the server.")
-	String projectInformationRetrievalError();
-
-	// Used in explorer/youngandroid/Toolbar.java
-
-	@DefaultMessage("It may take a little while for your projects to be downloaded. "
-			+ "Please be patient...")
-	@Description("Warning that downloading projects will take a while")
-	String downloadAllAlert();
-
-	@DefaultMessage("More Actions")
-	@Description("Label of the button leading to more cascade items")
-	String moreActionsButton();
-
-	@DefaultMessage("Download User Source")
-	@Description("Title of the dialog box for downloading a user's project source")
-	String downloadUserSourceDialogTitle();
-
-	@DefaultMessage("User id or email (case-sensitive):")
-	@Description("Label for the user id input text box")
-	String userIdLabel();
-
-	@DefaultMessage("Project id or name:")
-	@Description("Label for the project id input text box")
-	String projectIdLabel();
-
-	@DefaultMessage("Please specify both a user email address or id and a project name or id "
-			+ "for the project to be downloaded. Ids are numeric and may come from the system "
-			+ "logs or from browsing the Datastore. If you use an email address, it must match "
-			+ "exactly the stored email address in the Datastore. Similarly, project names must "
-			+ "match exactly. Both are case sensitive.")
-	@Description("Error message reported when user id or project id is missing")
-	String invalidUserIdOrProjectIdError();
-
-	@DefaultMessage("Please select a project to delete")
-	@Description("Error message displayed when no project is selected")
-	String noProjectSelectedForDelete();
-
-	@DefaultMessage("Are you really sure you want to delete this project: {0}")
-	@Description("Confirmation message for selecting a single project and clicking delete")
-	String confirmDeleteSingleProject(String projectName);
-
-	@DefaultMessage("Are you really sure you want to delete this project: {0}?"
-			+ " Note that the published copy of this project will be removed from the gallery as well.")
-	@Description("Confirmation message for selecting a single project and clicking delete when gallery is on")
-	String confirmDeleteSinglePublishedProject(String projectName);
-
-	@DefaultMessage("Are you really sure you want to delete these projects: {0}?")
-	@Description("Confirmation message for selecting multiple projects and clicking delete")
-	String confirmDeleteManyProjects(String projectNames);
-
-	@DefaultMessage("Are you really sure you want to delete these projects: {0}?"
-			+ " Note that if any of the projects have been published, the published version in"
-			+ " the gallery will be removed as well.")
-	@Description("Confirmation message for selecting multiple projects and clicking delete when gallery is on")
-	String confirmDeleteManyProjectsWithGalleryOn(String projectNames);
-
-	@DefaultMessage("Server error: could not delete project. Please try again later!")
-	@Description("Error message reported when deleting a project failed on the server.")
-	String deleteProjectError();
-
-	@DefaultMessage("One project must be selected.")
-	@Description("Error message displayed when no or many projects are selected")
-	String wrongNumberProjectsSelected();
-
-	@DefaultMessage("Please select only one project to publish or update")
-	@Description("Error message displayed when zero or more than one projects are selected")
-	String wrongNumberProjectSelectedForPublishOrUpdate();
-
-	@DefaultMessage("Server error: could not download your keystore file.")
-	@Description("Error message displayed when a server error occurs during download keystore")
-	String downloadKeystoreError();
-
-	@DefaultMessage("There is no keystore file to download.")
-	@Description("Error message displayed when no keystore file exists")
-	String noKeystoreToDownload();
-
-	@DefaultMessage("Server error: could not upload your keystore file.")
-	@Description("Error message displayed when a server error occurs during upload keystore")
-	String uploadKeystoreError();
-
-	@DefaultMessage("Do you want to overwrite your keystore file?\n\n"
-			+ "If you agree, your old keystore file will be completely removed from the App Inventor "
-			+ "server.\n\n"
-			+ "If you have published applications to the Google Play Store using the keystore you are "
-			+ "about to overwrite, you will lose the ability to update your applications.\n\n"
-			+ "Any projects that you package in the future will be signed using your new keystore file. "
-			+ "Changing the keystore affects the ability to reinstall previously installed apps. If you "
-			+ "are not sure that you want to do this, please read the documentation about keystores by "
-			+ "clicking above on \"Learn\", then \"Troubleshooting\", and then \"Keystores and Signing "
-			+ "of Applications\"\n\n"
-			+ "There is no undo for overwriting your keystore file.")
-	@Description("Confirmation message shown when keystore is about to be overwritten.")
-	String confirmOverwriteKeystore();
-
-	@DefaultMessage("Server error: could not delete your keystore file.")
-	@Description("Error message reported when a server error occurs during delete keystore")
-	String deleteKeystoreError();
-
-	@DefaultMessage("Do you really want to delete your keystore file?\n\n"
-			+ "If you agree, your old keystore file will be completely removed from the App Inventor "
-			+ "server. A new, but different, keystore file will be created automatically the next time "
-			+ "you package a project for the phone.\n\n"
-			+ "If you have published applications to the Google Play Store using the keystore you are "
-			+ "about to delete, you will lose the ability to update your applications.\n\n"
-			+ "Any projects that you package in the future will be signed using your new keystore file. "
-			+ "Changing the keystore affects the ability to reinstall previously installed apps. If you "
-			+ "are not sure that you want to do this, please read the documentation about keystores by "
-			+ "clicking above on \"Learn\", then \"Troubleshooting\", and then \"Keystores and Signing "
-			+ "of Applications\"\n\n"
-			+ "There is no undo for deleting your keystore file.")
-	@Description("Confirmation message for delete keystore")
-	String confirmDeleteKeystore();
-
-	// Used in output/OdeLog.java
-
-	@DefaultMessage("Clear")
-	@Description("Text on 'Clear' button")
-	String clearButton();
-
-	// Used in settings/CommonSettings.java,
-	// settings/project/ProjectSettings.java, and
-	// settings/user/UserSettings.java
-
-	@DefaultMessage("Server error: could not load settings. Please try again later!")
-	@Description("Error message reported when the settings couldn't be loaded from the server.")
-	String settingsLoadError();
-
-	@DefaultMessage("Server error: could not save settings. Please try again later!")
-	@Description("Error message reported when the settings couldn't be saved to the server.")
-	String settingsSaveError();
-
-	// Used in widgets/boxes/Box.java
-
-	@DefaultMessage("Done")
-	@Description("Caption for button to finish the box resizing dialog.")
-	String done();
-
-	@DefaultMessage("Close")
-	@Description("Tool tip text for header icon for closing/removing a minimized box.")
-	String hdrClose();
-
-	@DefaultMessage("Shrink")
-	@Description("Tool tip text for header icon for minimizing the box.")
-	String hdrMinimize();
-
-	@DefaultMessage("Settings")
-	@Description("Tool tip text for header icon for context menu of box.")
-	String hdrSettings();
-
-	@DefaultMessage("Shrink")
-	@Description("Caption for context menu item for minimizing the box.")
-	String cmMinimize();
-
-	@DefaultMessage("Expand")
-	@Description("Caption for context menu item for restoring a minimized box.")
-	String cmRestore();
-
-	@DefaultMessage("Resize...")
-	@Description("Caption for context menu item for resizing the box.")
-	String cmResize();
-
-	@DefaultMessage("Expand")
-	@Description("Tool tip text for header icon for restoring a minimized box.")
-	String hdrRestore();
-
-	// Used in widgets/properties/FloatPropertyEditor.java
-
-	@DefaultMessage("{0} is not a legal number")
-	@Description("Error shown after validation of float failed.")
-	String notAFloat(String nonNumericText);
-
-	// Used in widgets/properties/IntegerPropertyEditor.java
-
-	@DefaultMessage("{0} is not a legal integer")
-	@Description("Error shown after validation of integer failed.")
-	String notAnInteger(String nonNumericText);
-
-	// Used in widgets/properties/TextPropertyEditor.java
-
-	@DefaultMessage("Malformed input!")
-	@Description("Error shown after validation of input text failed.")
-	String malformedInputError();
-
-	// Used in wizards/FileUploadWizard.java
-
-	@DefaultMessage("Upload File ...")
-	@Description("Caption for file upload wizard.")
-	String fileUploadWizardCaption();
-
-	@DefaultMessage("File names can contain only unaccented letters, numbers, and the characters "
-			+ "\"-\", \"_\", \".\", \"!\", \"~\", \"*\", \"(\", and \")\"")
-	@Description("Error message when file name contains characters that would require URL encoding.")
-	String malformedFilename();
-
-	@DefaultMessage("File names must be between 1 and 100 characters.")
-	@Description("Error message when filenames are 0 or 101+ characters long")
-	String filenameBadSize();
-
-	@DefaultMessage("Uploading {0} to the App Inventor server")
-	@Description("Message displayed when an asset is uploaded.")
-	String fileUploadingMessage(String filename);
-
-	@DefaultMessage("Server error: could not upload file. Please try again later!")
-	@Description("Error message reported when a file couldn't be uploaded to the server.")
-	String fileUploadError();
-
-	@DefaultMessage("Error: could not upload file because it is too large")
-	@Description("Error message reported when a file couldn't be uploaded because of its size.")
-	String fileTooLargeError();
-
-	@DefaultMessage("Please select a file to upload.")
-	@Description("Error message reported when a file was not selected.")
-	String noFileSelected();
-
-	@DefaultMessage("Request to save {1}"
-			+ "\n\nA file named {0} already exists in this project."
-			+ "\nDo you want to remove that old file?"
-			+ "\nThis will also remove any other files whose "
-			+ "names conflict with {1}.")
-	@Description("Confirmation message shown when conflicting files are about to be deleted.")
-	String confirmOverwrite(String newFile, String existingFile);
-
-	// Used in wizards/KeystoreUploadWizard.java
-
-	@DefaultMessage("Upload Keystore...")
-	@Description("Caption for keystore upload wizard.")
-	String keystoreUploadWizardCaption();
-
-	@DefaultMessage("Server error: could not upload keystore. Please try again later!")
-	@Description("Error message reported when the keystore couldn't be uploaded to the server.")
-	String keystoreUploadError();
-
-	@DefaultMessage("The selected file is not a keystore!")
-	@Description("Error message reported when the file selected for upload is not a keystore.")
-	String notKeystoreError();
-
-	// Used in wizards/NewProjectWizard.java
-
-	@DefaultMessage("Server error: could not create project. Please try again later!")
-	@Description("Error message reported when the project couldn't be created on the server.")
-	String createProjectError();
-
-	// Used in wizards/TemplateUploadWizard.java
-
-	@DefaultMessage("Create a Project from a Template")
-	@Description("Caption for template upload wizard.")
-	String templateUploadWizardCaption();
-
-	@DefaultMessage("Add a New Template Library Url")
-	@Description("Caption for template dialog menu item.")
-	String templateUploadNewUrlCaption();
-
-	@DefaultMessage("Input a Url...")
-	@Description("Caption for input template url wizard.")
-	String inputNewUrlCaption();
-
-	@DefaultMessage("Templates Url: ")
-	@Description("Label for template url wizard.")
-	String newUrlLabel();
-
-	// Used in wizards/ProjectUploadWizard.java
-
-	@DefaultMessage("Import Project...")
-	@Description("Caption for project upload wizard.")
-	String projectUploadWizardCaption();
-
-	// Used in GalleryToolBar.java
-	@DefaultMessage("Search")
-	@Description("Text for gallery search button")
-	String gallerySearch();
-
-	// Used in GalleryPage.java
-	@DefaultMessage("")
-	@Description("Text for gallery Empty Text")
-	String galleryEmptyText();
-
-	@DefaultMessage("Feature")
-	@Description("Text for gallery Feature Text")
-	String galleryFeaturedText();
-
-	@DefaultMessage("Unfeature")
-	@Description("Text for gallery Unfeature Text")
-	String galleryUnfeaturedText();
-
-	@DefaultMessage(" ")
-	@Description("Text for gallery Single Space Text")
-	String gallerySingleSpaceText();
-
-	@DefaultMessage("By Author")
-	@Description("Text for gallery By Author Text")
-	String galleryByAuthorText();
-
-	@DefaultMessage("Open the App")
-	@Description("Text for gallery page open the app button")
-	String galleryOpenText();
-
-	@DefaultMessage("Publish")
-	@Description("Text for gallery page publish button")
-	String galleryPublishText();
-
-	@DefaultMessage("Update")
-	@Description("Text for gallery page update button")
-	String galleryUpdateText();
-
-	@DefaultMessage("Remove")
-	@Description("Text for gallery page remove button")
-	String galleryRemoveText();
-
-	@DefaultMessage("Are you really sure you want to remove this app from gallery?")
-	@Description("Text for remove confirm alert")
-	String galleryRemoveConfirmText();
-
-	@DefaultMessage("Edit")
-	@Description("Text for gallery page edit button")
-	String galleryEditText();
-
-	@DefaultMessage("Cancel")
-	@Description("Text for gallery page cancel button")
-	String galleryCancelText();
-
-	@DefaultMessage("Please submit a screenshot or some other representative image before publishing your app")
-	@Description("Error messgage for when submitting galleryapp")
-	String galleryNoScreenShotMessage();
-
-	@DefaultMessage("please provide a longer description before publishing your app")
-	@Description("Error messgage for when submitting galleryapp")
-	String galleryNotEnoughDescriptionMessage();
-
-	@DefaultMessage("By ")
-	@Description("Text for gallery app developer prefix text label")
-	String galleryByDeveloperPrefixedText();
-
-	@DefaultMessage("Created Date: ")
-	@Description("Text for gallery page created date label")
-	String galleryCreatedDateLabel();
-
-	@DefaultMessage("Changed Date: ")
-	@Description("Text for gallery page changed date label")
-	String galleryChangedDateLabel();
-
-	@DefaultMessage("Tutorial / Video: ")
-	@Description("Text for gallery page more info link label")
-	String galleryMoreInfoLabel();
-
-	@DefaultMessage("Credits: ")
-	@Description("Text for gallery page credit label")
-	String galleryCreditLabel();
-
-	@DefaultMessage("If this app has a tutorial or video, please enter the URL here.")
-	@Description("Text for gallery page more info link hint")
-	String galleryMoreInfoHint();
-
-	@DefaultMessage("By submitting an app in the gallery, you are publishing "
-			+ "it under a <a href=\"https://creativecommons.org/licenses/by/4.0/\" "
-			+ "target=\"_blank\">Creative Commons Attribution License</a>, and "
-			+ "affirming that you have the authority to do so.")
-	@Description("Reference to the Creative Commons License")
-	String galleryCcLicenseRef();
-
-	@DefaultMessage("Are you remixing code from other apps? Credit them here.")
-	@Description("Text for gallery page credit hint")
-	String galleryCreditHint();
-
-	@DefaultMessage("Please write the description of the app here.")
-	@Description("Text for gallery page description hint")
-	String galleryDescriptionHint();
-
-	@DefaultMessage("Opening ...")
-	@Description("Text for gallery page opening feedback")
-	String galleryAppOpening();
-
-	@DefaultMessage("Publishing ...")
-	@Description("Text for gallery page publishing feedback.")
-	String galleryAppPublishing();
-
-	@DefaultMessage("Updating ...")
-	@Description("Text for gallery page updating feedback")
-	String galleryAppUpdating();
-
-	@DefaultMessage("Removing ...")
-	@Description("Text for gallery page removing feedback")
-	String galleryAppRemoving();
-
-	@DefaultMessage("Like")
-	@Description("Text for gallery page like button (not liked yet).")
-	String galleryAppsLike();
-
-	@DefaultMessage("Unlike")
-	@Description("Text for gallery page like button (already liked).")
-	String galleryAppsAlreadyLike();
-
-	@DefaultMessage("Apps developed by")
-	@Description("Title for the gallery page sidebar that shows list of apps of a specific author.")
-	String galleryAppsByAuthorSidebar();
-
-	@DefaultMessage("Created on ")
-	@Description("Text prefix for the gallery app shared / created date.")
-	String galleryAppCreatedPrefix();
-
-	@DefaultMessage("Changed on ")
-	@Description("Text prefix for the gallery app last changed date.")
-	String galleryAppChangedPrefix();
-
-	@DefaultMessage("Remixed from: ")
-	@Description("Text prefix for the gallery app remixed from label.")
-	String galleryRemixedFrom();
-
-	@DefaultMessage("Click to view the remixes of this app!")
-	@Description("Text for the gallery app remix children list.")
-	String galleryRemixChildren();
-
-	@DefaultMessage("Remixes of ")
-	@Description("Title prefix for the gallery page sidebar that shows list of remixed apps.")
-	String galleryAppsRemixesSidebar();
-
-	@DefaultMessage("Please explain why you feel this app is disrespectful or inappropriate, or otherwise breaks the <a href=\"http://google.com\">App Inventor Gallery Community Guidelines.</a> "
-			+ "")
-	@Description("Prompt for the gallery app report section.")
-	String galleryReportPrompt();
-
-	@DefaultMessage("Copy and share link: ")
-	@Description("Prompt for the gallery app share section.")
-	String gallerySharePrompt();
-
-	@DefaultMessage("Copy")
-	@Description("Button for copying share link to clipboard")
-	String galleryCopyButton();
-
-	@DefaultMessage("/?galleryId=")
-	@Description("redirect action of galleryId")
-	String galleryGalleryIdAction();
-
-	@DefaultMessage("\n\nVisit your app: {0}/?galleryId={1}")
-	@Description("gallery app link label")
-	String galleryVisitGalleryAppLinkLabel(String host, long galleryId);
-
-	@DefaultMessage("Submit report")
-	@Description("Text for the gallery app report button.")
-	String galleryReportButton();
-
-	@DefaultMessage("You reported this app. An administrator will process your report shortly.")
-	@Description("Prompt for the gallery app report section when user just submitted the report.")
-	String galleryReportCompletionPrompt();
-
-	@DefaultMessage("You already reported this app. An administrator will process your report shortly.")
-	@Description("Prompt for the gallery app report section if user has already reported.")
-	String galleryAlreadyReportedPrompt();
-
-	@DefaultMessage("Server error: could not retrieve comments")
-	@Description("Error message reported when can't get gallery app comments on server.")
-	String galleryCommentError();
-
-	@DefaultMessage("Server error: could not retrieve num of like")
-	@Description("Error message reported when can't get gallery app like on server.")
-	String galleryAppLikeError();
-
-	@DefaultMessage("Server error: could not retrieve developer gallery apps from gallery")
-	@Description("Error message reported when can't get developer gallery apps on server.")
-	String galleryDeveloperAppError();
-
-	@DefaultMessage("Server error: could not retrieve featured apps from gallery")
-	@Description("Error message reported when can't get featured on server.")
-	String galleryFeaturedAppError();
-
-	@DefaultMessage("Server error: could not complete a search of gallery")
-	@Description("Error message reported when can't search on server.")
-	String gallerySearchError();
-
-	@DefaultMessage("Server error: could not get recent apps from gallery")
-	@Description("Error message reported when can't get recent apps server.")
-	String galleryRecentAppsError();
-
-	@DefaultMessage("Server error: could not get most downloaded apps from gallery")
-	@Description("Error message reported when can't get most downloaded apps server.")
-	String galleryDownloadedAppsError();
-
-	@DefaultMessage("Server error: could not get most liked apps from gallery")
-	@Description("Error message reported when can't get most liked apps server.")
-	String galleryLikedAppsError();
-
-	@DefaultMessage("Server error: gallery deletion error")
-	@Description("Error message reported when the gallery delete breaks")
-	String galleryDeleteError();
-
-	@DefaultMessage("Server error: gallery error when setting project gallery id")
-	@Description("Error message reported when the gallery trying to set project gallery id")
-	String gallerySetProjectIdError();
-
-	@DefaultMessage("Server error: could not upload project. Please try again later!")
-	@Description("Error message reported when a project couldn't be uploaded to the server.")
-	String projectUploadError();
-
-	@DefaultMessage("The selected project is not a project source file!\n"
-			+ "Project source files are aia files.")
-	@Description("Error message reported when the file selected for upload is not a project archive.")
-	String notProjectArchiveError();
-
-	// Used in RemixedYoungAndroidProjectWizard.java
-	@DefaultMessage("Loading App ...")
-	@Description("loading indicator when opening the app")
-	String loadingAppIndicatorText();
-
-	// Used in ProfilePage.java
-	@DefaultMessage("Edit Profile")
-	@Description("Edit Profile Button, only seen by profile owner")
-	String buttonEditProfile();
-
-	@DefaultMessage("Update Profile")
-	@Description("Update Profile Button, only seen by profile owner")
-	String buttonUpdateProfile();
-
-	@DefaultMessage("Edit your profile")
-	@Description("label of editing your profile")
-	String labelEditYourProfile();
-
-	@DefaultMessage("Your display name")
-	@Description("label of your display name")
-	String labelYourDisplayName();
-
-	@DefaultMessage("More info link")
-	@Description("label of more info link")
-	String labelMoreInfoLink();
-
-	@DefaultMessage("App Inventor will send you a notification "
-			+ "when the apps you have posted are liked or downloaded. "
-			+ "Below, you can enable/disable this feature and you can "
-			+ "specify how often you want to be notified")
-	@Description("label of email description")
-	String labelEmailDescription();
-
-	@DefaultMessage("Get email for every ")
-	@Description("label of email frequency prefix")
-	String labelEmailFrequencyPrefix();
-
-	@DefaultMessage(" new Likes + Downloads")
-	@Description("label of email frequency suffix")
-	String labelEmailFrequencySuffix();
-
-	@DefaultMessage("Invalid Email Frequency: Must be an numeric and greater than 0")
-	@Description("error message of wrong email frequency")
-	String errorEmailFrequency();
-
-	// Used in GalleryList.java
-	@DefaultMessage("Search for Apps")
-	@Description("Search for Apps Text")
-	String gallerySearchForAppsButton();
-
-	@DefaultMessage("More Apps")
-	@Description("More Apps Text")
-	String galleryMoreApps();
-
-	@DefaultMessage("search for \"")
-	@Description("Search Results Prefix")
-	String gallerySearchResultsPrefix();
-
-	@DefaultMessage("\" returned ")
-	@Description("Search Results Infix")
-	String gallerySearchResultsInfix();
-
-	@DefaultMessage(" results")
-	@Description("Search Results Suffix")
-	String gallerySearchResultsSuffix();
-
-	@DefaultMessage("Server error: gallery cannot be accessed")
-	@Description("Error message reported when the gallery cannot be accessed.")
-	String galleryError();
-
-	@DefaultMessage("No Results Found")
-	@Description("Label feedback for no results found after searching.")
-	String noResultsFound();
-
-	// Used in GalleryClient.java
-
-	@DefaultMessage("Server error: gallery settings could not be accessed")
-	@Description("Error message reported when unable to extract gallery settings from xml.")
-	String gallerySettingsError();
-
-	// Used in wizards/Wizard.java
-
-	@DefaultMessage("Back")
-	@Description("Text on 'Back' button to go back to the previous page of the wizard.")
-	String backButton();
-
-	@DefaultMessage("Next")
-	@Description("Text on 'Next' button to proceed to the next page of the wizard.")
-	String nextButton();
-
-	// Used in wizards/youngandroid/NewYoungAndroidProjectWizard.java
-
-	@DefaultMessage("Create new App Inventor project")
-	@Description("Caption for the wizard to create a new Young Android project")
-	String newYoungAndroidProjectWizardCaption();
-
-	// Used in wizards/youngandroid/RemixedYoungAndroidProjectWizard.java
-
-	@DefaultMessage("Name this App Inventor project")
-	@Description("Caption for the wizard to name the opening Young Android project")
-	String remixedYoungAndroidProjectWizardCaption();
-
-	@DefaultMessage("Project name:")
-	@Description("Label for the project name input text box")
-	String projectNameLabel();
-
-	// Used in youngandroid/TextValidators.java
-
-	@DefaultMessage("Project names must start with a letter and can contain only letters, "
-			+ "numbers, and underscores")
-	@Description("Error message when project name does not start with a letter or contains a "
-			+ "character that is not a letter, number, or underscore.")
-	String malformedProjectNameError();
-
-	@DefaultMessage("{0} already exists. You cannot create another project with the same name.")
-	@Description("Error shown when a new project name would be the same as an existing one")
-	String duplicateProjectNameError(String projectName);
-
-	// Used in youngandroid/YoungAndroidFormUpgrader.java
-
-	@DefaultMessage("This project was created with an older version of the App Inventor "
-			+ "system and was upgraded.\n{0}")
-	@Description("Alert message displayed when a project is upgraded")
-	String projectWasUpgraded(String details);
-
-	@DefaultMessage("A problem occurred while loading this project. {0}")
-	@Description("Alert message displayed when upgrade fails")
-	String unexpectedProblem(String details);
-
-	@DefaultMessage("This project was saved with a newer version of the App Inventor system. We "
-			+ "will attempt to load the project, but there may be compatibility issues.")
-	@Description("Alert message displayed when project is newer than system")
-	String newerVersionProject();
-
-	@DefaultMessage("This project was saved with an early pre-release version of the App Inventor "
-			+ "system. We will attempt to load the project, but there may be compatibility issues.")
-	@Description("Alert message displayed when upgrading a project without version numbers")
-	String veryOldProject();
-
-	@DefaultMessage("The Logger component named {0} was changed to a Notifier component.\n")
-	@Description("Message providing details about a project upgrade involving a Logger component")
-	String upgradeDetailLoggerReplacedWithNotifier(String name);
-
-	@DefaultMessage("Unable to load project with {0} version {1} (maximum known version is {2}).")
-	@Description("Exception message used when a project contains a newer version component than "
-			+ "the version known by the system")
-	String newerVersionComponentException(String componentType,
-			int srcCompVersion, int sysCompVersion);
-
-	@DefaultMessage("No upgrade strategy exists for {0} from version {1} to {2}.")
-	@Description("Exception message used when a component was not upgraded")
-	String noUpgradeStrategyException(String componentType, int srcCompVersion,
-			int sysCompVersion);
-
-	// Used in client/editor/simple/components/MockHVarrangement.java
-
-	@DefaultMessage("System error: bad alignment property editor for horizontal or vertical arrangement.")
-	@Description("System error message for a bad alignment property editor")
-	String badAlignmentPropertyEditorForArrangement();
-
-	// Used in
-	// editor/youngandroid/properties/YoungAndroidTextReceivingPropertyEditor.java
-
-	@DefaultMessage("Off")
-	@Description("Text Messages are not received at any time.")
-	String textReceivingChoiceOff();
-
-	@DefaultMessage("Foreground")
-	@Description("Text Messages are received only when the App is in the foreground.")
-	String textReceivingChoiceForeground();
-
-	@DefaultMessage("Always")
-	@Description("Text messages are always received, and a notification is shown if the App is in the background.")
-	String textReceivingChoiceAlways();
-
-	// This error message is displayed as HTML
-	@DefaultMessage("App Inventor is unable to compile this project.  "
-			+ "<br /> The compiler error output was <br /> {0}.")
-	@Description("Compilation error, with error message.")
-	String unableToCompile(String errorMesssage);
-
-	// This error message is displayed as HTML
-
-	@DefaultMessage("User Interface")
-	@Description("")
-	String UIComponentPallette();
-
-	@DefaultMessage("Layout")
-	@Description("")
-	String layoutComponentPallette();
-
-	@DefaultMessage("Media")
-	@Description("")
-	String mediaComponentPallette();
-
-	@DefaultMessage("Drawing and Animation")
-	@Description("")
-	String drawanimationComponentPallette();
-
-	@DefaultMessage("Sensors")
-	@Description("")
-	String sensorsComponentPallette();
-
-	@DefaultMessage("Social")
-	@Description("")
-	String socialComponentPallette();
-
-	@DefaultMessage("Storage")
-	@Description("")
-	String storageComponentPallette();
-
-	@DefaultMessage("Form")
-	@Description("")
-	String FormComponentPallette();
-
-	@DefaultMessage("Math")
-	@Description("Label on built-in-Math-blocks branch of block selector tree")
-	String builtinMathLabel();
-
-	@DefaultMessage("Connectivity")
-	@Description("")
-	String connectivityComponentPallette();
-
-	@DefaultMessage("LEGO\u00AE MINDSTORMS\u00AE")
-	@Description("")
-	String legoComponentPallette();
-
-	@DefaultMessage("Experimental")
-	@Description("")
-	String experimentalComponentPallette();
-
-	@DefaultMessage("For internal use only")
-	@Description("")
-	String internalUseComponentPallette();
-
-	@DefaultMessage("Uninitialized")
-	@Description("")
-	String uninitializedComponentPallette();
-
-	// UI Pallette
-	@DefaultMessage("Button")
-	@Description("")
-	String buttonComponentPallette();
-
-	@DefaultMessage("Canvas")
-	@Description("")
-	String canvasComponentPallette();
-
-	@DefaultMessage("CheckBox")
-	@Description("")
-	String checkBoxComponentPallette();
-
-	@DefaultMessage("Clock")
-	@Description("")
-	String clockComponentPallette();
-
-	@DefaultMessage("DatePicker")
-	@Description("")
-	String datePickerComponentPallette();
-
-	@DefaultMessage("Image")
-	@Description("")
-	String imageComponentPallette();
-
-	@DefaultMessage("Label")
-	@Description("")
-	String labelComponentPallette();
-
-	@DefaultMessage("ListPicker")
-	@Description("")
-	String listPickerComponentPallette();
-
-	@DefaultMessage("ListView")
-	@Description("")
-	String listViewComponentPallette();
-
-	@DefaultMessage("PasswordTextBox")
-	@Description("")
-	String passwordTextBoxComponentPallette();
-
-	@DefaultMessage("Slider")
-	@Description("")
-	String sliderComponentPallette();
-
-	@DefaultMessage("Spinner")
-	@Description("")
-	String spinnerComponentPallette();
-
-	@DefaultMessage("TextBox")
-	@Description("")
-	String textBoxComponentPallette();
-
-	@DefaultMessage("TimePicker")
-	@Description("")
-	String timePickerComponentPallette();
-
-	@DefaultMessage("TinyDB")
-	@Description("")
-	String tinyDBComponentPallette();
-
-	// Media Pallette
-	@DefaultMessage("Camcorder")
-	@Description("")
-	String camcorderComponentPallette();
-
-	@DefaultMessage("Camera")
-	@Description("")
-	String cameraComponentPallette();
-
-	@DefaultMessage("ImagePicker")
-	@Description("")
-	String imagePickerComponentPallette();
-
-	@DefaultMessage("Player")
-	@Description("")
-	String playerComponentPallette();
-
-	@DefaultMessage("Sound")
-	@Description("")
-	String soundComponentPallette();
-
-	@DefaultMessage("VideoPlayer")
-	@Description("")
-	String videoPlayerComponentPallette();
-
-	@DefaultMessage("YandexTranslate")
-	@Description("")
-	String yandexTranslateComponentPallette();
-
-	// Animation
-	@DefaultMessage("Ball")
-	@Description("")
-	String ballComponentPallette();
-
-	@DefaultMessage("ImageSprite")
-	@Description("")
-	String imageSpriteComponentPallette();
-
-	// Social
-	@DefaultMessage("ContactPicker")
-	@Description("")
-	String contactPickerComponentPallette();
-
-	@DefaultMessage("EmailPicker")
-	@Description("")
-	String emailPickerComponentPallette();
-
-	@DefaultMessage("PhoneCall")
-	@Description("")
-	String phoneCallComponentPallette();
-
-	@DefaultMessage("PhoneNumberPicker")
-	@Description("")
-	String phoneNumberPickerComponentPallette();
-
-	@DefaultMessage("Sharing")
-	@Description("")
-	String sharingComponentPallette();
-
-	@DefaultMessage("Texting")
-	@Description("")
-	String textingComponentPallette();
-
-	@DefaultMessage("Twitter")
-	@Description("")
-	String twitterComponentPallette();
-
-	// Sensor
-	@DefaultMessage("AccelerometerSensor")
-	@Description("")
-	String accelerometerSensorComponentPallette();
-
-	@DefaultMessage("BarcodeScanner")
-	@Description("")
-	String barcodeScannerComponentPallette();
-
-	@DefaultMessage("LocationSensor")
-	@Description("")
-	String locationSensorComponentPallette();
-
-	@DefaultMessage("NearField")
-	@Description("")
-	String nearFieldComponentPallette();
-
-	@DefaultMessage("OrientationSensor")
-	@Description("")
-	String orientationSensorComponentPallette();
-
-	// Screen Arrangement
-	@DefaultMessage("HorizontalArrangement")
-	@Description("")
-	String horizontalArrangementComponentPallette();
-
-	@DefaultMessage("TableArrangement")
-	@Description("")
-	String tableArrangementComponentPallette();
-
-	@DefaultMessage("VerticalArrangement")
-	@Description("")
-	String verticalArrangementComponentPallette();
-
-	// Lego Mindstorms
-	@DefaultMessage("NxtColorSensor")
-	@Description("")
-	String nxtColorSensorComponentPallette();
-
-	@DefaultMessage("NxtDirectCommands")
-	@Description("")
-	String nxtDirectCommandsComponentPallette();
-
-	@DefaultMessage("NxtDrive")
-	@Description("")
-	String nxtDriveComponentPallette();
-
-	@DefaultMessage("NxtLightSensor")
-	@Description("")
-	String nxtLightSensorComponentPallette();
-
-	@DefaultMessage("NxtSoundSensor")
-	@Description("")
-	String nxtSoundSensorComponentPallette();
-
-	@DefaultMessage("NxtTouchSensor")
-	@Description("")
-	String nxtTouchSensorComponentPallette();
-
-	@DefaultMessage("NxtUltrasonicSensor")
-	@Description("")
-	String nxtUltrasonicSensorComponentPallette();
-
-	// Storage
-	@DefaultMessage("ActivityStarter")
-	@Description("")
-	String activityStarterComponentPallette();
-
-	@DefaultMessage("BluetoothClient")
-	@Description("")
-	String bluetoothClientComponentPallette();
-
-	@DefaultMessage("BluetoothServer")
-	@Description("")
-	String bluetoothServerComponentPallette();
-
-	@DefaultMessage("Notifier")
-	@Description("")
-	String notifierComponentPallette();
-
-	@DefaultMessage("SpeechRecognizer")
-	@Description("")
-	String speechRecognizerComponentPallette();
-
-	@DefaultMessage("TextToSpeech")
-	@Description("")
-	String textToSpeechComponentPallette();
-
-	@DefaultMessage("TinyWebDB")
-	@Description("")
-	String tinyWebDBComponentPallette();
-
-	@DefaultMessage("Web")
-	@Description("")
-	String webComponentPallette();
-
-	// Connectivity
-	@DefaultMessage("File")
-	@Description("")
-	String fileComponentPallette();
-
-	@DefaultMessage("FusiontablesControl")
-	@Description("")
-	String fusiontablesControlComponentPallette();
-
-	@DefaultMessage("GameClient")
-	@Description("")
-	String gameClientComponentPallette();
-
-	@DefaultMessage("SoundRecorder")
-	@Description("")
-	String soundRecorderComponentPallette();
-
-	@DefaultMessage("Voting")
-	@Description("")
-	String votingComponentPallette();
-
-	@DefaultMessage("WebViewer")
-	@Description("")
-	String webViewerComponentPallette();
-
-	// Component Properties
-	@DefaultMessage("AboutScreen")
-	@Description("")
-	String AboutScreenProperties();
-
-	@DefaultMessage("ShowStatusBar")
-	@Description("")
-	String ShowStatusBarProperties();
-
-	@DefaultMessage("TitleVisible")
-	@Description("")
-	String TitleVisibleProperties();
-
-	@DefaultMessage("AboveRangeEventEnabled")
-	@Description("")
-	String AboveRangeEventEnabledProperties();
-
-	@DefaultMessage("Action")
-	@Description("")
-	String ActionProperties();
-
-	@DefaultMessage("ActivityClass")
-	@Description("")
-	String ActivityClassProperties();
-
-	@DefaultMessage("ActivityPackage")
-	@Description("")
-	String ActivityPackageProperties();
-
-	@DefaultMessage("AlignHorizontal")
-	@Description("")
-	String AlignHorizontalProperties();
-
-	@DefaultMessage("AlignVertical")
-	@Description("")
-	String AlignVerticalProperties();
-
-	@DefaultMessage("AllowCookies")
-	@Description("")
-	String AllowCookiesProperties();
-
-	@DefaultMessage("ApiKey")
-	@Description("")
-	String ApiKeyProperties();
-
-	@DefaultMessage("AppName")
-	@Description("")
-	String AppNameProperties();
-
-	@DefaultMessage("AvailableCountries")
-	@Description("")
-	String AvailableCountriesProperties();
-
-	@DefaultMessage("AvailableLanguages")
-	@Description("")
-	String AvailableLanguagesProperties();
-
-	@DefaultMessage("BackgroundColor")
-	@Description("")
-	String BackgroundColorProperties();
-
-	@DefaultMessage("BackgroundImage")
-	@Description("")
-	String BackgroundImageProperties();
-
-	@DefaultMessage("BelowRangeEventEnabled")
-	@Description("")
-	String BelowRangeEventEnabledProperties();
-
-	@DefaultMessage("BluetoothClient")
-	@Description("")
-	String BluetoothClientProperties();
-
-	@DefaultMessage("BottomOfRange")
-	@Description("")
-	String BottomOfRangeProperties();
-
-	@DefaultMessage("CalibrateStrideLength")
-	@Description("")
-	String CalibrateStrideLengthProperties();
-
-	@DefaultMessage("CharacterEncoding")
-	@Description("")
-	String CharacterEncodingProperties();
-
-	@DefaultMessage("Checked")
-	@Description("")
-	String CheckedProperties();
-
-	@DefaultMessage("CloseScreenAnimation")
-	@Description("")
-	String CloseScreenAnimationProperties();
-
-	@DefaultMessage("ColorChangedEventEnabled")
-	@Description("")
-	String ColorChangedEventEnabledProperties();
-
-	@DefaultMessage("Columns")
-	@Description("")
-	String ColumnsProperties();
-
-	@DefaultMessage("ConsumerKey")
-	@Description("")
-	String ConsumerKeyProperties();
-
-	@DefaultMessage("ConsumerSecret")
-	@Description("")
-	String ConsumerSecretProperties();
-
-	@DefaultMessage("Country")
-	@Description("")
-	String CountryProperties();
-
-	@DefaultMessage("DataType")
-	@Description("")
-	String DataTypeProperties();
-
-	@DefaultMessage("DataUri")
-	@Description("")
-	String DataUriProperties();
-
-	@DefaultMessage("DelimiterByte")
-	@Description("")
-	String DelimiterByteProperties();
-
-	@DefaultMessage("DetectColor")
-	@Description("")
-	String DetectColorProperties();
-
-	@DefaultMessage("DistanceInterval")
-	@Description("")
-	String DistanceIntervalProperties();
-
-	@DefaultMessage("DriveMotors")
-	@Description("")
-	String DriveMotorsProperties();
-
-	@DefaultMessage("Enabled")
-	@Description("")
-	String EnabledProperties();
-
-	@DefaultMessage("ExtraKey")
-	@Description("")
-	String ExtraKeyProperties();
-
-	@DefaultMessage("ExtraValue")
-	@Description("")
-	String ExtraValueProperties();
-
-	@DefaultMessage("FollowLinks")
-	@Description("")
-	String FollowLinksProperties();
-
-	@DefaultMessage("FontBold")
-	@Description("")
-	String FontBoldProperties();
-
-	@DefaultMessage("FontItalic")
-	@Description("")
-	String FontItalicProperties();
-
-	@DefaultMessage("FontSize")
-	@Description("")
-	String FontSizeProperties();
-
-	@DefaultMessage("FontTypeface")
-	@Description("")
-	String FontTypefaceProperties();
-
-	@DefaultMessage("GameId")
-	@Description("")
-	String GameIdProperties();
-
-	@DefaultMessage("GenerateColor")
-	@Description("")
-	String GenerateColorProperties();
-
-	@DefaultMessage("GenerateLight")
-	@Description("")
-	String GenerateLightProperties();
-
-	@DefaultMessage("GoogleVoiceEnabled")
-	@Description("")
-	String GoogleVoiceEnabledProperties();
-
-	@DefaultMessage("HasMargins")
-	@Description("")
-	String HasMarginsProperties();
-
-	@DefaultMessage("Heading")
-	@Description("")
-	String HeadingProperties();
-
-	@DefaultMessage("HighByteFirst")
-	@Description("")
-	String HighByteFirstProperties();
-
-	@DefaultMessage("Hint")
-	@Description("")
-	String HintProperties();
-
-	@DefaultMessage("HomeUrl")
-	@Description("")
-	String HomeUrlProperties();
-
-	@DefaultMessage("Icon")
-	@Description("")
-	String IconProperties();
-
-	@DefaultMessage("IgnoreSslErrors")
-	@Description("")
-	String IgnoreSslErrorsProperties();
-
-	@DefaultMessage("Image")
-	@Description("")
-	String ImageProperties();
-
-	@DefaultMessage("Interval")
-	@Description("")
-	String IntervalProperties();
-
-	@DefaultMessage("IsLooping")
-	@Description("")
-	String IsLoopingProperties();
-
-	@DefaultMessage("KeyFile")
-	@Description("")
-	String KeyFileProperties();
-
-	@DefaultMessage("Language")
-	@Description("")
-	String LanguageProperties();
-
-	@DefaultMessage("LineWidth")
-	@Description("")
-	String LineWidthProperties();
-
-	@DefaultMessage("Message")
-	@Description("")
-	String MessageProperties();
-
-	@DefaultMessage("MinimumInterval")
-	@Description("")
-	String MinimumIntervalProperties();
-
-	@DefaultMessage("MultiLine")
-	@Description("")
-	String MultiLineProperties();
-
-	@DefaultMessage("NumbersOnly")
-	@Description("")
-	String NumbersOnlyProperties();
-
-	@DefaultMessage("OpenScreenAnimation")
-	@Description("")
-	String OpenScreenAnimationProperties();
-
-	@DefaultMessage("PaintColor")
-	@Description("")
-	String PaintColorProperties();
-
-	@DefaultMessage("PhoneNumber")
-	@Description("")
-	String PhoneNumberProperties();
-
-	@DefaultMessage("PhoneNumberList")
-	@Description("")
-	String PhoneNumberListProperties();
-
-	@DefaultMessage("Picture")
-	@Description("")
-	String PictureProperties();
-
-	@DefaultMessage("PressedEventEnabled")
-	@Description("")
-	String PressedEventEnabledProperties();
-
-	@DefaultMessage("PromptforPermission")
-	@Description("")
-	String PromptforPermissionProperties();
-
-	@DefaultMessage("Query")
-	@Description("")
-	String QueryProperties();
-
-	@DefaultMessage("Radius")
-	@Description("")
-	String RadiusProperties();
-
-	@DefaultMessage("ReadMode")
-	@Description("")
-	String ReadModeProperties();
-
-	@DefaultMessage("ReceivingEnabled")
-	@Description("")
-	String ReceivingEnabledProperties();
-
-	@DefaultMessage("ReleasedEventEnabled")
-	@Description("")
-	String ReleasedEventEnabledProperties();
-
-	@DefaultMessage("ResponseFileName")
-	@Description("")
-	String ResponseFileNameProperties();
-
-	@DefaultMessage("ResultName")
-	@Description("")
-	String ResultNameProperties();
-
-	@DefaultMessage("Rows")
-	@Description("")
-	String RowsProperties();
-
-	@DefaultMessage("SavedRecording")
-	@Description("")
-	String SavedRecordingProperties();
-
-	@DefaultMessage("SaveResponse")
-	@Description("")
-	String SaveResponseProperties();
-
-	@DefaultMessage("ScalePictureToFit")
-	@Description("")
-	String ScalePictureToFitProperties();
-
-	@DefaultMessage("SensorPort")
-	@Description("")
-	String SensorPortProperties();
-
-	@DefaultMessage("ScreenOrientation")
-	@Description("")
-	String ScreenOrientationProperties();
-
-	@DefaultMessage("Secure")
-	@Description("")
-	String SecureProperties();
-
-	@DefaultMessage("ServiceAccountEmail")
-	@Description("")
-	String ServiceAccountEmailProperties();
-
-	@DefaultMessage("ServiceURL")
-	@Description("")
-	String ServiceURLProperties();
-
-	@DefaultMessage("Scrollable")
-	@Description("")
-	String ScrollableProperties();
-
-	@DefaultMessage("Shape")
-	@Description("")
-	String ShapeProperties();
-
-	@DefaultMessage("ShowFeedback")
-	@Description("")
-	String ShowFeedbackProperties();
-
-	@DefaultMessage("show tables")
-	@Description("")
-	String ShowTablesProperties();
-
-	@DefaultMessage("Source")
-	@Description("")
-	String SourceProperties();
-
-	@DefaultMessage("Speed")
-	@Description("")
-	String SpeedProperties();
-
-	@DefaultMessage("StopBeforeDisconnect")
-	@Description("")
-	String StopBeforeDisconnectProperties();
-
-	@DefaultMessage("StopDetectionTimeout")
-	@Description("")
-	String StopDetectionTimeoutProperties();
-
-	@DefaultMessage("StrideLength")
-	@Description("")
-	String StrideLengthProperties();
-
-	@DefaultMessage("Text")
-	@Description("")
-	String TextProperties();
-
-	@DefaultMessage("TextAlignment")
-	@Description("")
-	String TextAlignmentProperties();
-
-	@DefaultMessage("TextColor")
-	@Description("")
-	String TextColorProperties();
-
-	@DefaultMessage("TimerAlwaysFires")
-	@Description("")
-	String TimerAlwaysFiresProperties();
-
-	@DefaultMessage("TimerEnabled")
-	@Description("")
-	String TimerEnabledProperties();
-
-	@DefaultMessage("TimerInterval")
-	@Description("")
-	String TimerIntervalProperties();
-
-	@DefaultMessage("Title")
-	@Description("")
-	String TitleProperties();
-
-	@DefaultMessage("TopOfRange")
-	@Description("")
-	String TopOfRangeProperties();
-
-	@DefaultMessage("Url")
-	@Description("")
-	String UrlProperties();
-
-	@DefaultMessage("UseFront")
-	@Description("")
-	String UseFrontProperties();
-
-	@DefaultMessage("UseGPS")
-	@Description("")
-	String UseGPSProperties();
-
-	@DefaultMessage("UseServiceAuthentication")
-	@Description("")
-	String UseServiceAuthenticationProperties();
-
-	@DefaultMessage("UsesLocationVisible")
-	@Description("")
-	String UsesLocationVisibleProperties();
-
-	@DefaultMessage("VersionCode")
-	@Description("")
-	String VersionCodeProperties();
-
-	@DefaultMessage("VersionName")
-	@Description("")
-	String VersionNameProperties();
-
-	@DefaultMessage("Visible")
-	@Description("")
-	String VisibleProperties();
-
-	@DefaultMessage("Volume")
-	@Description("")
-	String VolumeProperties();
-
-	@DefaultMessage("WheelDiameter")
-	@Description("")
-	String WheelDiameterProperties();
-
-	@DefaultMessage("WithinRangeEventEnabled")
-	@Description("")
-	String WithinRangeEventEnabledProperties();
-
-	@DefaultMessage("X")
-	@Description("")
-	String XProperties();
-
-	@DefaultMessage("Y")
-	@Description("")
-	String YProperties();
-
-	@DefaultMessage("Z")
-	@Description("")
-	String ZProperties();
-
-	@DefaultMessage("showing")
-	@Description("")
-	String VisibilityShowingProperties();
-
-	@DefaultMessage("hidden")
-	@Description("")
-	String VisibilityHiddenProperties();
-
-	@DefaultMessage("ElementsFromString")
-	@Description("")
-	String ElementsFromStringProperties();
-
-	@DefaultMessage("Rotates")
-	@Description("")
-	String RotatesProperties();
-
-	@DefaultMessage("Selection")
-	@Description("")
-	String SelectionProperties();
-
-	@DefaultMessage("TimeInterval")
-	@Description("")
-	String TimeIntervalProperties();
-
-	@DefaultMessage("UsesLocation")
-	@Description("")
-	String UsesLocationProperties();
-
-	@DefaultMessage("ShowFilterBar")
-	@Description("")
-	String ShowFilterBarProperties();
-
-	@DefaultMessage("TextSize")
-	@Description("")
-	String TextSizeProperties();
-
-	@DefaultMessage("NotifierLength")
-	@Description("")
-	String NotifierLengthProperties();
-
-	@DefaultMessage("Loop")
-	@Description("")
-	String LoopProperties();
-
-	@DefaultMessage("Pitch")
-	@Description("")
-	String PitchProperties();
-
-	@DefaultMessage("SpeechRate")
-	@Description("")
-	String SpeechRateProperties();
-
-	@DefaultMessage("Sensitivity")
-	@Description("")
-	String SensitivityProperties();
-
-	@DefaultMessage("TwitPic_API_Key")
-	@Description("")
-	String TwitPic_API_KeyProperties();
-
-	@DefaultMessage("Prompt")
-	@Description("")
-	String PromptProperties();
-
-	@DefaultMessage("ColorLeft")
-	@Description("")
-	String ColorLeftProperties();
-
-	@DefaultMessage("ColorRight")
-	@Description("")
-	String ColorRightProperties();
-
-	@DefaultMessage("MaxValue")
-	@Description("")
-	String MaxValueProperties();
-
-	@DefaultMessage("MinValue")
-	@Description("")
-	String MinValueProperties();
-
-	@DefaultMessage("ThumbPosition")
-	@Description("")
-	String ThumbPositionProperties();
-
-	@DefaultMessage("ThumbEnabled")
-	@Description("")
-	String ThumbEnabled();
-
-	@DefaultMessage("Day")
-	@Description("")
-	String DayProperties();
-
-	@DefaultMessage("Month")
-	@Description("")
-	String MonthProperties();
-
-	@DefaultMessage("MonthInText")
-	@Description("")
-	String MonthInTextProperties();
-
-	@DefaultMessage("Year")
-	@Description("")
-	String YearProperties();
-
-	@DefaultMessage("LastMessage")
-	@Description("")
-	String LastMessageProperties();
-
-	@DefaultMessage("TextToWrite")
-	@Description("")
-	String TextToWriteProperties();
-
-	@DefaultMessage("WriteType")
-	@Description("")
-	String WriteTypeProperties();
-
-	@DefaultMessage("ElapsedTime")
-	@Description("")
-	String ElapsedTimeProperties();
-
-	@DefaultMessage("Moving")
-	@Description("")
-	String MovingProperties();
-
-	@DefaultMessage("Hour")
-	@Description("")
-	String HourProperties();
-
-	@DefaultMessage("Minute")
-	@Description("")
-	String MinuteProperties();
-
-	@DefaultMessage("Distance")
-	@Description("")
-	String DistanceProperties();
-
-	@DefaultMessage("DirectMessages")
-	@Description("")
-	String DirectMessagesProperties();
-
-	@DefaultMessage("ContactName")
-	@Description("")
-	String ContactNameProperties();
-
-	@DefaultMessage("CurrentAddress")
-	@Description("")
-	String CurrentAddressProperties();
-
-	@DefaultMessage("CurrentPageTitle")
-	@Description("")
-	String CurrentPageTitleProperties();
-
-	@DefaultMessage("CurrentUrl")
-	@Description("")
-	String CurrentUrlProperties();
-
-	@DefaultMessage("Accuracy")
-	@Description("")
-	String AccuracyProperties();
-
-	@DefaultMessage("AddressesAndNames")
-	@Description("")
-	String AddressesAndNamesProperties();
-
-	@DefaultMessage("Altitude")
-	@Description("")
-	String AltitudeProperties();
-
-	@DefaultMessage("Angle")
-	@Description("")
-	String AngleProperties();
-
-	@DefaultMessage("Animation")
-	@Description("")
-	String AnimationProperties();
-
-	@DefaultMessage("Available")
-	@Description("")
-	String AvailableProperties();
-
-	@DefaultMessage("AvailableProviders")
-	@Description("")
-	String AvailableProvidersProperties();
-
-	@DefaultMessage("Azimuth")
-	@Description("")
-	String AzimuthProperties();
-
-	@DefaultMessage("BallotOptions")
-	@Description("")
-	String BallotOptionsProperties();
-
-	@DefaultMessage("BallotQuestion")
-	@Description("")
-	String BallotQuestionProperties();
-
-	@DefaultMessage("EmailAddress")
-	@Description("")
-	String EmailAddressProperties();
-
-	@DefaultMessage("EmailAddressList")
-	@Description("")
-	String EmailAddressListProperties();
-
-	@DefaultMessage("Elements")
-	@Description("")
-	String ElementsProperties();
-
-	@DefaultMessage("Followers")
-	@Description("")
-	String FollowersProperties();
-
-	@DefaultMessage("FriendTimeline")
-	@Description("")
-	String FriendTimelineProperties();
-
-	@DefaultMessage("FullScreen")
-	@Description("")
-	String FullScreenProperties();
-
-	@DefaultMessage("HasAccuracy")
-	@Description("")
-	String HasAccuracyProperties();
-
-	@DefaultMessage("HasAltitude")
-	@Description("")
-	String HasAltitudeProperties();
-
-	@DefaultMessage("HasLongitudeLatitude")
-	@Description("")
-	String HasLongitudeLatitudeProperties();
-
-	@DefaultMessage("Height")
-	@Description("")
-	String HeightProperties();
-
-	@DefaultMessage("InstanceId")
-	@Description("")
-	String InstanceIdProperties();
-
-	@DefaultMessage("InvitedInstances")
-	@Description("")
-	String InvitedInstancesProperties();
-
-	@DefaultMessage("IsAccepting")
-	@Description("")
-	String IsAcceptingProperties();
-
-	@DefaultMessage("IsConnected")
-	@Description("")
-	String IsConnectedProperties();
-
-	@DefaultMessage("IsPlaying")
-	@Description("")
-	String IsPlayingProperties();
-
-	@DefaultMessage("JoinedInstances")
-	@Description("")
-	String JoinedInstancesProperties();
-
-	@DefaultMessage("Latitude")
-	@Description("")
-	String LatitudeProperties();
-
-	@DefaultMessage("Leader")
-	@Description("")
-	String LeaderProperties();
-
-	@DefaultMessage("Longitude")
-	@Description("")
-	String LongitudeProperties();
-
-	@DefaultMessage("Magnitude")
-	@Description("")
-	String MagnitudeProperties();
-
-	@DefaultMessage("Mentions")
-	@Description("")
-	String MentionsProperties();
-
-	@DefaultMessage("ProviderLocked")
-	@Description("")
-	String ProviderLockedProperties();
-
-	@DefaultMessage("ProviderName")
-	@Description("")
-	String ProviderNameProperties();
-
-	@DefaultMessage("PublicInstances")
-	@Description("")
-	String PublicInstancesProperties();
-
-	@DefaultMessage("PlayOnlyInForeground")
-	@Description("")
-	String PlayOnlyInForegroundProperties();
-
-	@DefaultMessage("Players")
-	@Description("")
-	String PlayersProperties();
-
-	@DefaultMessage("RequestHeaders")
-	@Description("")
-	String RequestHeadersProperties();
-
-	@DefaultMessage("Result")
-	@Description("")
-	String ResultProperties();
-
-	@DefaultMessage("UseExternalScanner")
-	@Description("")
-	String UseExternalScannerProperties();
-
-	@DefaultMessage("ResultType")
-	@Description("")
-	String ResultTypeProperties();
-
-	@DefaultMessage("ResultUri")
-	@Description("")
-	String ResultUriProperties();
-
-	@DefaultMessage("Roll")
-	@Description("")
-	String RollProperties();
-
-	@DefaultMessage("SearchResults")
-	@Description("")
-	String SearchResultsProperties();
-
-	@DefaultMessage("ServiceUrl")
-	@Description("")
-	String ServiceUrlProperties();
-
-	@DefaultMessage("SelectionIndex")
-	@Description("")
-	String SelectionIndexProperties();
-
-	@DefaultMessage("UserChoice")
-	@Description("")
-	String UserChoiceProperties();
-
-	@DefaultMessage("UserEmailAddress")
-	@Description("")
-	String UserEmailAddressProperties();
-
-	@DefaultMessage("UserId")
-	@Description("")
-	String UserIdProperties();
-
-	@DefaultMessage("Username")
-	@Description("")
-	String UsernameProperties();
-
-	@DefaultMessage("XAccel")
-	@Description("")
-	String XAccelProperties();
-
-	@DefaultMessage("YAccel")
-	@Description("")
-	String YAccelProperties();
-
-	@DefaultMessage("ZAccel")
-	@Description("")
-	String ZAccelProperties();
-
-	@DefaultMessage("Width")
-	@Description("")
-	String WidthProperties();
-
-	@DefaultMessage("WebViewString")
-	@Description("")
-	String WebViewStringProperties();
-
-	// Params
-	@DefaultMessage("xAccel")
-	@Description("")
-	String xAccelParams();
-
-	@DefaultMessage("yAccel")
-	@Description("")
-	String yAccelParams();
-
-	@DefaultMessage("zAccel")
-	@Description("")
-	String zAccelParams();
-
-	@DefaultMessage("result")
-	@Description("")
-	String resultParams();
-
-	@DefaultMessage("other")
-	@Description("")
-	String otherParams();
-
-	@DefaultMessage("component")
-	@Description("")
-	String componentParams();
-
-	@DefaultMessage("startX")
-	@Description("")
-	String startXParams();
-
-	@DefaultMessage("startY")
-	@Description("")
-	String startYParams();
-
-	@DefaultMessage("prevX")
-	@Description("")
-	String prevXParams();
-
-	@DefaultMessage("prevY")
-	@Description("")
-	String prevYParams();
-
-	@DefaultMessage("currentX")
-	@Description("")
-	String currentXParams();
-
-	@DefaultMessage("currentY")
-	@Description("")
-	String currentYParams();
-
-	@DefaultMessage("edge")
-	@Description("")
-	String edgeParams();
-
-	@DefaultMessage("speed")
-	@Description("")
-	String speedParams();
-
-	@DefaultMessage("heading")
-	@Description("")
-	String headingParams();
-
-	@DefaultMessage("xvel")
-	@Description("")
-	String xvelParams();
-
-	@DefaultMessage("yvel")
-	@Description("")
-	String yvelParams();
-
-	@DefaultMessage("target")
-	@Description("")
-	String targetParams();
-
-	@DefaultMessage("address")
-	@Description("")
-	String addressParams();
-
-	@DefaultMessage("uuid")
-	@Description("")
-	String uuidParams();
-
-	@DefaultMessage("numberOfBytes")
-	@Description("")
-	String numberOfBytesParams();
-
-	@DefaultMessage("number")
-	@Description("")
-	String numberParams();
-
-	@DefaultMessage("list")
-	@Description("")
-	String listParams();
-
-	@DefaultMessage("text")
-	@Description("")
-	String textParams();
-
-	@DefaultMessage("clip")
-	@Description("")
-	String clipParams();
-
-	@DefaultMessage("image")
-	@Description("")
-	String imageParams();
-
-	@DefaultMessage("draggedSprite")
-	@Description("")
-	String draggedSpriteParams();
-
-	@DefaultMessage("draggedAnySprite")
-	@Description("")
-	String draggedAnySpriteParams();
-
-	@DefaultMessage("flungSprite")
-	@Description("")
-	String flungSpriteParams();
-
-	@DefaultMessage("touchedSprite")
-	@Description("")
-	String touchedSpriteParams();
-
-	@DefaultMessage("touchedAnySprite")
-	@Description("")
-	String touchedAnySpriteParams();
-
-	@DefaultMessage("x")
-	@Description("")
-	String xParams();
-
-	@DefaultMessage("y")
-	@Description("")
-	String yParams();
-
-	@DefaultMessage("centerX")
-	@Description("")
-	String centerXParams();
-
-	@DefaultMessage("centerY")
-	@Description("")
-	String centerYParams();
-
-	@DefaultMessage("r")
-	@Description("")
-	String rParams();
-
-	@DefaultMessage("radius")
-	@Description("")
-	String radiusParams();
-
-	@DefaultMessage("x1")
-	@Description("")
-	String x1Params();
-
-	@DefaultMessage("x2")
-	@Description("")
-	String x2Params();
-
-	@DefaultMessage("y1")
-	@Description("")
-	String y1Params();
-
-	@DefaultMessage("y2")
-	@Description("")
-	String y2Params();
-
-	@DefaultMessage("angle")
-	@Description("")
-	String angleParams();
-
-	@DefaultMessage("fileName")
-	@Description("")
-	String fileNameParams();
-
-	@DefaultMessage("color")
-	@Description("")
-	String colorParams();
-
-	@DefaultMessage("instant")
-	@Description("")
-	String instantParams();
-
-	@DefaultMessage("days")
-	@Description("")
-	String daysParams();
-
-	@DefaultMessage("hours")
-	@Description("")
-	String hoursParams();
-
-	@DefaultMessage("minutes")
-	@Description("")
-	String minutesParams();
-
-	@DefaultMessage("months")
-	@Description("")
-	String monthsParams();
-
-	@DefaultMessage("seconds")
-	@Description("")
-	String secondsParams();
-
-	@DefaultMessage("weeks")
-	@Description("")
-	String weeksParams();
-
-	@DefaultMessage("years")
-	@Description("")
-	String yearsParams();
-
-	@DefaultMessage("InstantInTime")
-	@Description("")
-	String InstantInTimeParams();
-
-	@DefaultMessage("from")
-	@Description("")
-	String fromParams();
-
-	@DefaultMessage("millis")
-	@Description("")
-	String millisParams();
-
-	@DefaultMessage("functionName")
-	@Description("")
-	String functionNameParams();
-
-	@DefaultMessage("errorNumber")
-	@Description("")
-	String errorNumberParams();
-
-	@DefaultMessage("message")
-	@Description("")
-	String messageParams();
-
-	@DefaultMessage("otherScreenName")
-	@Description("")
-	String otherScreenNameParams();
-
-	@DefaultMessage("animType")
-	@Description("")
-	String animTypeParams();
-
-	@DefaultMessage("sender")
-	@Description("")
-	String senderParams();
-
-	@DefaultMessage("contents")
-	@Description("")
-	String contentsParams();
-
-	@DefaultMessage("instanceId")
-	@Description("")
-	String instanceIdParams();
-
-	@DefaultMessage("playerId")
-	@Description("")
-	String playerIdParams();
-
-	@DefaultMessage("command")
-	@Description("")
-	String commandParams();
-
-	@DefaultMessage("arguments")
-	@Description("")
-	String argumentsParams();
-
-	@DefaultMessage("response")
-	@Description("")
-	String responseParams();
-
-	@DefaultMessage("emailAddress")
-	@Description("")
-	String emailAddressParams();
-
-	@DefaultMessage("type")
-	@Description("")
-	String typeParams();
-
-	@DefaultMessage("count")
-	@Description("")
-	String countParams();
-
-	@DefaultMessage("makePublic")
-	@Description("")
-	String makePublicParams();
-
-	@DefaultMessage("recipients")
-	@Description("")
-	String recipientsParams();
-
-	@DefaultMessage("playerEmail")
-	@Description("")
-	String playerEmailParams();
-
-	@DefaultMessage("latitude")
-	@Description("")
-	String latitudeParams();
-
-	@DefaultMessage("longitude")
-	@Description("")
-	String longitudeParams();
-
-	@DefaultMessage("altitude")
-	@Description("")
-	String altitudeParams();
-
-	@DefaultMessage("provider")
-	@Description("")
-	String providerParams();
-
-	@DefaultMessage("status")
-	@Description("")
-	String statusParams();
-
-	@DefaultMessage("locationName")
-	@Description("")
-	String locationNameParams();
-
-	@DefaultMessage("choice")
-	@Description("")
-	String choiceParams();
-
-	@DefaultMessage("notice")
-	@Description("")
-	String noticeParams();
-
-	@DefaultMessage("title")
-	@Description("")
-	String titleParams();
-
-	@DefaultMessage("buttonText")
-	@Description("")
-	String buttonTextParams();
-
-	@DefaultMessage("cancelable")
-	@Description("")
-	String cancelableParams();
-
-	@DefaultMessage("button1Text")
-	@Description("")
-	String button1TextParams();
-
-	@DefaultMessage("button2Text")
-	@Description("")
-	String button2TextParams();
-
-	@DefaultMessage("source")
-	@Description("")
-	String sourceParams();
-
-	@DefaultMessage("destination")
-	@Description("")
-	String destinationParams();
-
-	@DefaultMessage("sensorPortLetter")
-	@Description("")
-	String sensorPortLetterParams();
-
-	@DefaultMessage("rxDataLength")
-	@Description("")
-	String rxDataLengthParams();
-
-	@DefaultMessage("wildcard")
-	@Description("")
-	String wildcardParams();
-
-	@DefaultMessage("motorPortLetter")
-	@Description("")
-	String motorPortLetterParams();
-
-	@DefaultMessage("mailbox")
-	@Description("")
-	String mailboxParams();
-
-	@DefaultMessage("durationMs")
-	@Description("")
-	String durationMsParams();
-
-	@DefaultMessage("relative")
-	@Description("")
-	String relativeParams();
-
-	@DefaultMessage("sensorType")
-	@Description("")
-	String sensorTypeParams();
-
-	@DefaultMessage("sensorMode")
-	@Description("")
-	String sensorModeParams();
-
-	@DefaultMessage("power")
-	@Description("")
-	String powerParams();
-
-	@DefaultMessage("mode")
-	@Description("")
-	String modeParams();
-
-	@DefaultMessage("regulationMode")
-	@Description("")
-	String regulationModeParams();
-
-	@DefaultMessage("turnRatio")
-	@Description("")
-	String turnRatioParams();
-
-	@DefaultMessage("runState")
-	@Description("")
-	String runStateParams();
-
-	@DefaultMessage("tachoLimit")
-	@Description("")
-	String tachoLimitParams();
-
-	@DefaultMessage("programName")
-	@Description("")
-	String programNameParams();
-
-	@DefaultMessage("distance")
-	@Description("")
-	String distanceParams();
-
-	@DefaultMessage("azimuth")
-	@Description("")
-	String azimuthParams();
-
-	@DefaultMessage("pitch")
-	@Description("")
-	String pitchParams();
-
-	@DefaultMessage("roll")
-	@Description("")
-	String rollParams();
-
-	@DefaultMessage("simpleSteps")
-	@Description("")
-	String simpleStepsParams();
-
-	@DefaultMessage("walkSteps")
-	@Description("")
-	String walkStepsParams();
-
-	@DefaultMessage("seed")
-	@Description("")
-	String seedParams();
-
-	@DefaultMessage("millisecs")
-	@Description("")
-	String millisecsParams();
-
-	@DefaultMessage("sound")
-	@Description("")
-	String soundParams();
-
-	@DefaultMessage("messageText")
-	@Description("")
-	String messageTextParams();
-
-	@DefaultMessage("tag")
-	@Description("")
-	String tagParams();
-
-	@DefaultMessage("valueToStore")
-	@Description("")
-	String valueToStoreParams();
-
-	@DefaultMessage("tagFromWebDB")
-	@Description("")
-	String tagFromWebDBParams();
-
-	@DefaultMessage("valueFromWebDB")
-	@Description("")
-	String valueFromWebDBParams();
-
-	@DefaultMessage("followers2")
-	@Description("")
-	String followers2Params();
-
-	@DefaultMessage("timeline")
-	@Description("")
-	String timelineParams();
-
-	@DefaultMessage("mentions")
-	@Description("")
-	String mentionsParams();
-
-	@DefaultMessage("searchResults")
-	@Description("")
-	String searchResultsParams();
-
-	@DefaultMessage("user")
-	@Description("")
-	String userParams();
-
-	@DefaultMessage("url")
-	@Description("")
-	String urlParams();
-
-	@DefaultMessage("responseCode")
-	@Description("")
-	String responseCodeParams();
-
-	@DefaultMessage("responseType")
-	@Description("")
-	String responseTypeParams();
-
-	@DefaultMessage("responseContent")
-	@Description("")
-	String responseContentParams();
-
-	@DefaultMessage("htmlText")
-	@Description("")
-	String htmlTextParams();
-
-	@DefaultMessage("jsonText")
-	@Description("")
-	String jsonTextParams();
-
-	@DefaultMessage("path")
-	@Description("")
-	String pathParams();
-
-	@DefaultMessage("encoding")
-	@Description("")
-	String encodingParams();
-
-	@DefaultMessage("name")
-	@Description("")
-	String nameParams();
-
-	@DefaultMessage("serviceName")
-	@Description("")
-	String serviceNameParams();
-
-	@DefaultMessage("milliseconds")
-	@Description("")
-	String millisecondsParams();
-
-	@DefaultMessage("messages")
-	@Description("")
-	String messagesParams();
-
-	@DefaultMessage("start")
-	@Description("")
-	String startParams();
-
-	@DefaultMessage("end")
-	@Description("")
-	String endParams();
-
-	@DefaultMessage("frequencyHz")
-	@Description("")
-	String frequencyHzParams();
-
-	@DefaultMessage("secure")
-	@Description("")
-	String secureParams();
-
-	@DefaultMessage("file")
-	@Description("")
-	String fileParams();
-
-	@DefaultMessage("thumbPosition")
-	@Description("")
-	String thumbPositionParams();
-
-	@DefaultMessage("selection")
-	@Description("")
-	String selectionParams();
-
-	@DefaultMessage("valueIfTagNotThere")
-	@Description("")
-	String valueIfTagNotThereParams();
-
-	@DefaultMessage("query")
-	@Description("")
-	String queryParams();
-
-	@DefaultMessage("ImagePath")
-	@Description("")
-	String ImagePathParams();
-
-	@DefaultMessage("ms")
-	@Description("")
-	String msParams();
-
-	@DefaultMessage("translation")
-	@Description("")
-	String translationParams();
-
-	@DefaultMessage("languageToTranslateTo")
-	@Description("")
-	String languageToTranslateToParams();
-
-	@DefaultMessage("textToTranslate")
-	@Description("")
-	String textToTranslateParams();
-
-	// Events
-	@DefaultMessage("AccelerationChanged")
-	@Description("")
-	String AccelerationChangedEvents();
-
-	@DefaultMessage("ActivityCanceled")
-	@Description("")
-	String ActivityCanceledEvents();
-
-	@DefaultMessage("AfterActivity")
-	@Description("")
-	String AfterActivityEvents();
-
-	@DefaultMessage("CollidedWith")
-	@Description("")
-	String CollidedWithEvents();
-
-	@DefaultMessage("Dragged")
-	@Description("")
-	String DraggedEvents();
-
-	@DefaultMessage("EdgeReached")
-	@Description("")
-	String EdgeReachedEvents();
-
-	@DefaultMessage("Flung")
-	@Description("")
-	String FlungEvents();
-
-	@DefaultMessage("NoLongerCollidingWith")
-	@Description("")
-	String NoLongerCollidingWithEvents();
-
-	@DefaultMessage("TouchDown")
-	@Description("")
-	String TouchDownEvents();
-
-	@DefaultMessage("TouchUp")
-	@Description("")
-	String TouchUpEvents();
-
-	@DefaultMessage("Touched")
-	@Description("")
-	String TouchedEvents();
-
-	@DefaultMessage("AfterScan")
-	@Description("")
-	String AfterScanEvents();
-
-	@DefaultMessage("ConnectionAccepted")
-	@Description("")
-	String ConnectionAcceptedEvents();
-
-	@DefaultMessage("Click")
-	@Description("")
-	String ClickEvents();
-
-	@DefaultMessage("GotFocus")
-	@Description("")
-	String GotFocusEvents();
-
-	@DefaultMessage("LongClick")
-	@Description("")
-	String LongClickEvents();
-
-	@DefaultMessage("RequestFocus")
-	@Description("")
-	String RequestFocusMethods();
-
-	@DefaultMessage("LostFocus")
-	@Description("")
-	String LostFocusEvents();
-
-	@DefaultMessage("AfterRecording")
-	@Description("")
-	String AfterRecordingEvents();
-
-	@DefaultMessage("AfterPicture")
-	@Description("")
-	String AfterPictureEvents();
-
-	@DefaultMessage("Changed")
-	@Description("")
-	String ChangedEvents();
-
-	@DefaultMessage("Timer")
-	@Description("")
-	String TimerEvents();
-
-	@DefaultMessage("AfterPicking")
-	@Description("")
-	String AfterPickingEvents();
-
-	@DefaultMessage("BeforePicking")
-	@Description("")
-	String BeforePickingEvents();
-
-	@DefaultMessage("BackPressed")
-	@Description("")
-	String BackPressedEvents();
-
-	@DefaultMessage("ErrorOccurred")
-	@Description("")
-	String ErrorOccurredEvents();
-
-	@DefaultMessage("Initialize")
-	@Description("")
-	String InitializeEvents();
-
-	@DefaultMessage("OtherScreenClosed")
-	@Description("")
-	String OtherScreenClosedEvents();
-
-	@DefaultMessage("ScreenOrientationChanged")
-	@Description("")
-	String ScreenOrientationChangedEvents();
-
-	@DefaultMessage("GotResult")
-	@Description("")
-	String GotResultEvents();
-
-	@DefaultMessage("FunctionCompleted")
-	@Description("")
-	String FunctionCompletedEvents();
-
-	@DefaultMessage("GotMessage")
-	@Description("")
-	String GotMessageEvents();
-
-	@DefaultMessage("Info")
-	@Description("")
-	String InfoEvents();
-
-	@DefaultMessage("InstanceIdChanged")
-	@Description("")
-	String InstanceIdChangedEvents();
-
-	@DefaultMessage("Invited")
-	@Description("")
-	String InvitedEvents();
-
-	@DefaultMessage("NewInstanceMade")
-	@Description("")
-	String NewInstanceMadeEvents();
-
-	@DefaultMessage("NewLeader")
-	@Description("")
-	String NewLeaderEvents();
-
-	@DefaultMessage("PlayerJoined")
-	@Description("")
-	String PlayerJoinedEvents();
-
-	@DefaultMessage("PlayerLeft")
-	@Description("")
-	String PlayerLeftEvents();
-
-	@DefaultMessage("ServerCommandFailure")
-	@Description("")
-	String ServerCommandFailureEvents();
-
-	@DefaultMessage("ServerCommandSuccess")
-	@Description("")
-	String ServerCommandSuccessEvents();
-
-	@DefaultMessage("UserEmailAddressSet")
-	@Description("")
-	String UserEmailAddressSetEvents();
-
-	@DefaultMessage("WebServiceError")
-	@Description("")
-	String WebServiceErrorEvents();
-
-	@DefaultMessage("LocationChanged")
-	@Description("")
-	String LocationChangedEvents();
-
-	@DefaultMessage("StatusChanged")
-	@Description("")
-	String StatusChangedEvents();
-
-	@DefaultMessage("AfterChoosing")
-	@Description("")
-	String AfterChoosingEvents();
-
-	@DefaultMessage("AfterTextInput")
-	@Description("")
-	String AfterTextInputEvents();
-
-	@DefaultMessage("AboveRange")
-	@Description("")
-	String AboveRangeEvents();
-
-	@DefaultMessage("BelowRange")
-	@Description("")
-	String BelowRangeEvents();
-
-	@DefaultMessage("ColorChanged")
-	@Description("")
-	String ColorChangedEvents();
-
-	@DefaultMessage("WithinRange")
-	@Description("")
-	String WithinRangeEvents();
-
-	@DefaultMessage("Pressed")
-	@Description("")
-	String PressedEvents();
-
-	@DefaultMessage("Released")
-	@Description("")
-	String ReleasedEvents();
-
-	@DefaultMessage("OrientationChanged")
-	@Description("")
-	String OrientationChangedEvents();
-
-	@DefaultMessage("CalibrationFailed")
-	@Description("")
-	String CalibrationFailedEvents();
-
-	@DefaultMessage("GPSAvailable")
-	@Description("")
-	String GPSAvailableEvents();
-
-	@DefaultMessage("GPSLost")
-	@Description("")
-	String GPSLostEvents();
-
-	@DefaultMessage("SimpleStep")
-	@Description("")
-	String SimpleStepEvents();
-
-	@DefaultMessage("StartedMoving")
-	@Description("")
-	String StartedMovingEvents();
-
-	@DefaultMessage("StoppedMoving")
-	@Description("")
-	String StoppedMovingEvents();
-
-	@DefaultMessage("WalkStep")
-	@Description("")
-	String WalkStepEvents();
-
-	@DefaultMessage("Completed")
-	@Description("")
-	String CompletedEvents();
-
-	@DefaultMessage("AfterSoundRecorded")
-	@Description("")
-	String AfterSoundRecordedEvents();
-
-	@DefaultMessage("StartedRecording")
-	@Description("")
-	String StartedRecordingEvents();
-
-	@DefaultMessage("StoppedRecording")
-	@Description("")
-	String StoppedRecordingEvents();
-
-	@DefaultMessage("AfterGettingText")
-	@Description("")
-	String AfterGettingTextEvents();
-
-	@DefaultMessage("BeforeGettingText")
-	@Description("")
-	String BeforeGettingTextEvents();
-
-	@DefaultMessage("AfterSpeaking")
-	@Description("")
-	String AfterSpeakingEvents();
-
-	@DefaultMessage("BeforeSpeaking")
-	@Description("")
-	String BeforeSpeakingEvents();
-
-	@DefaultMessage("MessageReceived")
-	@Description("")
-	String MessageReceivedEvents();
-
-	@DefaultMessage("SendMessage")
-	@Description("")
-	String SendMessageEvents();
-
-	@DefaultMessage("GotValue")
-	@Description("")
-	String GotValueEvents();
-
-	@DefaultMessage("ValueStored")
-	@Description("")
-	String ValueStoredEvents();
-
-	@DefaultMessage("DirectMessagesReceived")
-	@Description("")
-	String DirectMessagesReceivedEvents();
-
-	@DefaultMessage("FollowersReceived")
-	@Description("")
-	String FollowersReceivedEvents();
-
-	@DefaultMessage("FriendTimelineReceived")
-	@Description("")
-	String FriendTimelineReceivedEvents();
-
-	@DefaultMessage("IsAuthorized")
-	@Description("")
-	String IsAuthorizedEvents();
-
-	@DefaultMessage("MentionsReceived")
-	@Description("")
-	String MentionsReceivedEvents();
-
-	@DefaultMessage("SearchSuccessful")
-	@Description("")
-	String SearchSuccessfulEvents();
-
-	@DefaultMessage("GotBallot")
-	@Description("")
-	String GotBallotEvents();
-
-	@DefaultMessage("GotBallotConfirmation")
-	@Description("")
-	String GotBallotConfirmationEvents();
-
-	@DefaultMessage("NoOpenPoll")
-	@Description("")
-	String NoOpenPollEvents();
-
-	@DefaultMessage("GotFile")
-	@Description("")
-	String GotFileEvents();
-
-	@DefaultMessage("GotText")
-	@Description("")
-	String GotTextEvents();
-
-	@DefaultMessage("AfterDateSet")
-	@Description("")
-	String AfterDateSetEvents();
-
-	@DefaultMessage("TagRead")
-	@Description("")
-	String TagReadEvents();
-
-	@DefaultMessage("TagWritten")
-	@Description("")
-	String TagWrittenEvents();
-
-	@DefaultMessage("PositionChanged")
-	@Description("")
-	String PositionChangedEvents();
-
-	@DefaultMessage("AfterSelecting")
-	@Description("")
-	String AfterSelectingEvents();
-
-	@DefaultMessage("AfterTimeSet")
-	@Description("")
-	String AfterTimeSetEvents();
-
-	@DefaultMessage("GotTranslation")
-	@Description("")
-	String GotTranslationEvents();
-
-	@DefaultMessage("Shaking")
-	@Description("")
-	String ShakingEvents();
-
-	// Methods
-
-	@DefaultMessage("ResolveActivity")
-	@Description("")
-	String ResolveActivityMethods();
-
-	@DefaultMessage("StartActivity")
-	@Description("")
-	String StartActivityMethods();
-
-	@DefaultMessage("Connect")
-	@Description("")
-	String ConnectMethods();
-
-	@DefaultMessage("ConnectWithUUID")
-	@Description("")
-	String ConnectWithUUIDMethods();
-
-	@DefaultMessage("Disconnect")
-	@Description("")
-	String DisconnectMethods();
-
-	@DefaultMessage("IsDevicePaired")
-	@Description("")
-	String IsDevicePairedMethods();
-
-	@DefaultMessage("ReceiveSigned1ByteNumber")
-	@Description("")
-	String ReceiveSigned1ByteNumberMethods();
-
-	@DefaultMessage("ReceiveSigned2ByteNumber")
-	@Description("")
-	String ReceiveSigned2ByteNumberMethods();
-
-	@DefaultMessage("ReceiveSigned4ByteNumber")
-	@Description("")
-	String ReceiveSigned4ByteNumberMethods();
-
-	@DefaultMessage("ReceiveSignedBytes")
-	@Description("")
-	String ReceiveSignedBytesMethods();
-
-	@DefaultMessage("ReceiveText")
-	@Description("")
-	String ReceiveTextMethods();
-
-	@DefaultMessage("ReceiveUnsigned1ByteNumber")
-	@Description("")
-	String ReceiveUnsigned1ByteNumberMethods();
-
-	@DefaultMessage("ReceiveUnsigned2ByteNumber")
-	@Description("")
-	String ReceiveUnsigned2ByteNumberMethods();
-
-	@DefaultMessage("ReceiveUnsigned4ByteNumber")
-	@Description("")
-	String ReceiveUnsigned4ByteNumberMethods();
-
-	@DefaultMessage("ReceiveUnsignedBytes")
-	@Description("")
-	String ReceiveUnsignedBytesMethods();
-
-	@DefaultMessage("Send1ByteNumber")
-	@Description("")
-	String Send1ByteNumberMethods();
-
-	@DefaultMessage("Send2ByteNumber")
-	@Description("")
-	String Send2ByteNumberMethods();
-
-	@DefaultMessage("Send4ByteNumber")
-	@Description("")
-	String Send4ByteNumberMethods();
-
-	@DefaultMessage("SendBytes")
-	@Description("")
-	String SendBytesMethods();
-
-	@DefaultMessage("SendText")
-	@Description("")
-	String SendTextMethods();
-
-	@DefaultMessage("AcceptConnection")
-	@Description("")
-	String AcceptConnectionMethods();
-
-	@DefaultMessage("AcceptConnectionWithUUID")
-	@Description("")
-	String AcceptConnectionWithUUIDMethods();
-
-	@DefaultMessage("BytesAvailableToReceive")
-	@Description("")
-	String BytesAvailableToReceiveMethods();
-
-	@DefaultMessage("StopAccepting")
-	@Description("")
-	String StopAcceptingMethods();
-
-	@DefaultMessage("RecordVideo")
-	@Description("")
-	String RecordVideoMethods();
-
-	@DefaultMessage("TakePicture")
-	@Description("")
-	String TakePictureMethods();
-
-	@DefaultMessage("Clear")
-	@Description("")
-	String ClearMethods();
-
-	@DefaultMessage("DrawCircle")
-	@Description("")
-	String DrawCircleMethods();
-
-	@DefaultMessage("DrawLine")
-	@Description("")
-	String DrawLineMethods();
-
-	@DefaultMessage("DrawPoint")
-	@Description("")
-	String DrawPointMethods();
-
-	@DefaultMessage("DrawText")
-	@Description("")
-	String DrawTextMethods();
-
-	@DefaultMessage("DrawTextAtAngle")
-	@Description("")
-	String DrawTextAtAngleMethods();
-
-	@DefaultMessage("GetBackgroundPixelColor")
-	@Description("")
-	String GetBackgroundPixelColorMethods();
-
-	@DefaultMessage("GetPixelColor")
-	@Description("")
-	String GetPixelColorMethods();
-
-	@DefaultMessage("Save")
-	@Description("")
-	String SaveMethods();
-
-	@DefaultMessage("SaveAs")
-	@Description("")
-	String SaveAsMethods();
-
-	@DefaultMessage("SetBackgroundPixelColor")
-	@Description("")
-	String SetBackgroundPixelColorMethods();
-
-	@DefaultMessage("AddDays")
-	@Description("")
-	String AddDaysMethods();
-
-	@DefaultMessage("AddHours")
-	@Description("")
-	String AddHoursMethods();
-
-	@DefaultMessage("AddMinutes")
-	@Description("")
-	String AddMinutesMethods();
-
-	@DefaultMessage("AddMonths")
-	@Description("")
-	String AddMonthsMethods();
-
-	@DefaultMessage("AddSeconds")
-	@Description("")
-	String AddSecondsMethods();
-
-	@DefaultMessage("AddWeeks")
-	@Description("")
-	String AddWeeksMethods();
-
-	@DefaultMessage("AddYears")
-	@Description("")
-	String AddYearsMethods();
-
-	@DefaultMessage("DayOfMonth")
-	@Description("")
-	String DayOfMonthMethods();
-
-	@DefaultMessage("Duration")
-	@Description("")
-	String DurationMethods();
-
-	@DefaultMessage("FormatDate")
-	@Description("")
-	String FormatDateMethods();
-
-	@DefaultMessage("FormatDateTime")
-	@Description("")
-	String FormatDateTimeMethods();
-
-	@DefaultMessage("FormatTime")
-	@Description("")
-	String FormatTimeMethods();
-
-	@DefaultMessage("GetMillis")
-	@Description("")
-	String GetMillisMethods();
-
-	@DefaultMessage("Hour")
-	@Description("")
-	String HourMethods();
-
-	@DefaultMessage("MakeInstant")
-	@Description("")
-	String MakeInstantMethods();
-
-	@DefaultMessage("MakeInstantFromMillis")
-	@Description("")
-	String MakeInstantFromMillisMethods();
-
-	@DefaultMessage("Minute")
-	@Description("")
-	String MinuteMethods();
-
-	@DefaultMessage("Month")
-	@Description("")
-	String MonthMethods();
-
-	@DefaultMessage("MonthName")
-	@Description("")
-	String MonthNameMethods();
-
-	@DefaultMessage("Now")
-	@Description("")
-	String NowMethods();
-
-	@DefaultMessage("Second")
-	@Description("")
-	String SecondMethods();
-
-	@DefaultMessage("SystemTime")
-	@Description("")
-	String SystemTimeMethods();
-
-	@DefaultMessage("Weekday")
-	@Description("")
-	String WeekdayMethods();
-
-	@DefaultMessage("WeekdayName")
-	@Description("")
-	String WeekdayNameMethods();
-
-	@DefaultMessage("Year")
-	@Description("")
-	String YearMethods();
-
-	@DefaultMessage("Open")
-	@Description("")
-	String OpenMethods();
-
-	@DefaultMessage("CloseScreenAnimation")
-	@Description("")
-	String CloseScreenAnimationMethods();
-
-	@DefaultMessage("OpenScreenAnimation")
-	@Description("")
-	String OpenScreenAnimationMethods();
-
-	@DefaultMessage("DoQuery")
-	@Description("")
-	String DoQueryMethods();
-
-	@DefaultMessage("ForgetLogin")
-	@Description("")
-	String ForgetLoginMethods();
-
-	@DefaultMessage("SendQuery")
-	@Description("")
-	String SendQueryMethods();
-
-	@DefaultMessage("GetInstanceLists")
-	@Description("")
-	String GetInstanceListsMethods();
-
-	@DefaultMessage("GetMessages")
-	@Description("")
-	String GetMessagesMethods();
-
-	@DefaultMessage("Invite")
-	@Description("")
-	String InviteMethods();
-
-	@DefaultMessage("LeaveInstance")
-	@Description("")
-	String LeaveInstanceMethods();
-
-	@DefaultMessage("MakeNewInstance")
-	@Description("")
-	String MakeNewInstanceMethods();
-
-	@DefaultMessage("ServerCommand")
-	@Description("")
-	String ServerCommandMethods();
-
-	@DefaultMessage("SetInstance")
-	@Description("")
-	String SetInstanceMethods();
-
-	@DefaultMessage("SetLeader")
-	@Description("")
-	String SetLeaderMethods();
-
-	@DefaultMessage("Bounce")
-	@Description("")
-	String BounceMethods();
-
-	@DefaultMessage("CollidingWith")
-	@Description("")
-	String CollidingWithMethods();
-
-	@DefaultMessage("MoveIntoBounds")
-	@Description("")
-	String MoveIntoBoundsMethods();
-
-	@DefaultMessage("MoveTo")
-	@Description("")
-	String MoveToMethods();
-
-	@DefaultMessage("PointInDirection")
-	@Description("")
-	String PointInDirectionMethods();
-
-	@DefaultMessage("PointTowards")
-	@Description("")
-	String PointTowardsMethods();
-
-	@DefaultMessage("LatitudeFromAddress")
-	@Description("")
-	String LatitudeFromAddressMethods();
-
-	@DefaultMessage("LongitudeFromAddress")
-	@Description("")
-	String LongitudeFromAddressMethods();
-
-	@DefaultMessage("LogError")
-	@Description("")
-	String LogErrorMethods();
-
-	@DefaultMessage("LogInfo")
-	@Description("")
-	String LogInfoMethods();
-
-	@DefaultMessage("LogWarning")
-	@Description("")
-	String LogWarningMethods();
-
-	@DefaultMessage("ShowAlert")
-	@Description("")
-	String ShowAlertMethods();
-
-	@DefaultMessage("ShowChooseDialog")
-	@Description("")
-	String ShowChooseDialogMethods();
-
-	@DefaultMessage("ShowMessageDialog")
-	@Description("")
-	String ShowMessageDialogMethods();
-
-	@DefaultMessage("ShowTextDialog")
-	@Description("")
-	String ShowTextDialogMethods();
-
-	@DefaultMessage("ShowProgressDialog")
-	@Description("")
-	String ShowProgressDialogMethods();
-
-	@DefaultMessage("DismissProgressDialog")
-	@Description("")
-	String DismissProgressDialogMethods();
-
-	@DefaultMessage("GetColor")
-	@Description("")
-	String GetColorMethods();
-
-	@DefaultMessage("GetLightLevel")
-	@Description("")
-	String GetLightLevelMethods();
-
-	@DefaultMessage("DeleteFile")
-	@Description("")
-	String DeleteFileMethods();
-
-	@DefaultMessage("DownloadFile")
-	@Description("")
-	String DownloadFileMethods();
-
-	@DefaultMessage("GetBatteryLevel")
-	@Description("")
-	String GetBatteryLevelMethods();
-
-	@DefaultMessage("GetBrickName")
-	@Description("")
-	String GetBrickNameMethods();
-
-	@DefaultMessage("GetCurrentProgramName")
-	@Description("")
-	String GetCurrentProgramNameMethods();
-
-	@DefaultMessage("GetFirmwareVersion")
-	@Description("")
-	String GetFirmwareVersionMethods();
-
-	@DefaultMessage("GetInputValues")
-	@Description("")
-	String GetInputValuesMethods();
-
-	@DefaultMessage("GetOutputState")
-	@Description("")
-	String GetOutputStateMethods();
-
-	@DefaultMessage("KeepAlive")
-	@Description("")
-	String KeepAliveMethods();
-
-	@DefaultMessage("ListFiles")
-	@Description("")
-	String ListFilesMethods();
-
-	@DefaultMessage("LsGetStatus")
-	@Description("")
-	String LsGetStatusMethods();
-
-	@DefaultMessage("LsRead")
-	@Description("")
-	String LsReadMethods();
-
-	@DefaultMessage("MessageRead")
-	@Description("")
-	String MessageReadMethods();
-
-	@DefaultMessage("MessageWrite")
-	@Description("")
-	String MessageWriteMethods();
-
-	@DefaultMessage("PlaySoundFile")
-	@Description("")
-	String PlaySoundFileMethods();
-
-	@DefaultMessage("PlayTone")
-	@Description("")
-	String PlayToneMethods();
-
-	@DefaultMessage("ResetInputScaledValue")
-	@Description("")
-	String ResetInputScaledValueMethods();
-
-	@DefaultMessage("ResetMotorPosition")
-	@Description("")
-	String ResetMotorPositionMethods();
-
-	@DefaultMessage("SetBrickName")
-	@Description("")
-	String SetBrickNameMethods();
-
-	@DefaultMessage("SetInputMode")
-	@Description("")
-	String SetInputModeMethods();
-
-	@DefaultMessage("SetOutputState")
-	@Description("")
-	String SetOutputStateMethods();
-
-	@DefaultMessage("StartProgram")
-	@Description("")
-	String StartProgramMethods();
-
-	@DefaultMessage("StopProgram")
-	@Description("")
-	String StopProgramMethods();
-
-	@DefaultMessage("StopSoundPlayback")
-	@Description("")
-	String StopSoundPlaybackMethods();
-
-	@DefaultMessage("LsWrite")
-	@Description("")
-	String LsWriteMethods();
-
-	@DefaultMessage("MoveBackward")
-	@Description("")
-	String MoveBackwardMethods();
-
-	@DefaultMessage("MoveBackwardIndefinitely")
-	@Description("")
-	String MoveBackwardIndefinitelyMethods();
-
-	@DefaultMessage("MoveForward")
-	@Description("")
-	String MoveForwardMethods();
-
-	@DefaultMessage("MoveForwardIndefinitely")
-	@Description("")
-	String MoveForwardIndefinitelyMethods();
-
-	@DefaultMessage("Stop")
-	@Description("")
-	String StopMethods();
-
-	@DefaultMessage("TurnClockwiseIndefinitely")
-	@Description("")
-	String TurnClockwiseIndefinitelyMethods();
-
-	@DefaultMessage("TurnCounterClockwiseIndefinitely")
-	@Description("")
-	String TurnCounterClockwiseIndefinitelyMethods();
-
-	@DefaultMessage("GetSoundLevel")
-	@Description("")
-	String GetSoundLevelMethods();
-
-	@DefaultMessage("IsPressed")
-	@Description("")
-	String IsPressedMethods();
-
-	@DefaultMessage("GetDistance")
-	@Description("")
-	String GetDistanceMethods();
-
-	@DefaultMessage("Pause")
-	@Description("")
-	String PauseMethods();
-
-	@DefaultMessage("Reset")
-	@Description("")
-	String ResetMethods();
-
-	@DefaultMessage("Resume")
-	@Description("")
-	String ResumeMethods();
-
-	@DefaultMessage("Start")
-	@Description("")
-	String StartMethods();
-
-	@DefaultMessage("MakePhoneCall")
-	@Description("")
-	String MakePhoneCallMethods();
-
-	@DefaultMessage("GetWifiIpAddress")
-	@Description("")
-	String GetWifiIpAddressMethods();
-
-	@DefaultMessage("isConnected")
-	@Description("")
-	String isConnectedMethods();
-
-	@DefaultMessage("setHmacSeedReturnCode")
-	@Description("")
-	String setHmacSeedReturnCodeMethods();
-
-	@DefaultMessage("startHTTPD")
-	@Description("")
-	String startHTTPDMethods();
-
-	@DefaultMessage("Vibrate")
-	@Description("")
-	String VibrateMethods();
-
-	@DefaultMessage("GetText")
-	@Description("")
-	String GetTextMethods();
-
-	@DefaultMessage("HideKeyboard")
-	@Description("")
-	String HideKeyboardMethods();
-
-	@DefaultMessage("Speak")
-	@Description("")
-	String SpeakMethods();
-
-	@DefaultMessage("SendMessage")
-	@Description("")
-	String SendMessageMethods();
-
-	@DefaultMessage("GetValue")
-	@Description("")
-	String GetValueMethods();
-
-	@DefaultMessage("StoreValue")
-	@Description("")
-	String StoreValueMethods();
-
-	@DefaultMessage("Authorize")
-	@Description("")
-	String AuthorizeMethods();
-
-	@DefaultMessage("CheckAuthorized")
-	@Description("")
-	String CheckAuthorizedMethods();
-
-	@DefaultMessage("DeAuthorize")
-	@Description("")
-	String DeAuthorizeMethods();
-
-	@DefaultMessage("DirectMessage")
-	@Description("")
-	String DirectMessageMethods();
-
-	@DefaultMessage("Follow")
-	@Description("")
-	String FollowMethods();
-
-	@DefaultMessage("RequestDirectMessages")
-	@Description("")
-	String RequestDirectMessagesMethods();
-
-	@DefaultMessage("RequestFollowers")
-	@Description("")
-	String RequestFollowersMethods();
-
-	@DefaultMessage("RequestFriendTimeline")
-	@Description("")
-	String RequestFriendTimelineMethods();
-
-	@DefaultMessage("RequestMentions")
-	@Description("")
-	String RequestMentionsMethods();
-
-	@DefaultMessage("SearchTwitter")
-	@Description("")
-	String SearchTwitterMethods();
-
-	@DefaultMessage("SetStatus")
-	@Description("")
-	String SetStatusMethods();
-
-	@DefaultMessage("StopFollowing")
-	@Description("")
-	String StopFollowingMethods();
-
-	@DefaultMessage("GetDuration")
-	@Description("")
-	String GetDurationMethods();
-
-	@DefaultMessage("SeekTo")
-	@Description("")
-	String SeekToMethods();
-
-	@DefaultMessage("DoScan")
-	@Description("")
-	String DoScanMethods();
-
-	@DefaultMessage("RequestBallot")
-	@Description("")
-	String RequestBallotMethods();
-
-	@DefaultMessage("SendBallot")
-	@Description("")
-	String SendBallotMethods();
-
-	@DefaultMessage("BuildPostData")
-	@Description("")
-	String BuildPostDataMethods();
-
-	@DefaultMessage("ClearCookies")
-	@Description("")
-	String ClearCookiesMethods();
-
-	@DefaultMessage("Get")
-	@Description("")
-	String GetMethods();
-
-	@DefaultMessage("HtmlTextDecode")
-	@Description("")
-	String HtmlTextDecodeMethods();
-
-	@DefaultMessage("JsonTextDecode")
-	@Description("")
-	String JsonTextDecodeMethods();
-
-	@DefaultMessage("XmlTextDecode")
-	@Description("")
-	String XmlTextDecodeMethods();
-
-	@DefaultMessage("PostFile")
-	@Description("")
-	String PostFileMethods();
-
-	@DefaultMessage("PostText")
-	@Description("")
-	String PostTextMethods();
-
-	@DefaultMessage("PostTextWithEncoding")
-	@Description("")
-	String PostTextWithEncodingMethods();
-
-	@DefaultMessage("UriEncode")
-	@Description("")
-	String UriEncodeMethods();
-
-	@DefaultMessage("CanGoBack")
-	@Description("")
-	String CanGoBackMethods();
-
-	@DefaultMessage("CanGoForward")
-	@Description("")
-	String CanGoForwardMethods();
-
-	@DefaultMessage("ClearLocations")
-	@Description("")
-	String ClearLocationsMethods();
-
-	@DefaultMessage("ClearCaches")
-	@Description("")
-	String ClearCachesMethods();
-
-	@DefaultMessage("GoBack")
-	@Description("")
-	String GoBackMethods();
-
-	@DefaultMessage("GoForward")
-	@Description("")
-	String GoForwardMethods();
-
-	@DefaultMessage("GoHome")
-	@Description("")
-	String GoHomeMethods();
-
-	@DefaultMessage("GoToUrl")
-	@Description("")
-	String GoToUrlMethods();
-
-	@DefaultMessage("AppendToFile")
-	@Description("")
-	String AppendToFileMethods();
-
-	@DefaultMessage("Delete")
-	@Description("")
-	String DeleteMethods();
-
-	@DefaultMessage("ReadFrom")
-	@Description("")
-	String ReadFromMethods();
-
-	@DefaultMessage("SaveFile")
-	@Description("")
-	String SaveFileMethods();
-
-	@DefaultMessage("doFault")
-	@Description("")
-	String doFaultMethods();
-
-	@DefaultMessage("getVersionName")
-	@Description("")
-	String getVersionNameMethods();
-
-	@DefaultMessage("installURL")
-	@Description("")
-	String installURLMethods();
-
-	@DefaultMessage("isDirect")
-	@Description("")
-	String isDirectMethods();
-
-	@DefaultMessage("setAssetsLoaded")
-	@Description("")
-	String setAssetsLoadedMethods();
-
-	@DefaultMessage("shutdown")
-	@Description("")
-	String shutdownMethods();
-
-	@DefaultMessage("ShareFile")
-	@Description("")
-	String ShareFileMethods();
-
-	@DefaultMessage("ShareFileWithMessage")
-	@Description("")
-	String ShareFileWithMessageMethods();
-
-	@DefaultMessage("ShareMessage")
-	@Description("")
-	String ShareMessageMethods();
-
-	@DefaultMessage("Play")
-	@Description("")
-	String PlayMethods();
-
-	@DefaultMessage("DisplayDropdown")
-	@Description("")
-	String DisplayDropdownMethods();
-
-	@DefaultMessage("ClearAll")
-	@Description("")
-	String ClearAllMethods();
-
-	@DefaultMessage("ClearTag")
-	@Description("")
-	String ClearTagMethods();
-
-	@DefaultMessage("GetTags")
-	@Description("")
-	String GetTagsMethods();
-
-	@DefaultMessage("Tweet")
-	@Description("")
-	String TweetMethods();
-
-	@DefaultMessage("TweetWithImage")
-	@Description("")
-	String TweetWithImageMethods();
-
-	@DefaultMessage("BuildRequestData")
-	@Description("")
-	String BuildRequestDataMethods();
-
-	@DefaultMessage("PutFile")
-	@Description("")
-	String PutFileMethods();
-
-	@DefaultMessage("PutText")
-	@Description("")
-	String PutTextMethods();
-
-	@DefaultMessage("PutTextWithEncoding")
-	@Description("")
-	String PutTextWithEncodingMethods();
-
-	@DefaultMessage("RequestTranslation")
-	@Description("")
-	String RequestTranslationMethods();
-
-	@DefaultMessage("DrawSegment")
-	@Description("")
-	String DrawSegmentMethods();
-
-	// Mock Components
-	@DefaultMessage("add items...")
-	@Description("")
-	String MockSpinnerAddItems();
-
-	// help strings
-	@DefaultMessage("Non-visible component that can detect shaking and measure acceleration approximately in three dimensions using SI units (m/s<sup>2</sup>).  The components are: <ul>\n<li> <strong>xAccel</strong>: 0 when the phone is at rest on a flat      surface, positive when the phone is tilted to the right (i.e.,      its left side is raised), and negative when the phone is tilted      to the left (i.e., its right size is raised).</li>\n <li> <strong>yAccel</strong>: 0 when the phone is at rest on a flat      surface, positive when its bottom is raised, and negative when      its top is raised. </li>\n <li> <strong>zAccel</strong>: Equal to -9.8 (earth\"s gravity in meters per      second per second when the device is at rest parallel to the ground      with the display facing up,      0 when perpindicular to the ground, and +9.8 when facing down.       The value can also be affected by accelerating it with or against      gravity. </li></ul>")
-	@Description("")
-	String AccelerometerSensorHelpStringComponentPallette();
-
-	@DefaultMessage("A component that can launch an activity using the <code>StartActivity</code> method.<p>Activities that can be launched include: <ul> \n<li> starting other App Inventor for Android apps </li> \n<li> starting the camera application </li> \n<li> performing web search </li> \n<li> opening a browser to a specified web page</li> \n<li> opening the map application to a specified location</li></ul> \nYou can also launch activities that return text data.  See the documentation on using the Activity Starter for examples.</p>")
-	@Description("")
-	String ActivityStarterHelpStringComponentPallette();
-
-	@DefaultMessage("<p>A round \"sprite\" that can be placed on a <code>Canvas</code>, where it can react to touches and drags, interact with other sprites (<code>ImageSprite</code>s and other <code>Ball</code>s) and the edge of the Canvas, and move according to its property values.</p><p>For example, to have a <code>Ball</code> move 4 pixels toward the top of a <code>Canvas</code> every 500 milliseconds (half second), you would set the <code>Speed</code> property to 4 [pixels], the <code>Interval</code> property to 500 [milliseconds], the <code>Heading</code> property to 90 [degrees], and the <code>Enabled</code> property to <code>True</code>.  These and its other properties can be changed at any time.</p><p>The difference between a Ball and an <code>ImageSprite</code> is that the latter can get its appearance from an image file, while a Ball\"s appearance can only be changed by varying its <code>PaintColor</code> and <code>Radius</code> properties.</p>")
-	@Description("")
-	String BallHelpStringComponentPallette();
-
-	@DefaultMessage("Component for using the Barcode Scanner to read a barcode")
-	@Description("")
-	String BarcodeScannerHelpStringComponentPallette();
-
-	@DefaultMessage("Bluetooth client component")
-	@Description("")
-	String BluetoothClientHelpStringComponentPallette();
-
-	@DefaultMessage("Bluetooth server component")
-	@Description("")
-	String BluetoothServerHelpStringComponentPallette();
-
-	@DefaultMessage("Button with the ability to detect clicks.  Many aspects of its appearance can be changed, as well as whether it is clickable (<code>Enabled</code>), can be changed in the Designer or in the Blocks Editor.")
-	@Description("")
-	String ButtonHelpStringComponentPallette();
-
-	@DefaultMessage("A component to record a video using the device\"s camcorder.After the video is recorded, the name of the file on the phone containing the clip is available as an argument to the AfterRecording event. The file name can be used, for example, to set the source property of a VideoPlayer component.")
-	@Description("")
-	String CamcorderHelpStringComponentPallette();
-
-	@DefaultMessage("A component to take a picture using the device\"s camera. After the picture is taken, the name of the file on the phone containing the picture is available as an argument to the AfterPicture event. The file name can be used, for example, to set the Picture property of an Image component.")
-	@Description("")
-	String CameraHelpStringComponentPallette();
-
-	@DefaultMessage("<p>A two-dimensional touch-sensitive rectangular panel on which drawing can be done and sprites can be moved.</p> <p>The <code>BackgroundColor</code>, <code>PaintColor</code>, <code>BackgroundImage</code>, <code>Width</code>, and <code>Height</code> of the Canvas can be set in either the Designer or in the Blocks Editor.  The <code>Width</code> and <code>Height</code> are measured in pixels and must be positive.</p><p>Any location on the Canvas can be specified as a pair of (X, Y) values, where <ul> <li>X is the number of pixels away from the left edge of the Canvas</li><li>Y is the number of pixels away from the top edge of the Canvas</li></ul>.</p> <p>There are events to tell when and where a Canvas has been touched or a <code>Sprite</code> (<code>ImageSprite</code> or <code>Ball</code>) has been dragged.  There are also methods for drawing points, lines, and circles.</p>")
-	@Description("")
-	String CanvasHelpStringComponentPallette();
-
-	@DefaultMessage("Checkbox that raises an event when the user clicks on it. There are many properties affecting its appearance that can be set in the Designer or Blocks Editor.")
-	@Description("")
-	String CheckBoxHelpStringComponentPallette();
-
-	@DefaultMessage("Non-visible component that provides the instant in time "
-			+ "using the internal clock on the phone. It can fire a timer at "
-			+ "regularly set intervals and perform time calculations, "
-			+ "manipulations, and conversions.</p> <p>Methods to convert an "
-			+ "instant to text are also available. Acceptable patterns are "
-			+ "empty string, MM/DD/YYYY HH:mm:ss a, or MMM d, yyyy "
-			+ "HH:mm. The empty string will provide the default format, "
-			+ "which is \"MMM d, yyyy HH:mm:ss a\" for FormatDateTime \"MMM "
-			+ "d, yyyy\" for FormatDate.  To see all possible format, "
-			+ "please see <a "
-			+ "href=\"https://docs.oracle.com/javase/7/docs/api/java/text/SimpleDateFormat.html\" "
-			+ "target=\"_blank\"> here</a>.")
-	@Description("")
-	String ClockHelpStringComponentPallette();
-
-	@DefaultMessage("A button that, when clicked on, displays a list of the contacts to choose among. After the user has made a selection, the following properties will be set to information about the chosen contact: <ul>\n<li> <code>ContactName</code>: the contact\"s name </li>\n <li> <code>EmailAddress</code>: the contact\"s primary email address </li>\n <li> <code>Picture</code>: the name of the file containing the contact\"s image, which can be used as a <code>Picture</code> property value for the <code>Image</code> or <code>ImageSprite</code> component.</li></ul>\n</p><p>Other properties affect the appearance of the button (<code>TextAlignment</code>, <code>BackgroundColor</code>, etc.) and whether it can be clicked on (<code>Enabled</code>).\n</p><p>Picking is not supported on all phones.  If it fails, this component will show a notification.  The error behavior can be overridden with the Screen.ErrorOccurred event handler.")
-	@Description("")
-	String ContactPickerHelpStringComponentPallette();
-
-	@DefaultMessage("<p>A button that, when clicked on, launches a popup dialog to allow the user to select a date.</p>")
-	@Description("")
-	String DatePickerHelpStringComponentPallette();
-
-	@DefaultMessage("An EmailPicker is a kind of text box.  If the user begins entering the name or email address of a contact, the phone will show a dropdown menu of choices that complete the entry.  If there are many contacts, the dropdown can take several seconds to appear, and can show intermediate results while the matches are being computed. <p>The initial contents of the text box and the contents< after user entry is in the <code>Text</code> property.  If the <code>Text</code> property is initially empty, the contents of the <code>Hint</code> property will be faintly shown in the text box as a hint to the user.</p>\n <p>Other properties affect the appearance of the text box (<code>TextAlignment</code>, <code>BackgroundColor</code>, etc.) and whether it can be used (<code>Enabled</code>).</p>\n<p>Text boxes like this are usually used with <code>Button</code> components, with the user clicking on the button when text entry is complete.")
-	@Description("")
-	String EmailPickerHelpStringComponentPallette();
-
-	@DefaultMessage("Non-visible component for storing and retrieving files. Use this component to write or read files on your device. The default behaviour is to write files to the private data directory associated with your App. The Companion is special cased to write files to /sdcard/AppInventor/data to facilitate debugging. If the file path starts with a slash (/), then the file is created relative to /sdcard. For example writing a file to /myFile.txt will write the file in /sdcard/myFile.txt.")
-	@Description("")
-	String FileHelpStringComponentPallette();
-
-	@DefaultMessage("Top-level component containing all other components in the program")
-	@Description("")
-	String FormHelpStringComponentPallette();
-
-	@DefaultMessage("<p>A non-visible component that communicates with Google Fusion Tables.  Fusion Tables let you store, share, query and visualize data tables; this component lets you query, create, and modify these tables.</p> <p>This component uses the <a href=\"https://developers.google.com/fusiontables/docs/v1/getting_started\" target=\"_blank\">Fusion Tables API V1.0</a>.  <p>Applications using Fusion Tables must authentication to Google\"s servers. There are two ways this can be done. The first way uses an API Key which you the developer obtain (see below). With this approach end-users must also login to access a Fusion Table.  The second approach is to use a Service Account. With this approach you create credentials and a special \"Service Account Email Address\" which you obtain from the <a href=\"https://code.google.com/apis/console/\" target=\"_blank\">Google APIs Console</a>.  You then tell the Fusion Table Control the name of the Service Account Email address and upload the secret key as an asset to your application and set the KeyFile property to point at this file. Finally you check the \"UseServiceAuthentication\" checkbox in the designer.  When using a Service Account, end-users do not need to login to use Fusion Tables, your service account authenticates all access.</p> <p>To get an API key, follow these instructions.</p> <ol> <li>Go to your <a href=\"https://code.google.com/apis/console/\" target=\"_blank\">Google APIs Console</a> and login if necessary.</li> <li>Select the <i>Services</i> item from the menu on the left.</li> <li>Choose the <i>Fusiontables</i> service from the list provided and turn it on.</li> <li>Go back to the main menu and select the <i>API Access</i> item. </li> </ol> <p>Your API Key will be near the bottom of that pane in the section called \"Simple API Access\".  You will have to provide that key as the value for the <i>ApiKey</i> property in your Fusiontables app.</p> <p>Once you have an API key, set the value of the <i>Query</i> property to a valid Fusiontables SQL query and call <i>SendQuery</i> to execute the query.  App Inventor will send the query to the Fusion Tables server and the <i>GotResult</i> block will fire when a result is returned from the server.  Query results will be returned in CSV format, and can be converted to list format using the \"list from csv table\" or \"list from csv row\" blocks.</p> <p>Note that you do not need to worry about UTF-encoding the query.  But you do need to make sure the query follows the syntax described in <a href=\"https://developers.google.com/fusiontables/docs/v1/getting_started\" target=\"_blank\">the reference manual</a>, which means that things like capitalization for names of columns matters, and that single quotes must be used around column names if there are spaces in them.</p>")
-	@Description("")
-	String FusiontablesControlHelpStringComponentPallette();
-
-	@DefaultMessage("Provides a way for applications to communicate with online game servers")
-	@Description("")
-	String GameClientHelpStringComponentPallette();
-
-	@DefaultMessage("<p>A formatting element in which to place components that should be displayed from left to right.  If you wish to have components displayed one over another, use <code>VerticalArrangement</code> instead.</p>")
-	@Description("")
-	String HorizontalArrangementHelpStringComponentPallette();
-
-	@DefaultMessage("Component for displaying images.  The picture to display, and other aspects of the Image\"s appearance, can be specified in the Designer or in the Blocks Editor.")
-	@Description("")
-	String ImageHelpStringComponentPallette();
-
-	@DefaultMessage("A special-purpose button. When the user taps an image picker, the device\"s image gallery appears, and the user can choose an image. After an image is picked, it is saved, and the <code>Selected</code> property will be the name of the file where the image is stored. In order to not fill up storage, a maximum of 10 images will be stored.  Picking more images will delete previous images, in order from oldest to newest.")
-	@Description("")
-	String ImagePickerHelpStringComponentPallette();
-
-	@DefaultMessage("<p>A \"sprite\" that can be placed on a <code>Canvas</code>, where it can react to touches and drags, interact with other sprites (<code>Ball</code>s and other <code>ImageSprite</code>s) and the edge of the Canvas, and move according to its property values.  Its appearance is that of the image specified in its <code>Picture</code> property (unless its <code>Visible</code> property is <code>False</code>.</p> <p>To have an <code>ImageSprite</code> move 10 pixels to the left every 1000 milliseconds (one second), for example, you would set the <code>Speed</code> property to 10 [pixels], the <code>Interval</code> property to 1000 [milliseconds], the <code>Heading</code> property to 180 [degrees], and the <code>Enabled</code> property to <code>True</code>.  A sprite whose <code>Rotates</code> property is <code>True</code> will rotate its image as the sprite\"s <code>Heading</code> changes.  Checking for collisions with a rotated sprite currently checks the sprite\"s unrotated position so that collision checking will be inaccurate for tall narrow or short wide sprites that are rotated.  Any of the sprite properties can be changed at any time under program control.</p> ")
-	@Description("")
-	String ImageSpriteHelpStringComponentPallette();
-
-	@DefaultMessage("A Label displays a piece of text, which is specified through the <code>Text</code> property.  Other properties, all of which can be set in the Designer or Blocks Editor, control the appearance and placement of the text.")
-	@Description("")
-	String LabelHelpStringComponentPallette();
-
-	@DefaultMessage("<p>A button that, when clicked on, displays a list of texts for the user to choose among. The texts can be specified through the Designer or Blocks Editor by setting the <code>ElementsFromString</code> property to their string-separated concatenation (for example, <em>choice 1, choice 2, choice 3</em>) or by setting the <code>Elements</code> property to a List in the Blocks editor.</p><p>Setting property ShowFilterBar to true, will make the list searchable.  Other properties affect the appearance of the button (<code>TextAlignment</code>, <code>BackgroundColor</code>, etc.) and whether it can be clicked on (<code>Enabled</code>).</p>")
-	@Description("")
-	String ListPickerHelpStringComponentPallette();
-
-	@DefaultMessage("<p>This is a visible component that allows to place a list of text elements in your Screen to display. <br> The list can be set using the ElementsFromString property or using the Elements block in the blocks editor.</p>")
-	@Description("")
-	String ListViewHelpStringComponentPallette();
-
-	@DefaultMessage("Non-visible component providing location information, including longitude, latitude, altitude (if supported by the device), and address.  This can also perform \"geocoding\", converting a given address (not necessarily the current one) to a latitude (with the <code>LatitudeFromAddress</code> method) and a longitude (with the <code>LongitudeFromAddress</code> method).</p>\n<p>In order to function, the component must have its <code>Enabled</code> property set to True, and the device must have location sensing enabled through wireless networks or GPS satellites (if outdoors).</p>\nLocation information might not be immediately available when an app starts.  You\"ll have to wait a short time for a location provider to be found and used, or wait for the OnLocationChanged event")
-	@Description("")
-	String LocationSensorHelpStringComponentPallette();
-
-	@DefaultMessage("<p>Non-visible component to provide NFC capabilities.  For now this component supports the reading and writing of text tags only (if supported by the device)</p><p>In order to read and write text tags, the component must have its <code>ReadMode</code> property set to True or False respectively.</p>")
-	@Description("")
-	String NearFieldHelpStringComponentPallette();
-
-	@DefaultMessage("The Notifier component displays alert dialogs, messages, and temporary alerts, and creates Android log entries through the following methods: <ul><li> ShowMessageDialog: displays a message which the user must dismiss by pressing a button.</li><li> ShowChooseDialog: displays a message two buttons to let the user choose one of two responses, for example, yes or no, after which the AfterChoosing event is raised.</li><li> ShowTextDialog: lets the user enter text in response to the message, after which the AfterTextInput event is raised. <li> ShowAlert: displays a temporary  alert that goes away by itself after a short time.</li><li> ShowProgressDialog: displays an alert with a loading spinner that cannot be dismissed by the user. It can only be dismissed by using the DismissProgressDialog block.</li><li> DismissProgressDialog: Dismisses the progress dialog displayed by ShowProgressDialog.</li><li> LogError: logs an error message to the Android log. </li><li> LogInfo: logs an info message to the Android log.</li><li> LogWarning: logs a warning message to the Android log.</li><li>The messages in the dialogs (but not the alert) can be formatted using the following HTML tags:&lt;b&gt;, &lt;big&gt;, &lt;blockquote&gt;, &lt;br&gt;, &lt;cite&gt;, &lt;dfn&gt;, &lt;div&gt;, &lt;em&gt;, &lt;small&gt;, &lt;strong&gt;, &lt;sub&gt;, &lt;sup&gt;, &lt;tt&gt;. &lt;u&gt;</li><li>You can also use the font tag to specify color, for example, &lt;font color=\"blue\"&gt;.  Some of the available color names are aqua, black, blue, fuchsia, green, grey, lime, maroon, navy, olive, purple, red, silver, teal, white, and yellow</li></ul>")
-	@Description("")
-	String NotifierHelpStringComponentPallette();
-
-	@DefaultMessage("A component that provides a high-level interface to a color sensor on a LEGO MINDSTORMS NXT robot.")
-	@Description("")
-	String NxtColorSensorHelpStringComponentPallette();
-
-	@DefaultMessage("A component that provides a low-level interface to a LEGO MINDSTORMS NXT robot, with functions to send NXT Direct Commands.")
-	@Description("")
-	String NxtDirectCommandsHelpStringComponentPallette();
-
-	@DefaultMessage("A component that provides a high-level interface to a LEGO MINDSTORMS NXT robot, with functions that can move and turn the robot.")
-	@Description("")
-	String NxtDriveHelpStringComponentPallette();
-
-	@DefaultMessage("A component that provides a high-level interface to a light sensor on a LEGO MINDSTORMS NXT robot.")
-	@Description("")
-	String NxtLightSensorHelpStringComponentPallette();
-
-	@DefaultMessage("A component that provides a high-level interface to a sound sensor on a LEGO MINDSTORMS NXT robot.")
-	@Description("")
-	String NxtSoundSensorHelpStringComponentPallette();
-
-	@DefaultMessage("A component that provides a high-level interface to a touch sensor on a LEGO MINDSTORMS NXT robot.")
-	@Description("")
-	String NxtTouchSensorHelpStringComponentPallette();
-
-	@DefaultMessage("A component that provides a high-level interface to an ultrasonic sensor on a LEGO MINDSTORMS NXT robot.")
-	@Description("")
-	String NxtUltrasonicSensorHelpStringComponentPallette();
-
-	@DefaultMessage("<p>Non-visible component providing information about the device\"s physical orientation in three dimensions: <ul> <li> <strong>Roll</strong>: 0 degrees when the device is level, increases to      90 degrees as the device is tilted up on its left side, and      decreases to -90 degrees when the device is tilted up on its right side.      </li> <li> <strong>Pitch</strong>: 0 degrees when the device is level, up to      90 degrees as the device is tilted so its top is pointing down,      up to 180 degrees as it gets turned over.  Similarly, as the device      is tilted so its bottom points down, pitch decreases to -90      degrees, then further decreases to -180 degrees as it gets turned all the way      over.</li> <li> <strong>Azimuth</strong>: 0 degrees when the top of the device is      pointing north, 90 degrees when it is pointing east, 180 degrees      when it is pointing south, 270 degrees when it is pointing west,      etc.</li></ul>     These measurements assume that the device itself is not moving.</p>")
-	@Description("")
-	String OrientationSensorHelpStringComponentPallette();
-
-	@DefaultMessage("<p>A box for entering passwords.  This is the same as the ordinary <code>TextBox</code> component except this does not display the characters typed by the user.</p><p>The value of the text in the box can be found or set through the <code>Text</code> property. If blank, the <code>Hint</code> property, which appears as faint text in the box, can provide the user with guidance as to what to type.</p> <p>Text boxes are usually used with the <code>Button</code> component, with the user clicking on the button when text entry is complete.</p>")
-	@Description("")
-	String PasswordTextBoxHelpStringComponentPallette();
-
-	@DefaultMessage("Component that can count steps.")
-	@Description("")
-	String PedometerHelpStringComponentPallette();
-
-	@DefaultMessage("<p>A non-visible component that makes a phone call to the number specified in the <code>PhoneNumber</code> property, which can be set either in the Designer or Blocks Editor. The component has a <code>MakePhoneCall</code> method, enabling the program to launch a phone call.</p><p>Often, this component is used with the <code>ContactPicker</code> component, which lets the user select a contact from the ones stored on the phone and sets the <code>PhoneNumber</code> property to the contact\"s phone number.</p><p>To directly specify the phone number (e.g., 650-555-1212), set the <code>PhoneNumber</code> property to a Text with the specified digits (e.g., \"6505551212\").  Dashes, dots, and parentheses may be included (e.g., \"(650)-555-1212\") but will be ignored; spaces may not be included.</p>")
-	@Description("")
-	String PhoneCallHelpStringComponentPallette();
-
-	@DefaultMessage("A button that, when clicked on, displays a list of the contacts\" phone numbers to choose among. After the user has made a selection, the following properties will be set to information about the chosen contact: <ul>\n<li> <code>ContactName</code>: the contact\"s name </li>\n <li> <code>PhoneNumber</code>: the contact\"s phone number </li>\n <li> <code>EmailAddress</code>: the contact\"s email address </li> <li> <code>Picture</code>: the name of the file containing the contact\"s image, which can be used as a <code>Picture</code> property value for the <code>Image</code> or <code>ImageSprite</code> component.</li></ul>\n</p><p>Other properties affect the appearance of the button (<code>TextAlignment</code>, <code>BackgroundColor</code>, etc.) and whether it can be clicked on (<code>Enabled</code>).</p>\n<p>Picking is not supported on all phones.  If it fails, this component will show a notification.  This default error behavior can be overridden with the Screen.ErrorOccurred event handler.")
-	@Description("")
-	String PhoneNumberPickerHelpStringComponentPallette();
-
-	@DefaultMessage("Component that returns information about the phone.")
-	@Description("")
-	String PhoneStatusHelpStringComponentPallette();
-
-	@DefaultMessage("Multimedia component that plays audio and controls phone vibration.  The name of a multimedia field is specified in the <code>Source</code> property, which can be set in the Designer or in the Blocks Editor.  The length of time for a vibration is specified in the Blocks Editor in milliseconds (thousandths of a second).\n<p>For supported audio formats, see <a href=\"http://developer.android.com/guide/appendix/media-formats.html\" target=\"_blank\">Android Supported Media Formats</a>.</p>\n<p>This component is best for long sound files, such as songs, while the <code>Sound</code> component is more efficient for short files, such as sound effects.</p>")
-	@Description("")
-	String PlayerHelpStringComponentPallette();
-
-	@DefaultMessage("Sharing is a non-visible component that enables sharing files and/or messages between your app and other apps installed on a device. The component will display a list of the installed apps that can handle the information provided, and will allow the user to choose one to share the content with, for instance a mail app, a social network app, a texting app, and so on.<br>The file path can be taken directly from other components such as the Camera or the ImagePicker, but can also be specified directly to read from storage. Be aware that different devices treat storage differently, so a few things to try if, for instance, you have a file called arrow.gif in the folder <code>Appinventor/assets</code>, would be: <ul><li><code>\"file:///sdcard/Appinventor/assets/arrow.gif\"</code></li> or <li><code>\"/storage/Appinventor/assets/arrow.gif\"</code></li></ul>")
-	@Description("")
-	String SharingHelpStringComponentPallette();
-
-	@DefaultMessage("A Slider is a progress bar that adds a draggable thumb. You can touch the thumb and drag left or right to set the slider thumb position. As the Slider thumb is dragged, it will trigger the PositionChanged event, reporting the position of the Slider thumb. The reported position of the Slider thumb can be used to dynamically update another component attribute, such as the font size of a TextBox or the radius of a Ball.")
-	@Description("")
-	String SliderHelpStringComponentPallette();
-
-	@DefaultMessage("<p>A multimedia component that plays sound files and optionally vibrates for the number of milliseconds (thousandths of a second) specified in the Blocks Editor.  The name of the sound file to play can be specified either in the Designer or in the Blocks Editor.</p> <p>For supported sound file formats, see <a href=\"http://developer.android.com/guide/appendix/media-formats.html\" target=\"_blank\">Android Supported Media Formats</a>.</p><p>This <code>Sound</code> component is best for short sound files, such as sound effects, while the <code>Player</code> component is more efficient for longer sounds, such as songs.</p>")
-	@Description("")
-	String SoundHelpStringComponentPallette();
-
-	@DefaultMessage("<p>Multimedia component that records audio.</p>")
-	@Description("")
-	String SoundRecorderHelpStringComponentPallette();
-
-	@DefaultMessage("Component for using Voice Recognition to convert from speech to text")
-	@Description("")
-	String SpeechRecognizerHelpStringComponentPallette();
-
-	@DefaultMessage("<p>A spinner component that displays a pop-up with a list of elements. These elements can be set in the Designer or Blocks Editor by setting the<code>ElementsFromString</code> property to a string-separated concatenation (for example, <em>choice 1, choice 2, choice 3</em>) or by setting the <code>Elements</code> property to a List in the Blocks editor.</p>")
-	@Description("")
-	String SpinnerHelpStringComponentPallette();
-
-	@DefaultMessage("<p>A formatting element in which to place components that should be displayed in tabular form.</p>")
-	@Description("")
-	String TableArrangementHelpStringComponentPallette();
-
-	@DefaultMessage("<p>A box for the user to enter text.  The initial or user-entered text value is in the <code>Text</code> property.  If blank, the <code>Hint</code> property, which appears as faint text in the box, can provide the user with guidance as to what to type.</p><p>The <code>MultiLine</code> property determines if the text can havemore than one line.  For a single line text box, the keyboard will closeautomatically when the user presses the Done key.  To close the keyboard for multiline text boxes, the app should use  the HideKeyboard method or  rely on the user to press the Back key.</p><p>The <code> NumbersOnly</code> property restricts the keyboard to acceptnumeric input only.</p><p>Other properties affect the appearance of the text box (<code>TextAlignment</code>, <code>BackgroundColor</code>, etc.) and whether it can be used (<code>Enabled</code>).</p><p>Text boxes are usually used with the <code>Button</code> component, with the user clicking on the button when text entry is complete.</p><p>If the text entered by the user should not be displayed, use <code>PasswordTextBox</code> instead.</p>")
-	@Description("")
-	String TextBoxHelpStringComponentPallette();
-
-	@DefaultMessage("Component for using TextToSpeech to speak a message")
-	@Description("")
-	String TextToSpeechHelpStringComponentPallette();
-
-	@DefaultMessage("<p>A component that will, when the <code>SendMessage</code> method is called, send the text message specified in the <code>Message</code> property to the phone number specified in the <code>PhoneNumber</code> property.</p> <p>If the <code>ReceivingEnabled</code> property is set to 1 messages will <b>not</b> be received. If <code>ReceivingEnabled</code> is set to 2 messages will be received only when the application is running. Finally if <code>ReceivingEnabled</code> is set to 3, messages will be received when the application is running <b>and</b> when the application is not running they will be queued and a notification displayed to the user.</p> <p>When a message arrives, the <code>MessageReceived</code> event is raised and provides the sending number and message.</p> <p> An app that includes this component will receive messages even when it is in the background (i.e. when it is not visible on the screen) and, moreso, even if the app is not running, so long as it is installed on the phone. If the phone receives a text message when the app is not in the foreground, the phone will show a notification in the notification bar.  Selecting the notification will bring up the app.  As an app developer, you will probably want to give your users the ability to control ReceivingEnabled so that they can make the phone ignore text messages.</p> <p>If the GoogleVoiceEnabled property is true, messages can be sent over Wifi using Google Voice. This option requires that the user have a Google Voice account and that the mobile Voice app is installed on the phone. The Google Voice option works only on phones that support Android 2.0 (Eclair) or higher.</p> <p>To specify the phone number (e.g., 650-555-1212), set the <code>PhoneNumber</code> property to a Text string with the specified digits (e.g., 6505551212).  Dashes, dots, and parentheses may be included (e.g., (650)-555-1212) but will be ignored; spaces may not be included.</p> <p>Another way for an app to specify a phone number would be to include a <code>PhoneNumberPicker</code> component, which lets the users select a phone numbers from the ones stored in the the phone contacts.</p>")
-	@Description("")
-	String TextingHelpStringComponentPallette();
-
-	@DefaultMessage("<p>A button that, when clicked on, launches  a popup dialog to allow the user to select a time.</p>")
-	@Description("")
-	String TimePickerHelpStringComponentPallette();
-
-	@DefaultMessage("TinyDB is a non-visible component that stores data for an app. <p> Apps created with App Inventor are initialized each time they run: If an app sets the value of a variable and the user then quits the app, the value of that variable will not be remembered the next time the app is run. In contrast, TinyDB is a <em> persistent </em> data store for the app, that is, the data stored there will be available each time the app is run. An example might be a game that saves the high score and retrieves it each time the game is played. </<p> <p> Data items are strings stored under <em>tags</em> . To store a data item, you specify the tag it should be stored under.  Subsequently, you can retrieve the data that was stored under a given tag. </p><p> There is only one data store per app. Even if you have multiple TinyDB components, they will use the same data store. To get the effect of separate stores, use different keys. Also each app has its own data store. You cannot use TinyDB to pass data between two different apps on the phone, although you <em>can</em> use TinyDb to shares data between the different screens of a multi-screen app. </p> <p>When you are developing apps using the AI Companion, all the apps using that companion will share the same TinyDb.  That sharing will disappear once the apps are packaged.  But, during development, you should be careful to clear the TinyDb each time you start working on a new app.</p>")
-	@Description("")
-	String TinyDBHelpStringComponentPallette();
-
-	@DefaultMessage("Non-visible component that communicates with a Web service to store and retrieve information.")
-	@Description("")
-	String TinyWebDBHelpStringComponentPallette();
-
-	@DefaultMessage("A non-visible component that enables communication with <a href=\"http://www.twitter.com\" target=\"_blank\">Twitter</a>. Once a user has logged into their Twitter account (and the authorization has been confirmed successful by the <code>IsAuthorized</code> event), many more operations are available:<ul><li> Searching Twitter for tweets or labels (<code>SearchTwitter</code>)</li>\n<li> Sending a Tweet (<code>Tweet</code>)     </li>\n<li> Sending a Tweet with an Image (<code>TweetWithImage</code>)     </li>\n<li> Directing a message to a specific user      (<code>DirectMessage</code>)</li>\n <li> Receiving the most recent messages directed to the logged-in user      (<code>RequestDirectMessages</code>)</li>\n <li> Following a specific user (<code>Follow</code>)</li>\n<li> Ceasing to follow a specific user (<code>StopFollowing</code>)</li>\n<li> Getting a list of users following the logged-in user      (<code>RequestFollowers</code>)</li>\n <li> Getting the most recent messages of users followed by the      logged-in user (<code>RequestFriendTimeline</code>)</li>\n <li> Getting the most recent mentions of the logged-in user      (<code>RequestMentions</code>)</li></ul></p>\n <p>You must obtain a Comsumer Key and Consumer Secret for Twitter authorization  specific to your app from http://twitter.com/oauth_clients/new")
-	@Description("")
-	String TwitterHelpStringComponentPallette();
-
-	@DefaultMessage("<p>A formatting element in which to place components that should be displayed one below another.  (The first child component is stored on top, the second beneath it, etc.)  If you wish to have components displayed next to one another, use <code>HorizontalArrangement</code> instead.</p>")
-	@Description("")
-	String VerticalArrangementHelpStringComponentPallette();
-
-	@DefaultMessage("A multimedia component capable of playing videos. When the application is run, the VideoPlayer will be displayed as a rectangle on-screen.  If the user touches the rectangle, controls will appear to play/pause, skip ahead, and skip backward within the video.  The application can also control behavior by calling the <code>Start</code>, <code>Pause</code>, and <code>SeekTo</code> methods.  <p>Video files should be in Windows Media Video (.wmv) format, 3GPP (.3gp), or MPEG-4 (.mp4).  For more details about legal formats, see <a href=\"http://developer.android.com/guide/appendix/media-formats.html\" target=\"_blank\">Android Supported Media Formats</a>.</p><p>App Inventor for Android only permits video files under 1 MB and limits the total size of an application to 5 MB, not all of which is available for media (video, audio, and sound) files.  If your media files are too large, you may get errors when packaging or installing your application, in which case you should reduce the number of media files or their sizes.  Most video editing software, such as Windows Movie Maker and Apple iMovie, can help you decrease the size of videos by shortening them or re-encoding the video into a more compact format.</p><p>You can also set the media source to a URL that points to a streaming video, but the URL must point to the video file itself, not to a program that plays the video.")
-	@Description("")
-	String VideoPlayerHelpStringComponentPallette();
-
-	@DefaultMessage("<p>The Voting component enables users to vote on a question by communicating with a Web service to retrieve a ballot and later sending back users\" votes.</p>")
-	@Description("")
-	String VotingHelpStringComponentPallette();
-
-	@DefaultMessage("Non-visible component that provides functions for HTTP GET, POST, PUT, and DELETE requests.")
-	@Description("")
-	String WebHelpStringComponentPallette();
-
-	@DefaultMessage("Component for viewing Web pages.  The Home URL can be specified in the Designer or in the Blocks Editor.  The view can be set to follow links when they are tapped, and users can fill in Web forms. Warning: This is not a full browser.  For example, pressing the phone\"s hardware Back key will exit the app, rather than move back in the browser history.<p />You can use the WebViewer.WebViewString property to communicate between your app and Javascript code running in the Webviewer page. In the app, you get and set WebViewString.  In the WebViewer, you include Javascript that references the window.AppInventor object, using the methoods </em getWebViewString()</em> and <em>setWebViewString(text)</em>.  <p />For example, if the WebViewer opens to a page that contains the Javascript command <br /> <em>document.write(\"The answer is\" + window.AppInventor.getWebViewString());</em> <br />and if you set WebView.WebVewString to \"hello\", then the web page will show </br ><em>The answer is hello</em>.  <br />And if the Web page contains Javascript that executes the command <br /><em>windowAppInventor.setWebViewString(\"hello from Javascript\")</em>, <br />then the value of the WebViewString property will be <br /><em>hello from Javascript</em>. ")
-	@Description("")
-	String WebViewerHelpStringComponentPallette();
-
-	@DefaultMessage("Use this component to translate words and sentences between different languages. This component needs Internet access, as it will request translations to the Yandex.Translate service. Specify the source and target language in the form source-target using two letter language codes. So\"en-es\" will translate from English to Spanish while \"es-ru\" will translate from Spanish to Russian. If you leave out the source language, the service will attempt to detect the source language. So providing just \"es\" will attempt to detect the source language and translate it to Spanish.<p /> This component is powered by the Yandex translation service.  See http://api.yandex.com/translate/ for more information, including the list of available languages and the meanings of the language codes and status codes. <p />Note: Translation happens asynchronously in the background. When the translation is complete, the \"GotTranslation\" event is triggered.")
-	@Description("")
-	String YandexTranslateHelpStringComponentPallette();
-
-	// Ode.java messages
-	@DefaultMessage("Welcome to App Inventor 2!")
-	@Description("")
-	String createNoProjectsDialogText();
-
-	@DefaultMessage("<p>You do not have any projects in App Inventor 2 yet. "
-			+ "To learn how to use App Inventor, click the \"Guide\" "
-			+ "link at the upper right of the window; or to start your first project, "
-			+ "click the \"New\" button at the upper left of the window.</p>\n<p>"
-			+ "<strong>Where did my projects go?</strong> "
-			+ "If you had projects but now they are missing, "
-			+ "you are probably looking for App Inventor version 1. "
-			+ "It is still available here: "
-			+ "<a href=\"http://beta.appinventor.mit.edu\" target=\"_blank\">beta.appinventor.mit.edu</a></p>\n")
-	@Description("")
-	String createNoProjectsDialogMessage1();
-
-	@DefaultMessage("Happy Inventing!")
-	@Description("")
-	String createNoprojectsDialogMessage2();
-
-	@DefaultMessage("Welcome to App Inventor!")
-	@Description("")
-	String createWelcomeDialogText();
-
-	@DefaultMessage("<h2>This is the Splash Screen. Make this an iframe to your splash screen.</h2>")
-	@Description("")
-	String createWelcomeDialogMessage();
-
-	@DefaultMessage("Continue")
-	@Description("")
-	String createWelcomeDialogButton();
-
-	@DefaultMessage("Do Not Show Again")
-	@Description("")
-	String doNotShow();
-
-	@DefaultMessage("<h2>Please fill out a short voluntary survey so that we can learn more about our users and improve MIT App Inventor.</h2>")
-	@Description("")
-	String showSurveySplashMessage();
-
-	@DefaultMessage("Take Survey Now")
-	@Description("")
-	String showSurveySplashButtonNow();
-
-	@DefaultMessage("Take Survey Later")
-	@Description("")
-	String showSurveySplashButtonLater();
-
-	@DefaultMessage("Never Take Survey")
-	@Description("")
-	String showSurveySplashButtonNever();
-
-	@DefaultMessage("This Session Is Out of Date")
-	@Description("")
-	String invalidSessionDialogText();
-
-	@DefaultMessage("<p><font color=red>Warning:</font> This session is out of date.</p>"
-			+ "<p>This App Inventor account has been opened from another location. "
-			+ "Using a single account from more than one location at the same time "
-			+ "can damage your projects.</p>"
-			+ "<p>Choose one of the buttons below to:"
-			+ "<ul>"
-			+ "<li>End this session here.</li>"
-			+ "<li>Make this the current session and make the other sessions out of date.</li>"
-			+ "<li>Continue with both sessions.</li>" + "</ul>" + "</p>")
-	@Description("")
-	String invalidSessionDialogMessage();
-
-	@DefaultMessage("End This Session")
-	@Description("")
-	String invalidSessionDialogButtonEnd();
-
-	@DefaultMessage("Make this the current session")
-	@Description("")
-	String invalidSessionDialogButtonCurrent();
-
-	@DefaultMessage("Continue with Both Sessions")
-	@Description("")
-	String invalidSessionDialogButtonContinue();
-
-	@DefaultMessage("Do you want to continue with multiple sessions?")
-	@Description("")
-	String bashWarningDialogText();
-
-	@DefaultMessage("<p><font color=red>WARNING:</font> A second App "
-			+ "Inventor session has been opened for this account. You may choose to "
-			+ "continue with both sessions, but working with App Inventor from more "
-			+ "than one session simultaneously can cause blocks to be lost in ways "
-			+ "that cannot be recovered from the App Inventor server.</p><p>"
-			+ "We recommend that people not open multiple sessions on the same "
-			+ "account. But if you do need to work in this way, then you should "
-			+ "regularly export your project to your local computer, so you will "
-			+ "have a backup copy independent of the App Inventor server. Use "
-			+ "\"Export\" from the Projects menu to export the project.</p>")
-	@Description("")
-	String bashWarningDialogMessage();
-
-	@DefaultMessage("Continue with Multiple Sessions")
-	@Description("")
-	String bashWarningDialogButtonContinue();
-
-	@DefaultMessage("Do not use multiple Sessions")
-	@Description("")
-	String bashWarningDialogButtonNo();
-
-	@DefaultMessage("Your Session is Finished")
-	@Description("")
-	String finalDialogText();
-
-	@DefaultMessage("Your Account is Disabled")
-	@Description("")
-	String accountDisabledMessage();
-
-	@DefaultMessage("<p><b>Your Session is now ended, you may close this window</b></p>")
-	@Description("")
-	String finalDialogMessage();
-
-	@DefaultMessage("Project Read Error")
-	@Description("")
-	String corruptionDialogText();
-
-	@DefaultMessage("<p><b>We detected errors while reading in your project</b></p>"
-			+ "<p>To protect your project from damage, we have ended this session. You may close this "
-			+ "window.</p>")
-	@Description("")
-	String corruptionDialogMessage();
-
-	@DefaultMessage("Blocks Workspace is Empty")
-	@Description("")
-	String blocksTruncatedDialogText();
-
-	@DefaultMessage("<p>It appears that <b>"
-			+ "%1"
-			+ "</b> has had all blocks removed. Either you removed them intentionally, or this is "
-			+ "the result of a bug in our system.</p><p>"
-			+ "<ul><li>Select \"OK, save the empty screen\" to continue to save the empty screen</li>"
-			+ "<li>Select \"No, Do Not Save\" below to restore the previously saved version</li></ul></p>")
-	@Description("")
-	String blocksTruncatedDialogMessage();
-
-	@DefaultMessage("OK, save the empty screen")
-	@Description("")
-	String blocksTruncatedDialogButtonSave();
-
-	@DefaultMessage("No, Do Not Save")
-	@Description("")
-	String blocksTruncatedDialogButtonNoSave();
-
-	@DefaultMessage("Please wait " + "%1" + " seconds...")
-	@Description("")
-	String blocksTruncatedDialogButtonHTML();
-
-	@DefaultMessage("InsertRow")
-	@Description("")
-	String InsertRowMethods();
-
-	@DefaultMessage("GetRows")
-	@Description("")
-	String GetRowsMethods();
-
-	@DefaultMessage("GetRowsWithConditions")
-	@Description("")
-	String GetRowsWithConditionsMethods();
-
-	@DefaultMessage("ç®€ä½“ä¸­æ–‡")
-	@Description("")
-	String SwitchToSimplifiedChinese();
-
-	@DefaultMessage("ç¹�ä½“ä¸­æ–‡")
-	@Description("")
-	String SwitchToTraditionalChinese();
-
-	@DefaultMessage("EspaÃ±ol")
-	@Description("")
-	String SwitchToSpanish();
-
-	@DefaultMessage("Italiano")
-	@Description("")
-	String SwitchToItalian();
-
-	@DefaultMessage("Progress Bar")
-	@Description("")
-	String ProgressBarFor();
-
-	// =========== ProximitySensor
-	@DefaultMessage("ProximitySensor")
-	@Description("")
-	String proximitySensorComponentPallette();
-
-	@DefaultMessage("Non-visible component that can measures the proximity of an object in cm relative to the view screen of a device. This sensor is typically used to determine whether a handset is being held up to a persons ear; i.e. lets you determine how far away an object is from a device. Many devices return the absolute distance, in cm, but some return only near and far values. In this case, the sensor usually reports its maximum range value in the far state and a lesser value in the near state.")
-	@Description("")
-	String ProximitySensorHelpStringComponentPallette();
-
-	@DefaultMessage("MaximumRange")
-	@Description("")
-	String MaximumRangeProperties();
-
-	@DefaultMessage("KeepRunningWhenOnPause")
-	@Description("")
-	String KeepRunningWhenOnPauseProperties();
-
-	@DefaultMessage("ProximityChangedProperties")
-	@Description("")
-	String ProximityChangedPropertiesProperties();
-
-	@DefaultMessage("ProximityChanged")
-	@Description("")
-	String ProximityChangedMethods();
-
-	@DefaultMessage("MaximumRangeMethods")
-	@Description("")
-	String MaximumRangeMethods();
-
-	// =========== ListPicker
-	@DefaultMessage("ItemTextColor")
-	@Description("")
-	String ItemTextColorProperties();
-
-	@DefaultMessage("ItemBackgroundColor")
-	@Description("")
-	String ItemBackgroundColorProperties();
-
-	@DefaultMessage("Error on Fusion Tables query")
-	@Description("")
-	String FusionTablesStandardErrorMessage();
-
-	@DefaultMessage("SelectionColor")
-	@Description("")
-	String SelectionColorProperties();
-
-	// Missing translations from 4/8/2015 -- Should sort into appropriate place
-
-	@DefaultMessage("LaunchPicker")
-	@Description("")
-	String LaunchPickerMethods();
-
-	@DefaultMessage("SetDateToDisplay")
-	@Description("")
-	String SetDateToDisplayMethods();
-
-	@DefaultMessage("IncomingCallAnswered")
-	@Description("")
-	String IncomingCallAnsweredEvents();
-
-	@DefaultMessage("PhoneCallEnded")
-	@Description("")
-	String PhoneCallEndedEvents();
-
-	@DefaultMessage("PhoneCallStarted")
-	@Description("")
-	String PhoneCallStartedEvents();
-
-	@DefaultMessage("OnSettings")
-	@Description("")
-	String OnSettingsEvents();
-
-	@DefaultMessage("OtherPlayerStarted")
-	@Description("")
-	String OtherPlayerStartedEvents();
-
-	@DefaultMessage("ProximityChanged")
-	@Description("")
-	String ProximityChangedEvents();
-
-	@DefaultMessage("ThumbEnabled")
-	@Description("")
-	String ThumbEnabledProperties();
-
-	@DefaultMessage("SetTimeToDisplay")
-	@Description("")
-	String SetTimeToDisplayMethods();
-
-<<<<<<< HEAD
-	@DefaultMessage("XMLTextDecode")
-	@Description("")
-	String XMLTextDecodeMethods();
-=======
+  // Used in multiple files
+
+  @DefaultMessage("Cancel")
+  @Description("Text on \"Cancel\" button.")
+  String cancelButton();
+
+  @DefaultMessage("OK")
+  @Description("Text on \"OK\" button.")
+  String okButton();
+
+  @DefaultMessage("Dismiss")
+  @Description("Text on \"Dismiss\" button.")
+  String dismissButton();
+
+  @DefaultMessage("Old name:")
+  @Description("Label next to the old name in a rename dialog")
+  String oldNameLabel();
+
+  @DefaultMessage("New name:")
+  @Description("Label next to the new name in a rename dialog")
+  String newNameLabel();
+
+  @DefaultMessage("None")
+  @Description("Caption for None entry")
+  String noneCaption();
+
+  @DefaultMessage("Delete")
+  @Description("Text on \"Delete\" button")
+  String deleteButton();
+
+  @DefaultMessage("Delete Project")
+  @Description("Text on \"Delete Project\" button")
+  String deleteProjectButton();
+
+  @DefaultMessage("Publish to Gallery")
+  @Description("Text on \"Publish to Gallery\" button")
+  String publishToGalleryButton();
+
+  @DefaultMessage("Update Gallery App")
+  @Description("Text on \"Update Gallery App\" button")
+  String updateGalleryAppButton();
+
+  @DefaultMessage("Show Warnings")
+  @Description("Text on Toggle Warning Button")
+  String showWarnings();
+
+  @DefaultMessage("Hide Warnings")
+  @Description("Text on Toggle Warning Button")
+  String hideWarnings();
+
+  @DefaultMessage("Upload File ...")
+  @Description("Text on \"Add...\" button")
+  String addButton();
+
+  @DefaultMessage("Name")
+  @Description("Header for name column of project table")
+  String projectNameHeader();
+
+  @DefaultMessage("Date Created")
+  @Description("Header for date created column of project table.")
+  String projectDateCreatedHeader();
+
+  @DefaultMessage("Date Modified")
+  @Description("Header for date modified column of project table.")
+  String projectDateModifiedHeader();
+
+  @DefaultMessage("Published")
+  @Description("Header for published column of project table.")
+  String projectPublishedHeader();
+
+  @DefaultMessage("Save")
+  @Description("Label of the button for save")
+  String saveButton();
+
+  @DefaultMessage("Save As")
+  @Description("Label of the button for save as")
+  String saveAsButton();
+
+  @DefaultMessage("Checkpoint ...")
+  @Description("Label of the button for checkpoint")
+  String checkpointButton();
+
+  @DefaultMessage("Add Screen ...")
+  @Description("Label of the button for adding a new screen")
+  String addFormButton();
+
+  @DefaultMessage("Remove Screen")
+  @Description("Label of the button for removing a screen")
+  String removeFormButton();
+
+  @DefaultMessage("Connect")
+  @Description("Label of the button for selecting phone connection")
+  String connectButton();
+
+  @DefaultMessage("Deleting this screen will completely remove the screen from your project. " +
+      "All components and blocks associated with this screen will be deleted.\n" +
+      "There is no undo.\nAre you sure you want to delete {0}?")
+  @Description("Confirmation query for removing a screen")
+  String reallyDeleteForm(String formName);
+
+  @DefaultMessage("Open the Blocks Editor")
+  @Description("Label of the button for opening the blocks editor")
+  String openBlocksEditorButton();
+
+  @DefaultMessage("Screens ...")
+  @Description("Label of the button for switching screens")
+  String screensButton();
+
+  @DefaultMessage("Blocks")
+  @Description("Label of the button for switching to the blocks editor")
+  String switchToBlocksEditorButton();
+
+  @DefaultMessage("Designer")
+  @Description("Label of the button for switching to the form editor")
+  String switchToFormEditorButton();
+
+  @DefaultMessage("Packaging ...")
+  @Description("Label of the button leading to build related cascade items, when building")
+  String isBuildingButton();
+
+  @DefaultMessage("Opening the Blocks Editor... (click to cancel)")
+  @Description("Label of the button for canceling the blocks editor launch")
+  String cancelBlocksEditorButton();
+
+  @DefaultMessage("Blocks Editor is open")
+  @Description("Label of the button for opening the blocks editor when the it is already open")
+  String blocksEditorIsOpenButton();
+
+  // Switch Language Buttons (Internationalization)
+  @DefaultMessage("Language")
+  @Description("Label of the button for switching language")
+  String switchLanguageButton();
+
+  // Not used anymore it is now dynamically created and translated at compile time depending on what
+  //languages are translated and available.
+
+//  @DefaultMessage("English")
+//  @Description("Label of the button for switching language to English")
+//  String switchLanguageEnglishButton();
+//
+//  @DefaultMessage("Chinese CN")
+//  @Description("Label of the button for switching language to Chinese CN")
+//  String switchLanguageChineseCNButton();
+//
+//  @DefaultMessage("German")
+//  @Description("Label of the button for switching language to German")
+//  String switchLanguageGermanButton();
+//
+//  @DefaultMessage("Vietnamese")
+//  @Description("Label of the button for switching language to Vietnamese")
+//  String switchLanguageVietnameseButton();
+
+  //Used in ModerationPage.java
+  @DefaultMessage("...")
+  @Description("Label of ... ")
+  String moderationDotDotDot();
+
+  @DefaultMessage("Report")
+  @Description("Label of the report text field on moderation page")
+  String moderationReportTextHeader();
+
+  @DefaultMessage("App")
+  @Description("Label of the app field on moderation page")
+  String moderationAppHeader();
+
+  @DefaultMessage("Reported On")
+  @Description("Label of the created date of report field on moderation page")
+  String moderationReportDateCreatedHeader();
+
+  @DefaultMessage("App Author")
+  @Description("Label of the app author field on moderation page")
+  String moderationAppAuthorHeader();
+
+  @DefaultMessage("Reporter")
+  @Description("Label of the reporter field on moderation page")
+  String moderationReporterHeader();
+
+  // Used in ReportList.java
+  @DefaultMessage("Inappropriate App Content: Remove")
+  @Description("Label of the Inappropriate App Content Remove on reportlist")
+  String inappropriateAppContentRemoveTitle();
+
+  @DefaultMessage("Inappropriate App Content")
+  @Description("Label of the Inappropriate App Content on reportlist")
+  String inappropriateAppContentTitle();
+
+  @DefaultMessage("Inappropriate User Profile Content")
+  @Description("Label of the Inappropriate User Profile Content on reportlist")
+  String inappropriateUserProfileContentTitle();
+
+  @DefaultMessage("Choose Template")
+  @Description("Label of the Choose Template Label on reportlist")
+  String labelChooseTemplate();
+
+  @DefaultMessage("Sent From: ")
+  @Description("Label of the Sent From on reportlist")
+  String emailSentFrom();
+
+  @DefaultMessage("Sent To: ")
+  @Description("Label of the Sent To on reportlist")
+  String emailSentTo();
+
+  @DefaultMessage("Send Email")
+  @Description("Label of the Send Email of reportlist")
+  String buttonSendEmail();
+
+  @DefaultMessage("Deactivate App")
+  @Description("Label of the Deactivate App on reportlist")
+  String labelDeactivateApp();
+
+  @DefaultMessage("Reactivate App")
+  @Description("Label of the Reactivate App on reportlist")
+  String labelReactivateApp();
+
+  @DefaultMessage("Deactivate App & Send Email")
+  @Description("Label of the Deactivate App & Send Email on reportlist")
+  String labelDeactivateAppAndSendEmail();
+
+  @DefaultMessage("Mark As Resolved")
+  @Description("Label of the Mark As Resolved of reportlist")
+  String labelmarkAsResolved();
+
+  @DefaultMessage("Mark As Unresolved")
+  @Description("Label of the Mark As Unresolved of reportlist")
+  String labelmarkAsUnresolved();
+
+  @DefaultMessage("Previous Actions")
+  @Description("Label of the See All Actions of reportlist")
+  String labelSeeAllActions();
+
+  @DefaultMessage("Previous Actions on Report")
+  @Description("Title of the Previous Actions Popup of reportlist")
+  String titleSeeAllActionsPopup();
+
+  @DefaultMessage("More Reports")
+  @Description("text for more reports")
+  String galleryMoreReports();
+
+  @DefaultMessage("X")
+  @Description("Symbol X")
+  String symbolX();
+
+  @DefaultMessage("Cancel")
+  @Description("Label of the Cancel Action on reportlist")
+  String labelCancel();
+
+  @DefaultMessage("Confirm")
+  @Description("Label of the Confirm Action on reportlist")
+  String labelConfirm();
+
+  @DefaultMessage("Your app \"{0}\" has been removed from the gallery due to inappropriate content. "
+          + "Please review the guidelines at ..."
+          + "If you feel this action has been taken in error, or you would like to discuss the issue, "
+          + "please use the App Inventor forum at: \n")
+  @Description("Label of the Text of Template 1 of reportlist")
+  String inappropriateAppContentRemoveEmail(String title);
+
+  @DefaultMessage("Your app \"{0}\" has inappropriate content. "
+          + "Please review the guidelines at ..."
+          + "and modify your app accordingly. ")
+  @Description("Label of the Text of Template 2 of reportlist")
+  String inappropriateAppContentEmail(String title);
+
+  @DefaultMessage("Your profile contains inappropriate content. Please modify your profile.\n")
+  @Description("Label of the Text of Template 3 of reportlist")
+  String inappropriateUserProfileContentEmail();
+
+  @DefaultMessage("see more ...")
+  @Description("Label of the Text of seeing more of reportlist")
+  String seeMoreLink();
+
+  @DefaultMessage("hide")
+  @Description("Label of the Text of hiding of reportlist")
+  String hideLink();
+
+  @DefaultMessage("sends an email: ")
+  @Description("Label of the Text of sending an email of reportlist")
+  String moderationActionSendAnEmail();
+
+  @DefaultMessage("deativates this app with email: ")
+  @Description("Label of the Text of deativating this app with email of reportlist")
+  String moderationActionDeactivateThisAppWithEmail();
+
+  @DefaultMessage("reactivates this app")
+  @Description("Label of the Text of reactivating this app of reportlist")
+  String moderationActionReactivateThisApp();
+
+  @DefaultMessage("marks this report as resolved")
+  @Description("Label of the Text of marking this report as resolved of reportlist")
+  String moderationActionMarkThisReportAsResolved();
+
+  @DefaultMessage("marks this report as unresolved")
+  @Description("Label of the Text of marking this report as unresolved of reportlist")
+  String moderationActionMarkThisReportAsUnresolved();
+
+  @DefaultMessage("Show resolved reports")
+  @Description("Label of the Text of showing resolved reports of reportlist")
+  String moderationShowResolvedReports();
+
+  @DefaultMessage("An Email from App Inventor Gallery")
+  @Description("Title of the email when moderator sends out an email")
+  String moderationSendEmailTitle();
+
+  @DefaultMessage("App Inventor Gallery: App Activated")
+  @Description("Title of the email when app was activated")
+  String moderationAppReactivatedTitle();
+
+  @DefaultMessage("Your app \"{0}\" has been reactivated.")
+  @Description("Body of the email when app was activated")
+  String moderationAppReactivateBody(String title);
+
+  @DefaultMessage("App Inventor Gallery: App Deactivated")
+  @Description("Title of the email when app was deactivated")
+  String moderationAppDeactivatedTitle();
+
+  @DefaultMessage("Fail to send out the email, please try again later")
+  @Description("error message when fail to send to user from moderator")
+  String moderationErrorFailToSendEmail();
+
+
+  // Used in MotdFetcher.java
+
+  @DefaultMessage("Failed to contact server to get the MOTD.")
+  @Description("Message displayed when cannot get a MOTD from the server.")
+  String getMotdFailed();
+
+  // Used in Ode.java
+
+  // TODO(user): Replace with commented version once we're ready
+  @DefaultMessage("MIT App Inventor 2")
+  @Description("Title for App Inventor")
+  String titleYoungAndroid();
+
+  @DefaultMessage("An internal error has occurred. Report a bug?")
+  @Description("Confirmation for reporting a bug after an internal error")
+  String internalErrorReportBug();
+
+  @DefaultMessage("An internal error has occurred.")
+  @Description("Alert after an internal error")
+  String internalError();
+
+  @DefaultMessage("An internal error has occurred. Go look in the Debugging view.")
+  @Description("Alert after an internal error")
+  String internalErrorSeeDebuggingView();
+
+  @DefaultMessage("An internal error has occurred. Click \"ok\" for more information.")
+  @Description("Confirm alert after an internal error")
+  String internalErrorClickOkDebuggingView();
+
+  @DefaultMessage("The server is temporarily unavailable. Please try again later!")
+  @Description("Error message if the server becomes completely unavailable.")
+  String serverUnavailable();
+
+  @DefaultMessage("No Project Chosen")
+  @Description("Title for Error Dialog when connection is attempted without a project.")
+  String noprojectDialogTitle();
+
+  @DefaultMessage("You must first create or select a project before connecting!")
+  @Description("Error message for connection attempt without a project selected.")
+  String noprojectDuringConnect();
+
+  @DefaultMessage("There is no Gallery App with the given id.")
+  @Description("Error message if the gallery id does not exist")
+  String galleryIdNotExist();
+
+  // Used in RpcStatusPopup.java
+
+  @DefaultMessage("Loading ...")
+  @Description("Message that is shown to indicate that a loading RPC is going on")
+  String defaultRpcMessage();
+
+  @DefaultMessage("Saving ...")
+  @Description("Message that is shown to indicate that a saving RPC is going on")
+  String savingRpcMessage();
+
+  @DefaultMessage("Copying ...")
+  @Description("Message that is shown to indicate that a copying RPC is going on")
+  String copyingRpcMessage();
+
+  @DefaultMessage("Deleting ...")
+  @Description("Message that is shown to indicate that a deleting RPC is going on")
+  String deletingRpcMessage();
+
+  @DefaultMessage("Packaging ...")
+  @Description("Message shown during a building RPC (for Young Android, called 'packaging')")
+  String packagingRpcMessage();
+
+  @DefaultMessage("Downloading to phone ...")
+  @Description("Message shown while downloading application to the phone (during compilation)")
+  String downloadingRpcMessage();
+
+  // Used in StatusPanel.java
+
+  @DefaultMessage("Built: {0}  Version: {1}")
+  @Description("Label showing the ant build date and the git version")
+  String gitBuildId(String date, String version);
+
+  @DefaultMessage("Privacy")
+  @Description("Label of the link for Privacy")
+  String privacyLink();
+
+  @DefaultMessage("Terms")
+  @Description("Label of the link for Terms")
+  String termsLink();
+
+  @DefaultMessage("Privacy Policy and Terms of Use")
+  @Description("Label of the link for Privacy and Terms of Use")
+  String privacyTermsLink();
+
+  // Used in TopPanel.java
+
+  //Project
+  @DefaultMessage("Projects")
+  @Description("Name of Projects tab")
+  String projectsTabName();
+
+  @DefaultMessage("My projects")
+  @Description("Name of My projects menuitem")
+  String projectMenuItem();
+
+  @DefaultMessage("Start new project")
+  @Description("Label of the menu item for creating a new project")
+  String newProjectMenuItem();
+
+  @DefaultMessage("Import project (.aia) from my computer ...")
+  @Description("Name of Import Project menuitem")
+  String importProjectMenuItem();
+
+  @DefaultMessage("Delete project")
+  @Description("Name of Delete project menuitem")
+  String deleteProjectMenuItem();
+
+  @DefaultMessage("Save project")
+  @Description("Name of Save menuitem")
+  String saveMenuItem();
+
+  @DefaultMessage("Save project as ...")
+  @Description("Name of Save as ... menuitem")
+  String saveAsMenuItem();
+
+  @DefaultMessage("Checkpoint")
+  @Description("Name of Checkpoint menuitem")
+  String checkpointMenuItem();
+
+  @DefaultMessage("Import project (.aia) from a repository ...")
+  @Description("Name of Import Template menuitem")
+  String importTemplateButton();
+
+  @DefaultMessage("Export selected project (.aia) to my computer")
+  @Description("Name of Export Project menuitem")
+  String exportProjectMenuItem();
+
+  @DefaultMessage("Export all projects")
+  @Description("Name of Export all Project menuitem")
+  String exportAllProjectsMenuItem();
+
+  @DefaultMessage("Export keystore")
+  @Description("Label of the button for export keystore")
+  String downloadKeystoreMenuItem();
+
+  @DefaultMessage("Import keystore")
+  @Description("Label of the button for import keystore")
+  String uploadKeystoreMenuItem();
+
+  @DefaultMessage("Delete keystore")
+  @Description("Label of the button for delete keystore")
+  String deleteKeystoreMenuItem();
+
+  //Connect
+  @DefaultMessage("Connect")
+  @Description("Label of the button leading to Connect related cascade items")
+  String connectTabName();
+
+  @DefaultMessage("AI Companion")
+  @Description("Message providing details about starting the wireless connection.")
+  String AICompanionMenuItem();
+
+  @DefaultMessage("Emulator")
+  @Description("Message providing details about starting the emulator connection.")
+  String emulatorMenuItem();
+
+  @DefaultMessage("Report an Issue")
+  @Description("Link for Report an Issue form")
+  String feedbackLink();
+
+  @DefaultMessage("Gallery")
+  @Description("Name of Gallery tab")
+  String tabNameGallery();
+
+  @DefaultMessage("Moderation")
+  @Description("Name of moderation tab")
+  String tabNameModeration();
+
+  @DefaultMessage("Profile")
+  @Description("Label of the link for private user profile")
+  String privateProfileLink();
+
+  @DefaultMessage("My Projects")
+  @Description("Name of My Projects tab")
+  String tabNameProjects();
+
+  @DefaultMessage("USB")
+  @Description("Message providing details about starting a USB connection.")
+  String usbMenuItem();
+
+  @DefaultMessage("Reset Connection")
+  @Description("Reset all connections.")
+  String resetConnectionsMenuItem();
+
+  @DefaultMessage("Hard Reset")
+  @Description("Hard Reset the Emulator.")
+  String hardResetConnectionsMenuItem();
+
+  //Build
+  @DefaultMessage("Build")
+  @Description("Label of the button leading to build related cascade items")
+  String buildTabName();
+
+  @DefaultMessage("App ( provide QR code for .apk )")
+  @Description("Label of item for building a project and show barcode")
+  String showBarcodeMenuItem();
+
+  @DefaultMessage("App ( save .apk to my computer )")
+  @Description("Label of item for building a project and downloading")
+  String downloadToComputerMenuItem();
+
+  @DefaultMessage("Generate YAIL")
+  @Description("Label of the cascade item for generating YAIL for a project")
+  String generateYailMenuItem();
+
+  //Help
+  @DefaultMessage("Help")
+  @Description("Label for the Help menu")
+  String helpTabName();
+
+  @DefaultMessage("About")
+  @Description("Label of the link for About")
+  String aboutMenuItem();
+
+  @DefaultMessage("Companion Information")
+  @Description("Information about the Companion")
+  String companionInformation();
+
+  @DefaultMessage("Show Splash Screen")
+  @Description("Redisplay the Splash Screen")
+  String showSplashMenuItem();
+
+  @DefaultMessage("Library")
+  @Description("Name of Library link")
+  String libraryMenuItem();
+
+  @DefaultMessage("Get Started")
+  @Description("Name of Getting Started link")
+  String getStartedMenuItem();
+
+  @DefaultMessage("Tutorials")
+  @Description("Name of Tutorials link")
+  String tutorialsMenuItem();
+
+  @DefaultMessage("Troubleshooting")
+  @Description("Name of Troubleshooting link")
+  String troubleshootingMenuItem();
+
+  @DefaultMessage("Forums")
+  @Description("Name of Forums link")
+  String forumsMenuItem();
+
+  @DefaultMessage("Report an Issue")
+  @Description("Link for Report an Issue form")
+  String feedbackMenuItem();
+
+  //Admin
+  @DefaultMessage("Admin")
+  @Description("Label of the button leading to admin functionality")
+  String adminTabName();
+
+  @DefaultMessage("Download User Source")
+  @Description("Label of the button for admins to download a user's project source")
+  String downloadUserSourceMenuItem();
+
+  @DefaultMessage("Switch To Debug Panel")
+  @Description("Label of the button for admins to switch to the debug panel without an explicit error")
+  String switchToDebugMenuItem();
+
+  //Tabs
+  @DefaultMessage("My Projects")
+  @Description("Name of My Projects tab")
+  String myProjectsTabName();
+
+  @DefaultMessage("Guide")
+  @Description("Name of Guide link")
+  String guideTabName();
+
+  @DefaultMessage("Report an Issue")
+  @Description("Link for Report an Issue form")
+  String feedbackTabName();
+
+  @DefaultMessage("Gallery")
+  @Description("Link for Gallery")
+  String galleryTabName();
+
+  //User email dropdown
+  @DefaultMessage("Sign out")
+  @Description("Label of the link for signing out")
+  String signOutLink();
+
+  //
+
+  @DefaultMessage("Design")
+  @Description("Name of Design tab")
+  String tabNameDesign();
+
+  @DefaultMessage("(Debugging)")
+  @Description("Name of Debugging tab")
+  String tabNameDebugging();
+
+  @DefaultMessage("Please choose a project to open or create a new project.")
+  @Description("Message shown when there is no current file editor to switch to")
+  String chooseProject();
+
+  @DefaultMessage("Emails")
+  @Description("Title for user's email inbox")
+  String emailInboxTitle();
+
+  @DefaultMessage("Send an Email")
+  @Description("Title for moderator send email dialog")
+  String emailSendTitle();
+
+  // Used in boxes/AssetListBox.java
+
+  @DefaultMessage("Media")
+  @Description("Caption for asset list box.")
+  String assetListBoxCaption();
+
+  // Used in boxes/MessagesOutputBox.java
+
+  @DefaultMessage("Messages")
+  @Description("Caption for message output box.")
+  String messagesOutputBoxCaption();
+
+  // Used in boxes/MotdBox.java
+
+  @DefaultMessage("Welcome to App Inventor!")
+  @Description("Initial caption for MOTD box.")
+  String motdBoxCaption();
+
+  // Used in boxes/OdeLogBox.java
+
+  @DefaultMessage("Developer Messages")
+  @Description("Caption for ODE log box.")
+  String odeLogBoxCaption();
+
+  // Used in boxes/PaletteBox.java
+
+  @DefaultMessage("Palette")
+  @Description("Caption for palette box.")
+  String paletteBoxCaption();
+
+  // Used in boxes/ProjectListBox.java
+
+  @DefaultMessage("My Projects")
+  @Description("Caption for project list box.")
+  String projectListBoxCaption();
+
+  // Used in boxes/ProjectListBox.java
+
+  @DefaultMessage("My Studios")
+  @Description("Caption for studio list box.")
+  String studioListBoxCaption();
+
+  // Used in boxes/ProjectListBox.java
+
+  @DefaultMessage("My Profile")
+  @Description("Caption for profile page box.")
+  String profilePageBoxCaption();
+
+  // Used in boxes/ModerationPageBox.java
+
+  @DefaultMessage("Reports")
+  @Description("Caption for moderation page box.")
+  String moderationPageBoxCaption();
+
+  // Used in boxes/GalleryListBox.java
+
+  @DefaultMessage("Gallery")
+  @Description("Caption for gallery list box.")
+  String galleryListBoxCaption();
+
+  // Used in boxes/GalleryAppBox.java
+
+  @DefaultMessage("Gallery App")
+  @Description("Caption for gallery app box.")
+  String galleryAppBoxCaption();
+
+  // Used in boxes/UserProfileBox.java
+
+  @DefaultMessage("User Profile")
+  @Description("Caption for user profile box.")
+  String userProfileBoxCaption();
+
+  // Used in boxes/PropertiesBox.java
+
+  @DefaultMessage("Properties")
+  @Description("Caption for properties box.")
+  String propertiesBoxCaption();
+
+  // Used in boxes/SourceStructureBox.java
+
+  @DefaultMessage("Components")
+  @Description("Caption for source structure box.")
+  String sourceStructureBoxCaption();
+
+  // Used in boxes/BlockSelectorBox.java
+
+  @DefaultMessage("Blocks")
+  @Description("Caption for block selector box.")
+  String blockSelectorBoxCaption();
+
+  @DefaultMessage("Built-in")
+  @Description("Label on built-in-blocks branch of block selector tree")
+  String builtinBlocksLabel();
+
+  @DefaultMessage("Control")
+  @Description("Label on built-in-Control-blocks branch of block selector tree")
+  String builtinControlLabel();
+
+  @DefaultMessage("Logic")
+  @Description("Label on built-in-Logic-blocks branch of block selector tree")
+  String builtinLogicLabel();
+
+  @DefaultMessage("Text")
+  @Description("Label on built-in-Text-blocks branch of block selector tree")
+  String builtinTextLabel();
+
+  @DefaultMessage("Lists")
+  @Description("Label on built-in-Lists-blocks branch of block selector tree")
+  String builtinListsLabel();
+
+  @DefaultMessage("Colors")
+  @Description("Label on built-in-Colors-blocks branch of block selector tree")
+  String builtinColorsLabel();
+
+  @DefaultMessage("Variables")
+  @Description("Label on built-in-Variables-blocks branch of block selector tree")
+  String builtinVariablesLabel();
+
+  @DefaultMessage("Procedures")
+  @Description("Label on built-in-Procedures-blocks branch of block selector tree")
+  String builtinProceduresLabel();
+
+  @DefaultMessage("Any component")
+  @Description("Label on any-component branch of block selector tree")
+  String anyComponentLabel();
+
+  @DefaultMessage("Any ")
+  @Description("None")
+  String textAnyComponentLabel();
+
+  // Used in boxes/ViewerBox.java
+
+  @DefaultMessage("Viewer")
+  @Description("Caption for a viewer box.")
+  String viewerBoxCaption();
+
+  // Used in SaveAllEditorsCommand.java
+
+  @DefaultMessage("Saved project at {0}")
+  @Description("Message reported when project was saved successfully.")
+  String savedProject(String saveTime);
+
+  // Used in editor/EditorManager.java
+
+  @DefaultMessage("Server error: could not save one or more files. Please try again later!")
+  @Description("Error message reported when one or more file couldn't be saved to the server.")
+  String saveErrorMultipleFiles();
+
+  @DefaultMessage("Error generating Yail for screen {0}: {1}. Please fix and try packaging again.")
+  @Description("Error message reported when yail generation fails for a screen")
+  String yailGenerationError(String formName, String description);
+
+  // Used in editor/simple/SimpleNonVisibleComponentsPanel.java
+
+  @DefaultMessage("Non-visible components")
+  @Description("Header for the non-visible components in the designer.")
+  String nonVisibleComponentsHeader();
+
+  // Used in editor/simple/SimpleVisibleComponentsPanel.java
+
+  @DefaultMessage("Display hidden components in Viewer")
+  @Description("Checkbox controlling whether to display invisible components in the designer.")
+  String showHiddenComponentsCheckbox();
+
+  // Used in editor/simple/components/MockComponent.java
+
+  @DefaultMessage("Rename Component")
+  @Description("Title for the rename component dialog")
+  String renameTitle();
+
+  @DefaultMessage("Component names can contain only letters, numbers, and underscores and " +
+      "must start with a letter")
+  @Description("Error message when component name contains non-alphanumeric characters besides _ " +
+      "or does not start with a letter")
+  String malformedComponentNameError();
+
+  @DefaultMessage("Duplicate component name!")
+  @Description("Error shown when a new component name would be the same as an existing one")
+  String duplicateComponentNameError();
+
+  @DefaultMessage("Component instance names cannot be the same as a component type")
+  @Description("Error shown when a new component name would be the same as a component type name")
+  String sameAsComponentTypeNameError();
+
+  @DefaultMessage("Component name cannot be any of the following: CsvUtil, Double, Float, " +
+      "Integer, JavaCollection, JavaIterator, KawaEnvironment, Long, Short, SimpleForm, String, " +
+      "Pattern, YailList, YailNumberToString, YailRuntimeError")
+  @Description("Error shown when a new component name is a variable name already used in the" +
+      "Yail code")
+  String badComponentNameError();
+
+  @DefaultMessage("Deleting this component will delete all blocks associated with it in the " +
+      "Blocks Editor. Are you sure you want to delete?")
+  @Description("Confirmation query for removing a component")
+  String reallyDeleteComponent();
+
+  // Used in editor/simple/components/MockButtonBase.java, MockCheckBox.java, MockLabel.java, and
+  // MockRadioButton.java
+
+  @DefaultMessage("Text for {0}")
+  @Description("Default value for Text property")
+  String textPropertyValue(String componentName);
+
+  // Used in editor/simple/components/MockButtonBase.java, MockHVLayoutBase.java
+  @DefaultMessage("System error: Bad value - {0} - for Horizontal Alignment.")
+  @Description("Default message for bad value for Horizontal Alignment")
+  String badValueForHorizontalAlignment(String componentName);
+
+  @DefaultMessage("System error: Bad value - {0} - for Vertical Alignment.")
+  @Description("Default message for bad value for Vartical Alignment")
+  String badValueForVerticalAlignment(String componentName);
+
+  // Used in editor/simple/components/MockVisibleComponent.java
+
+  @DefaultMessage("Width")
+  @Description("Caption for the width property")
+  String widthPropertyCaption();
+
+  @DefaultMessage("Height")
+  @Description("Caption for the height property")
+  String heightPropertyCaption();
+
+  // Used in editor/simple/components/MockTextBoxBase.java
+
+  @DefaultMessage("Hint for {0}")
+  @Description("Default value for Hint property")
+  String hintPropertyValue(String componentName);
+
+  // Used in editor/simple/palette/ComponentHelpWidget.java
+
+  @DefaultMessage("More information")
+  @Description("Label of the link to a component's reference docs")
+  String moreInformation();
+
+  // Used in editor/youngandroid/YaFormEditor.java and YaBlocksEditor.java
+
+  @DefaultMessage("Server error: could not load file. Please try again later!")
+  @Description("Error message reported when a source file couldn't be loaded from the server.")
+  String loadError();
+
+  @DefaultMessage("Server error: could not save file. Please try again later!")
+  @Description("Error message reported when a source file couldn't be saved to the server.")
+  String saveError();
+
+  @DefaultMessage("{0} blocks")
+  @Description("Tab name for blocks editor")
+  String blocksEditorTabName(String formName);
+
+  // Used in editor/youngandroid/BlocklyPanel.java
+
+  @DefaultMessage("The blocks area did not load properly. Changes to the blocks for screen {0} will not be saved.")
+  @Description("Message indicating that blocks changes were not saved")
+  String blocksNotSaved(String formName);
+
+  @DefaultMessage("The blocks for screen {0} did not load properly. "
+      + "You will not be able to edit using the blocks editor until the problem is corrected.")
+  @Description("Message when blocks fail to load properly")
+  String blocksLoadFailure(String formName);
+
+  //Used in editor/youngandroid/properties/YoungAndroidAccelerometerSensitivityChoicePropertyEditor.java
+
+  @DefaultMessage("weak")
+  @Description("Text for accelerometer sensitivity choice 'weak'")
+  String weakAccelerometerSensitivity();
+
+  @DefaultMessage("moderate")
+  @Description("Text for accelerometer sensitivity choice 'moderate'")
+  String moderateAccelerometerSensitivity();
+
+  @DefaultMessage("strong")
+  @Description("Text for accelerometer sensitivity choice 'strong'")
+  String strongAccelerometerSensitivity();
+
+  // Used in editor/youngandroid/properties/YoungAndroidAlignmentChoicePropertyEditor.java
+
+  @DefaultMessage("left")
+  @Description("Text for text alignment choice 'left'")
+  String leftTextAlignment();
+
+  @DefaultMessage("center")
+  @Description("Text for text alignment choice 'center'")
+  String centerTextAlignment();
+
+  @DefaultMessage("right")
+  @Description("Text for text alignment choice 'right'")
+  String rightTextAlignment();
+
+  // Used in
+  // editor/youngandroid/properties/YoungAndroidHorizontalAlignmentChoicePropertyEditor.java
+
+  @DefaultMessage("Left")
+  @Description("Text for horizontal alignment choice 'Left")
+  String horizontalAlignmentChoiceLeft();
+
+  @DefaultMessage("Right")
+  @Description("Text for horizontal alignemt choice 'Right'")
+  String horizontalAlignmentChoiceRight();
+
+  @DefaultMessage("Center")
+  @Description("Text for horizontal alignment choice 'Center'")
+  String horizontalAlignmentChoiceCenter();
+
+  // Used in
+  // editor/youngandroid/properties/YoungAndroidVerticalAlignmentChoicePropertyEditor.java
+
+  @DefaultMessage("Top")
+  @Description("Text for vertical alignment choice 'Top'")
+  String verticalAlignmentChoiceTop();
+
+  @DefaultMessage("Center")
+  @Description("Text for vertical alignment choice 'Center'")
+  String verticalAlignmentChoiceCenter();
+
+  @DefaultMessage("Bottom")
+  @Description("Text for vertical alignment choice 'Bottom'")
+  String verticalAlignmentChoiceBottom();
+
+  // Used in editor/youngandroid/properties/YoungAndroidButtonShapeChoicePropertyEditor.java
+
+  @DefaultMessage("default")
+  @Description("Text for button shape choice 'default'")
+  String defaultButtonShape();
+
+  @DefaultMessage("rounded")
+  @Description("Text for button shape choice 'rounded'")
+  String roundedButtonShape();
+
+  @DefaultMessage("rectangular")
+  @Description("Text for button shape choice 'rectangular'")
+  String rectButtonShape();
+
+  @DefaultMessage("oval")
+  @Description("Text for button shape choice 'oval'")
+  String ovalButtonShape();
+
+  // Used in editor/youngandroid/properties/YoungAndroidAssetSelectorPropertyEditor.java
+
+  @DefaultMessage("You must select an asset!")
+  @Description("Message displayed when OK button is clicked when there is no asset selected.")
+  String noAssetSelected();
+
+  // Used in editor/youngandroid/properties/YoungAndroidComponentSelectorPropertyEditor.java
+
+  @DefaultMessage("You must select a component!")
+  @Description("Message displayed when OK button is clicked when there is no component selected.")
+  String noComponentSelected();
+
+  // Used in editor/youngandroid/properties/YoungAndroidColorChoicePropertyEditor.java
+
+  @DefaultMessage("None")
+  @Description("Text for color choice 'None'")
+  String noneColor();
+
+  @DefaultMessage("Black")
+  @Description("Text for color choice 'Black'")
+  String blackColor();
+
+  @DefaultMessage("Blue")
+  @Description("Text for color choice 'Blue'")
+  String blueColor();
+
+  @DefaultMessage("Cyan")
+  @Description("Text for color choice 'Cyan'")
+  String cyanColor();
+
+  @DefaultMessage("Default")
+  @Description("Text for color choice 'Default'")
+  String defaultColor();
+
+  @DefaultMessage("Dark Gray")
+  @Description("Text for color choice 'Dark Gray'")
+  String darkGrayColor();
+
+  @DefaultMessage("Gray")
+  @Description("Text for color choice 'Gray'")
+  String grayColor();
+
+  @DefaultMessage("Green")
+  @Description("Text for color choice 'Green'")
+  String greenColor();
+
+  @DefaultMessage("Light Gray")
+  @Description("Text for color choice 'Light Gray'")
+  String lightGrayColor();
+
+  @DefaultMessage("Magenta")
+  @Description("Text for color choice 'Magenta'")
+  String magentaColor();
+
+  @DefaultMessage("Orange")
+  @Description("Text for color choice 'Orange'")
+  String orangeColor();
+
+  @DefaultMessage("Pink")
+  @Description("Text for color choice 'Pink'")
+  String pinkColor();
+
+  @DefaultMessage("Red")
+  @Description("Text for color choice 'Red'")
+  String redColor();
+
+  @DefaultMessage("White")
+  @Description("Text for color choice 'White'")
+  String whiteColor();
+
+  @DefaultMessage("Yellow")
+  @Description("Text for color choice 'Yellow'")
+  String yellowColor();
+
+  // Used in editor/youngandroid/properties/YoungAndroidFontTypefaceChoicePropertyEditor.java
+
+  @DefaultMessage("default")
+  @Description("Text for font typeface choice 'default '")
+  String defaultFontTypeface();
+
+  @DefaultMessage("sans serif")
+  @Description("Text for font typeface choice 'sans serif '")
+  String sansSerifFontTypeface();
+
+  @DefaultMessage("serif")
+  @Description("Text for font typeface choice 'serif '")
+  String serifFontTypeface();
+
+  @DefaultMessage("monospace")
+  @Description("Text for font typeface choice 'monospace '")
+  String monospaceFontTypeface();
+
+  // Used in editor/youngandroid/properties/YoungAndroidLengthPropertyEditor.java
+
+  @DefaultMessage("Automatic")
+  @Description("Caption and summary for Automatic choice")
+  String automaticCaption();
+
+  @DefaultMessage("Fill parent")
+  @Description("Caption and summary for Fill Parent choice")
+  String fillParentCaption();
+
+  @DefaultMessage("pixels")
+  @Description("Caption for pixels label")
+  String pixelsCaption();
+
+  @DefaultMessage("{0} pixels")
+  @Description("Summary for custom length in pixels")
+  String pixelsSummary(String pixels);
+
+  @DefaultMessage("The value must be a number greater than or equal to 0")
+  @Description("Error shown after validation of custom length field failed.")
+  String nonnumericInputError();
+
+  // Used in editor/youngandroid/properties/YoungAndroidScreenAnimationChoicePropertyEditor.java
+
+  @DefaultMessage("Default")
+  @Description("Text for screen animation choice 'Default '")
+  String defaultScreenAnimation();
+
+  @DefaultMessage("Fade")
+  @Description("Text for screen animation choice 'Fade '")
+  String fadeScreenAnimation();
+
+  @DefaultMessage("Zoom")
+  @Description("Text for screen animation choice 'Zoom '")
+  String zoomScreenAnimation();
+
+  @DefaultMessage("SlideHorizontal")
+  @Description("Text for screen animation choice 'SlideHorizontal '")
+  String slideHorizontalScreenAnimation();
+
+  @DefaultMessage("SlideVertical")
+  @Description("Text for screen animation choice 'SlideVertical '")
+  String slideVerticalScreenAnimation();
+
+  @DefaultMessage("None")
+  @Description("Text for screen animation choice 'None '")
+  String noneScreenAnimation();
+
+  // Used in editor/youngandroid/properties/YoungAndroidScreenOrientationChoicePropertyEditor.java
+
+  @DefaultMessage("Unspecified")
+  @Description("Text for screen orientation choice 'Unspecified '")
+  String unspecifiedScreenOrientation();
+
+  @DefaultMessage("Portrait")
+  @Description("Text for screen orientation choice 'Portrait '")
+  String portraitScreenOrientation();
+
+  @DefaultMessage("Landscape")
+  @Description("Text for screen orientation choice 'Landscape '")
+  String landscapeScreenOrientation();
+
+  @DefaultMessage("Sensor")
+  @Description("Text for screen orientation choice 'Sensor '")
+  String sensorScreenOrientation();
+
+  @DefaultMessage("User")
+  @Description("Text for screen orientation choice 'User '")
+  String userScreenOrientation();
+
+  // Used in editor/youngandroid/properties/YoungAndroidToastLengthChoicePropertyEditor.java
+
+  @DefaultMessage("Short")
+  @Description("Show toast for a Toast_Short of time")
+  String shortToastLength();
+
+  @DefaultMessage("Long")
+  @Description("Show toast for a Toast_Long of time")
+  String longToastLength();
+
+  // Used in explorer/SourceStructureExplorer.java
+
+  @DefaultMessage("Rename")
+  @Description("Label of the button for rename")
+  String renameButton();
+
+  // Used in explorer/commands/AddFormCommand.java
+
+  @DefaultMessage("Add")
+  @Description("Text on 'Add' button to continue with screen creation.")
+  String addScreenButton();
+
+  @DefaultMessage("Do Not Add")
+  @Description("Text on 'Dont Add' button to dismiss screen creation.")
+  String cancelScreenButton();
+
+  @DefaultMessage("New Screen")
+  @Description("Title of new Screen dialog.")
+  String newFormTitle();
+
+  @DefaultMessage("Screen name:")
+  @Description("Label in front of name in new screen dialog.")
+  String formNameLabel();
+
+  @DefaultMessage("WARNING: The number of screens in this app might exceed the limits of App Inventor. " +
+                  "Click <a target=\"_blank\" href=\"/reference/other/manyscreens.html\">here</a> for advice about " +
+                  "creating apps with many screens. " +
+                  "<p>Do you really want to add another screen?</p>")
+  @Description("Label to indicate the application has too many screens.")
+  String formCountErrorLabel();
+
+  @DefaultMessage("Screen names can contain only letters, numbers, and underscores and must " +
+      "start with a letter")
+  @Description("Error message when form name contains non-alphanumeric characters besides _")
+  String malformedFormNameError();
+
+  @DefaultMessage("Duplicate Screen name!")
+  @Description("Error shown when a new form name would be the same as an existing one")
+  String duplicateFormNameError();
+
+  @DefaultMessage("Server error: could not add form. Please try again later!")
+  @Description("Error message reported when adding a form failed on the server.")
+  String addFormError();
+
+  // Used in explorer/commands/BuildCommand.java, and
+  // explorer/commands/WaitForBuildResultCommand.java
+
+  @DefaultMessage("Build of {0} requested at {1}.")
+  @Description("Message shown in the build output panel when a build is requested.")
+  String buildRequestedMessage(String projectName, String time);
+
+  @DefaultMessage("Server error: could not build target. Please try again later!")
+  @Description("Error message reported when building a target failed on the server because of a " +
+      "network error.")
+  String buildError();
+
+  @DefaultMessage("Build failed!")
+  @Description("Error message reported when a build failed due to an error in the build pipeline.")
+  String buildFailedError();
+
+  @DefaultMessage("The build server is currently busy. Please try again in a few minutes.")
+  @Description("Error message reported when the build server is temporarily too busy to accept " +
+      "a build request.")
+  String buildServerBusyError();
+
+  @DefaultMessage("The build server is not compatible with this version of App Inventor.")
+  @Description("Error message reported when the build server is running a different version of " +
+      "the App Inventor code.")
+  String buildServerDifferentVersion();
+
+  @DefaultMessage("Unable to generate code for {0}.")
+  @Description("Message displayed when an error occurs while generating YAIL for a form.")
+  String errorGeneratingYail(String formName);
+
+  // Used in explorer/commands/CommandRegistory.java
+
+  @DefaultMessage("Delete...")
+  @Description("Label for the context menu command that deletes a file")
+  String deleteFileCommand();
+
+  @DefaultMessage("Download to my computer")
+  @Description("Label for the context menu command that downloads a file")
+  String downloadFileCommand();
+
+  // Used in explorer/commands/CopyYoungAndroidProjectCommand.java
+
+  @DefaultMessage("Checkpoint - {0}")
+  @Description("Title of checkpoint dialog.")
+  String checkpointTitle(String projectName);
+
+  @DefaultMessage("Save As - {0}")
+  @Description("Title of save as dialog.")
+  String saveAsTitle(String projectName);
+
+  @DefaultMessage("{0}_checkpoint{1}")
+  @Description("Default project name in checkoint dialog")
+  String defaultCheckpointProjectName(String projectName, String suffix);
+
+  @DefaultMessage("Previous checkpoints:")
+  @Description("Label for previous checkpoints table in checkpoint dialog.")
+  String previousCheckpointsLabel();
+
+  @DefaultMessage("{0}_copy")
+  @Description("Defaulf project name in save as dialog")
+  String defaultSaveAsProjectName(String projectName);
+
+  @DefaultMessage("Checkpoint name:")
+  @Description("Label in front of new name in checkpoint dialog.")
+  String checkpointNameLabel();
+
+  @DefaultMessage("Server error: could not copy project. Please try again later!")
+  @Description("Error message reported when copying a project failed on the server.")
+  String copyProjectError();
+
+  // Used in explorer/commands/DeleteFileCommand.java
+
+  @DefaultMessage("Do you really want to delete this file?  It will be removed from " +
+      "the App Inventor server.  Also, parts of your application may still refer to the deleted " +
+      "file, and you will need to change these.")
+  @Description("Confirmation message that will be shown before deleting a file")
+  String reallyDeleteFile();
+
+  @DefaultMessage("Server error: could not delete the file. Please try again later!")
+  @Description("Error message reported when deleting a file failed on the server.")
+  String deleteFileError();
+
+  // Used in explorer/commands/EnsurePhoneConnectedCommand.java
+
+  @DefaultMessage("The phone is not connected.")
+  @Description("Error message displayed when the user wants to download a project to the phone, " +
+      "but the phone is not connected.")
+  String phoneNotConnected();
+
+  // Used in explorer/commands/ShowBarcodeCommand.java
+
+  @DefaultMessage("Barcode link for {0}")
+  @Description("Title of barcode dialog.")
+  String barcodeTitle(String projectName);
+
+  @DefaultMessage("Note: this barcode is only valid for 2 hours. See {0} the FAQ {1} for info " +
+      "on how to share your app with others.")
+  @Description("Warning in barcode dialog.")
+  String barcodeWarning(String aTagStart, String aTagEnd);
+
+  // Used in explorer/project/Project.java
+
+  @DefaultMessage("Server error: could not load project. Please try again later!")
+  @Description("Error message reported when a project could not be loaded from the server.")
+  String projectLoadError();
+
+  // Used in explorer/project/ProjectManager.java
+
+  @DefaultMessage("Server error: could not retrieve project information. Please try again later!")
+  @Description("Error message reported when information about projects could not be retrieved " +
+      "from the server.")
+  String projectInformationRetrievalError();
+
+  // Used in explorer/youngandroid/Toolbar.java
+
+  @DefaultMessage("It may take a little while for your projects to be downloaded. " +
+      "Please be patient...")
+  @Description("Warning that downloading projects will take a while")
+  String downloadAllAlert();
+
+  @DefaultMessage("More Actions")
+  @Description("Label of the button leading to more cascade items")
+  String moreActionsButton();
+
+  @DefaultMessage("Download User Source")
+  @Description("Title of the dialog box for downloading a user's project source")
+  String downloadUserSourceDialogTitle();
+
+  @DefaultMessage("User id or email (case-sensitive):")
+  @Description("Label for the user id input text box")
+  String userIdLabel();
+
+  @DefaultMessage("Project id or name:")
+  @Description("Label for the project id input text box")
+  String projectIdLabel();
+
+  @DefaultMessage("Please specify both a user email address or id and a project name or id " +
+      "for the project to be downloaded. Ids are numeric and may come from the system " +
+      "logs or from browsing the Datastore. If you use an email address, it must match " +
+      "exactly the stored email address in the Datastore. Similarly, project names must " +
+      "match exactly. Both are case sensitive.")
+  @Description("Error message reported when user id or project id is missing")
+  String invalidUserIdOrProjectIdError();
+
+  @DefaultMessage("Please select a project to delete")
+  @Description("Error message displayed when no project is selected")
+  String noProjectSelectedForDelete();
+
+  @DefaultMessage("Are you really sure you want to delete this project: {0}")
+  @Description("Confirmation message for selecting a single project and clicking delete")
+  String confirmDeleteSingleProject(String projectName);
+
+  @DefaultMessage("Are you really sure you want to delete this project: {0}?"+
+      " Note that the published copy of this project will be removed from the gallery as well.")
+  @Description("Confirmation message for selecting a single project and clicking delete when gallery is on")
+  String confirmDeleteSinglePublishedProject(String projectName);
+
+  @DefaultMessage("Are you really sure you want to delete these projects: {0}?")
+  @Description("Confirmation message for selecting multiple projects and clicking delete")
+  String confirmDeleteManyProjects(String projectNames);
+
+  @DefaultMessage("Are you really sure you want to delete these projects: {0}?"+
+      " Note that if any of the projects have been published, the published version in"+
+      " the gallery will be removed as well.")
+  @Description("Confirmation message for selecting multiple projects and clicking delete when gallery is on")
+  String confirmDeleteManyProjectsWithGalleryOn(String projectNames);
+
+  @DefaultMessage("Server error: could not delete project. Please try again later!")
+  @Description("Error message reported when deleting a project failed on the server.")
+  String deleteProjectError();
+
+  @DefaultMessage("One project must be selected.")
+  @Description("Error message displayed when no or many projects are selected")
+  String wrongNumberProjectsSelected();
+
+  @DefaultMessage("Please select only one project to publish or update")
+  @Description("Error message displayed when zero or more than one projects are selected")
+  String wrongNumberProjectSelectedForPublishOrUpdate();
+
+  @DefaultMessage("Server error: could not download your keystore file.")
+  @Description("Error message displayed when a server error occurs during download keystore")
+  String downloadKeystoreError();
+
+  @DefaultMessage("There is no keystore file to download.")
+  @Description("Error message displayed when no keystore file exists")
+  String noKeystoreToDownload();
+
+  @DefaultMessage("Server error: could not upload your keystore file.")
+  @Description("Error message displayed when a server error occurs during upload keystore")
+  String uploadKeystoreError();
+
+  @DefaultMessage("Do you want to overwrite your keystore file?\n\n" +
+      "If you agree, your old keystore file will be completely removed from the App Inventor " +
+      "server.\n\n" +
+      "If you have published applications to the Google Play Store using the keystore you are " +
+      "about to overwrite, you will lose the ability to update your applications.\n\n" +
+      "Any projects that you package in the future will be signed using your new keystore file. " +
+      "Changing the keystore affects the ability to reinstall previously installed apps. If you " +
+      "are not sure that you want to do this, please read the documentation about keystores by " +
+      "clicking above on \"Learn\", then \"Troubleshooting\", and then \"Keystores and Signing " +
+      "of Applications\"\n\n" +
+      "There is no undo for overwriting your keystore file.")
+  @Description("Confirmation message shown when keystore is about to be overwritten.")
+  String confirmOverwriteKeystore();
+
+  @DefaultMessage("Server error: could not delete your keystore file.")
+  @Description("Error message reported when a server error occurs during delete keystore")
+  String deleteKeystoreError();
+
+  @DefaultMessage("Do you really want to delete your keystore file?\n\n" +
+      "If you agree, your old keystore file will be completely removed from the App Inventor " +
+      "server. A new, but different, keystore file will be created automatically the next time " +
+      "you package a project for the phone.\n\n" +
+      "If you have published applications to the Google Play Store using the keystore you are " +
+      "about to delete, you will lose the ability to update your applications.\n\n" +
+      "Any projects that you package in the future will be signed using your new keystore file. " +
+      "Changing the keystore affects the ability to reinstall previously installed apps. If you " +
+      "are not sure that you want to do this, please read the documentation about keystores by " +
+      "clicking above on \"Learn\", then \"Troubleshooting\", and then \"Keystores and Signing " +
+      "of Applications\"\n\n" +
+      "There is no undo for deleting your keystore file.")
+  @Description("Confirmation message for delete keystore")
+  String confirmDeleteKeystore();
+
+  // Used in output/OdeLog.java
+
+  @DefaultMessage("Clear")
+  @Description("Text on 'Clear' button")
+  String clearButton();
+
+  // Used in settings/CommonSettings.java, settings/project/ProjectSettings.java, and
+  // settings/user/UserSettings.java
+
+  @DefaultMessage("Server error: could not load settings. Please try again later!")
+  @Description("Error message reported when the settings couldn't be loaded from the server.")
+  String settingsLoadError();
+
+  @DefaultMessage("Server error: could not save settings. Please try again later!")
+  @Description("Error message reported when the settings couldn't be saved to the server.")
+  String settingsSaveError();
+
+  // Used in widgets/boxes/Box.java
+
+  @DefaultMessage("Done")
+  @Description("Caption for button to finish the box resizing dialog.")
+  String done();
+
+  @DefaultMessage("Close")
+  @Description("Tool tip text for header icon for closing/removing a minimized box.")
+  String hdrClose();
+
+  @DefaultMessage("Shrink")
+  @Description("Tool tip text for header icon for minimizing the box.")
+  String hdrMinimize();
+
+  @DefaultMessage("Settings")
+  @Description("Tool tip text for header icon for context menu of box.")
+  String hdrSettings();
+
+  @DefaultMessage("Shrink")
+  @Description("Caption for context menu item for minimizing the box.")
+  String cmMinimize();
+
+  @DefaultMessage("Expand")
+  @Description("Caption for context menu item for restoring a minimized box.")
+  String cmRestore();
+
+  @DefaultMessage("Resize...")
+  @Description("Caption for context menu item for resizing the box.")
+  String cmResize();
+
+  @DefaultMessage("Expand")
+  @Description("Tool tip text for header icon for restoring a minimized box.")
+  String hdrRestore();
+
+  // Used in widgets/properties/FloatPropertyEditor.java
+
+  @DefaultMessage("{0} is not a legal number")
+  @Description("Error shown after validation of float failed.")
+  String notAFloat(String nonNumericText);
+
+  // Used in widgets/properties/IntegerPropertyEditor.java
+
+  @DefaultMessage("{0} is not a legal integer")
+  @Description("Error shown after validation of integer failed.")
+  String notAnInteger(String nonNumericText);
+
+  // Used in widgets/properties/TextPropertyEditor.java
+
+  @DefaultMessage("Malformed input!")
+  @Description("Error shown after validation of input text failed.")
+  String malformedInputError();
+
+  // Used in wizards/FileUploadWizard.java
+
+  @DefaultMessage("Upload File ...")
+  @Description("Caption for file upload wizard.")
+  String fileUploadWizardCaption();
+
+  @DefaultMessage("File names can contain only unaccented letters, numbers, and the characters " +
+      "\"-\", \"_\", \".\", \"!\", \"~\", \"*\", \"(\", and \")\"")
+  @Description("Error message when file name contains characters that would require URL encoding.")
+  String malformedFilename();
+
+  @DefaultMessage("File names must be between 1 and 100 characters.")
+  @Description("Error message when filenames are 0 or 101+ characters long")
+  String filenameBadSize();
+
+  @DefaultMessage("Uploading {0} to the App Inventor server")
+  @Description("Message displayed when an asset is uploaded.")
+  String fileUploadingMessage(String filename);
+
+  @DefaultMessage("Server error: could not upload file. Please try again later!")
+  @Description("Error message reported when a file couldn't be uploaded to the server.")
+  String fileUploadError();
+
+  @DefaultMessage("Error: could not upload file because it is too large")
+  @Description("Error message reported when a file couldn't be uploaded because of its size.")
+  String fileTooLargeError();
+
+  @DefaultMessage("Please select a file to upload.")
+  @Description("Error message reported when a file was not selected.")
+  String noFileSelected();
+
+  @DefaultMessage("Request to save {1}" +
+      "\n\nA file named {0} already exists in this project." +
+      "\nDo you want to remove that old file?" +
+      "\nThis will also remove any other files whose " +
+      "names conflict with {1}.")
+  @Description("Confirmation message shown when conflicting files are about to be deleted.")
+  String confirmOverwrite(String newFile, String existingFile);
+
+  // Used in wizards/KeystoreUploadWizard.java
+
+  @DefaultMessage("Upload Keystore...")
+  @Description("Caption for keystore upload wizard.")
+  String keystoreUploadWizardCaption();
+
+  @DefaultMessage("Server error: could not upload keystore. Please try again later!")
+  @Description("Error message reported when the keystore couldn't be uploaded to the server.")
+  String keystoreUploadError();
+
+  @DefaultMessage("The selected file is not a keystore!")
+  @Description("Error message reported when the file selected for upload is not a keystore.")
+  String notKeystoreError();
+
+  // Used in wizards/NewProjectWizard.java
+
+  @DefaultMessage("Server error: could not create project. Please try again later!")
+  @Description("Error message reported when the project couldn't be created on the server.")
+  String createProjectError();
+
+  // Used in wizards/TemplateUploadWizard.java
+
+  @DefaultMessage("Create a Project from a Template")
+  @Description("Caption for template upload wizard.")
+  String templateUploadWizardCaption();
+
+  @DefaultMessage("Add a New Template Library Url")
+  @Description("Caption for template dialog menu item.")
+  String templateUploadNewUrlCaption();
+
+  @DefaultMessage("Input a Url...")
+  @Description("Caption for input template url wizard.")
+  String inputNewUrlCaption();
+
+  @DefaultMessage("Templates Url: ")
+  @Description("Label for template url wizard.")
+  String newUrlLabel();
+  // Used in wizards/ProjectUploadWizard.java
+
+  @DefaultMessage("Import Project...")
+  @Description("Caption for project upload wizard.")
+  String projectUploadWizardCaption();
+
+  // Used in GalleryToolBar.java
+  @DefaultMessage("Search")
+  @Description("Text for gallery search button")
+  String gallerySearch();
+
+  // Used in GalleryPage.java
+  @DefaultMessage("")
+  @Description("Text for gallery Empty Text")
+  String galleryEmptyText();
+
+  @DefaultMessage("Feature")
+  @Description("Text for gallery Feature Text")
+  String galleryFeaturedText();
+
+  @DefaultMessage("Unfeature")
+  @Description("Text for gallery Unfeature Text")
+  String galleryUnfeaturedText();
+
+  @DefaultMessage(" ")
+  @Description("Text for gallery Single Space Text")
+  String gallerySingleSpaceText();
+
+  @DefaultMessage("By Author")
+  @Description("Text for gallery By Author Text")
+  String galleryByAuthorText();
+
+  @DefaultMessage("Open the App")
+  @Description("Text for gallery page open the app button")
+  String galleryOpenText();
+
+  @DefaultMessage("Publish")
+  @Description("Text for gallery page publish button")
+  String galleryPublishText();
+
+  @DefaultMessage("Update")
+  @Description("Text for gallery page update button")
+  String galleryUpdateText();
+
+  @DefaultMessage("Remove")
+  @Description("Text for gallery page remove button")
+  String galleryRemoveText();
+
+  @DefaultMessage("Are you really sure you want to remove this app from gallery?")
+  @Description("Text for remove confirm alert")
+  String galleryRemoveConfirmText();
+
+  @DefaultMessage("Edit")
+  @Description("Text for gallery page edit button")
+  String galleryEditText();
+
+  @DefaultMessage("Cancel")
+  @Description("Text for gallery page cancel button")
+  String galleryCancelText();
+
+  @DefaultMessage("Please submit a screenshot or some other representative image before publishing your app")
+  @Description("Error messgage for when submitting galleryapp")
+  String galleryNoScreenShotMessage();
+
+  @DefaultMessage("please provide a longer description before publishing your app")
+  @Description("Error messgage for when submitting galleryapp")
+  String galleryNotEnoughDescriptionMessage();
+
+  @DefaultMessage("By ")
+  @Description("Text for gallery app developer prefix text label")
+  String galleryByDeveloperPrefixedText();
+
+  @DefaultMessage("Created Date: ")
+  @Description("Text for gallery page created date label")
+  String galleryCreatedDateLabel();
+
+  @DefaultMessage("Changed Date: ")
+  @Description("Text for gallery page changed date label")
+  String galleryChangedDateLabel();
+
+  @DefaultMessage("Tutorial / Video: ")
+  @Description("Text for gallery page more info link label")
+  String galleryMoreInfoLabel();
+
+  @DefaultMessage("Credits: ")
+  @Description("Text for gallery page credit label")
+  String galleryCreditLabel();
+
+  @DefaultMessage("If this app has a tutorial or video, please enter the URL here.")
+  @Description("Text for gallery page more info link hint")
+  String galleryMoreInfoHint();
+
+  @DefaultMessage("By submitting an app in the gallery, you are publishing " +
+    "it under a <a href=\"https://creativecommons.org/licenses/by/4.0/\" " +
+    "target=\"_blank\">Creative Commons Attribution License</a>, and " +
+    "affirming that you have the authority to do so.")
+  @Description("Reference to the Creative Commons License")
+  String galleryCcLicenseRef();
+
+  @DefaultMessage("Are you remixing code from other apps? Credit them here.")
+  @Description("Text for gallery page credit hint")
+  String galleryCreditHint();
+
+  @DefaultMessage("Please write the description of the app here.")
+  @Description("Text for gallery page description hint")
+  String galleryDescriptionHint();
+
+  @DefaultMessage("Opening ...")
+  @Description("Text for gallery page opening feedback")
+  String galleryAppOpening();
+
+  @DefaultMessage("Publishing ...")
+  @Description("Text for gallery page publishing feedback.")
+  String galleryAppPublishing();
+
+  @DefaultMessage("Updating ...")
+  @Description("Text for gallery page updating feedback")
+  String galleryAppUpdating();
+
+  @DefaultMessage("Removing ...")
+  @Description("Text for gallery page removing feedback")
+  String galleryAppRemoving();
+
+  @DefaultMessage("Like")
+  @Description("Text for gallery page like button (not liked yet).")
+  String galleryAppsLike();
+
+  @DefaultMessage("Unlike")
+  @Description("Text for gallery page like button (already liked).")
+  String galleryAppsAlreadyLike();
+
+  @DefaultMessage("Apps developed by")
+  @Description("Title for the gallery page sidebar that shows list of apps of a specific author.")
+  String galleryAppsByAuthorSidebar();
+
+  @DefaultMessage("Created on ")
+  @Description("Text prefix for the gallery app shared / created date.")
+  String galleryAppCreatedPrefix();
+
+  @DefaultMessage("Changed on ")
+  @Description("Text prefix for the gallery app last changed date.")
+  String galleryAppChangedPrefix();
+
+  @DefaultMessage("Remixed from: ")
+  @Description("Text prefix for the gallery app remixed from label.")
+  String galleryRemixedFrom();
+
+  @DefaultMessage("Click to view the remixes of this app!")
+  @Description("Text for the gallery app remix children list.")
+  String galleryRemixChildren();
+
+  @DefaultMessage("Remixes of ")
+  @Description("Title prefix for the gallery page sidebar that shows list of remixed apps.")
+  String galleryAppsRemixesSidebar();
+
+  @DefaultMessage("Please explain why you feel this app is disrespectful or inappropriate, or otherwise breaks the <a href=\"http://google.com\">App Inventor Gallery Community Guidelines.</a> " +
+      "")
+  @Description("Prompt for the gallery app report section.")
+  String galleryReportPrompt();
+
+  @DefaultMessage("Copy and share link: ")
+  @Description("Prompt for the gallery app share section.")
+  String gallerySharePrompt();
+
+  @DefaultMessage("Copy")
+  @Description("Button for copying share link to clipboard")
+  String galleryCopyButton();
+
+  @DefaultMessage("/?galleryId=")
+  @Description("redirect action of galleryId")
+  String galleryGalleryIdAction();
+
+  @DefaultMessage("\n\nVisit your app: {0}/?galleryId={1}")
+  @Description("gallery app link label")
+  String galleryVisitGalleryAppLinkLabel(String host, long galleryId);
+
+  @DefaultMessage("Submit report")
+  @Description("Text for the gallery app report button.")
+  String galleryReportButton();
+
+  @DefaultMessage("You reported this app. An administrator will process your report shortly.")
+  @Description("Prompt for the gallery app report section when user just submitted the report.")
+  String galleryReportCompletionPrompt();
+
+  @DefaultMessage("You already reported this app. An administrator will process your report shortly.")
+  @Description("Prompt for the gallery app report section if user has already reported.")
+  String galleryAlreadyReportedPrompt();
+
+  @DefaultMessage("Server error: could not retrieve comments")
+  @Description("Error message reported when can't get gallery app comments on server.")
+  String galleryCommentError();
+
+  @DefaultMessage("Server error: could not retrieve num of like")
+  @Description("Error message reported when can't get gallery app like on server.")
+  String galleryAppLikeError();
+
+  @DefaultMessage("Server error: could not retrieve developer gallery apps from gallery")
+  @Description("Error message reported when can't get developer gallery apps on server.")
+  String galleryDeveloperAppError();
+
+  @DefaultMessage("Server error: could not retrieve featured apps from gallery")
+  @Description("Error message reported when can't get featured on server.")
+  String galleryFeaturedAppError();
+
+  @DefaultMessage("Server error: could not complete a search of gallery")
+  @Description("Error message reported when can't search on server.")
+  String gallerySearchError();
+
+  @DefaultMessage("Server error: could not get recent apps from gallery")
+  @Description("Error message reported when can't get recent apps server.")
+  String galleryRecentAppsError();
+
+  @DefaultMessage("Server error: could not get most downloaded apps from gallery")
+  @Description("Error message reported when can't get most downloaded apps server.")
+  String galleryDownloadedAppsError();
+
+  @DefaultMessage("Server error: could not get most liked apps from gallery")
+  @Description("Error message reported when can't get most liked apps server.")
+  String galleryLikedAppsError();
+
+  @DefaultMessage("Server error: gallery deletion error")
+  @Description("Error message reported when the gallery delete breaks")
+  String galleryDeleteError();
+
+  @DefaultMessage("Server error: gallery error when setting project gallery id")
+  @Description("Error message reported when the gallery trying to set project gallery id")
+  String gallerySetProjectIdError();
+
+  @DefaultMessage("Server error: could not upload project. Please try again later!")
+  @Description("Error message reported when a project couldn't be uploaded to the server.")
+  String projectUploadError();
+
+  @DefaultMessage("The selected project is not a project source file!\n" +
+      "Project source files are aia files.")
+  @Description("Error message reported when the file selected for upload is not a project archive.")
+  String notProjectArchiveError();
+
+  // Used in RemixedYoungAndroidProjectWizard.java
+  @DefaultMessage("Loading App ...")
+  @Description("loading indicator when opening the app")
+  String loadingAppIndicatorText();
+
+  // Used in ProfilePage.java
+  @DefaultMessage("Edit Profile")
+  @Description("Edit Profile Button, only seen by profile owner")
+  String buttonEditProfile();
+
+  @DefaultMessage("Update Profile")
+  @Description("Update Profile Button, only seen by profile owner")
+  String buttonUpdateProfile();
+
+  @DefaultMessage("Edit your profile")
+  @Description("label of editing your profile")
+  String labelEditYourProfile();
+
+  @DefaultMessage("Your display name")
+  @Description("label of your display name")
+  String labelYourDisplayName();
+
+  @DefaultMessage("More info link")
+  @Description("label of more info link")
+  String labelMoreInfoLink();
+
+  @DefaultMessage("App Inventor will send you a notification "
+      + "when the apps you have posted are liked or downloaded. "
+      + "Below, you can enable/disable this feature and you can "
+      + "specify how often you want to be notified")
+  @Description("label of email description")
+  String labelEmailDescription();
+
+  @DefaultMessage("Get email for every ")
+  @Description("label of email frequency prefix")
+  String labelEmailFrequencyPrefix();
+
+  @DefaultMessage(" new Likes + Downloads")
+  @Description("label of email frequency suffix")
+  String labelEmailFrequencySuffix();
+
+  @DefaultMessage("Invalid Email Frequency: Must be an numeric and greater than 0")
+  @Description("error message of wrong email frequency")
+  String errorEmailFrequency();
+
+  // Used in GalleryList.java
+  @DefaultMessage("Search for Apps")
+  @Description("Search for Apps Text")
+  String gallerySearchForAppsButton();
+
+  @DefaultMessage("More Apps")
+  @Description("More Apps Text")
+  String galleryMoreApps();
+
+  @DefaultMessage("search for \"")
+  @Description("Search Results Prefix")
+  String gallerySearchResultsPrefix();
+
+  @DefaultMessage("\" returned ")
+  @Description("Search Results Infix")
+  String gallerySearchResultsInfix();
+
+  @DefaultMessage(" results")
+  @Description("Search Results Suffix")
+  String gallerySearchResultsSuffix();
+
+  @DefaultMessage("Server error: gallery cannot be accessed")
+  @Description("Error message reported when the gallery cannot be accessed.")
+  String galleryError();
+
+  @DefaultMessage("No Results Found")
+  @Description("Label feedback for no results found after searching.")
+  String noResultsFound();
+
+  // Used in GalleryClient.java
+
+  @DefaultMessage("Server error: gallery settings could not be accessed")
+  @Description("Error message reported when unable to extract gallery settings from xml.")
+  String gallerySettingsError();
+
+  // Used in wizards/Wizard.java
+
+  @DefaultMessage("Back")
+  @Description("Text on 'Back' button to go back to the previous page of the wizard.")
+  String backButton();
+
+  @DefaultMessage("Next")
+  @Description("Text on 'Next' button to proceed to the next page of the wizard.")
+  String nextButton();
+
+  // Used in wizards/youngandroid/NewYoungAndroidProjectWizard.java
+
+  @DefaultMessage("Create new App Inventor project")
+  @Description("Caption for the wizard to create a new Young Android project")
+  String newYoungAndroidProjectWizardCaption();
+
+  // Used in wizards/youngandroid/RemixedYoungAndroidProjectWizard.java
+
+  @DefaultMessage("Name this App Inventor project")
+  @Description("Caption for the wizard to name the opening Young Android project")
+  String remixedYoungAndroidProjectWizardCaption();
+
+  @DefaultMessage("Project name:")
+  @Description("Label for the project name input text box")
+  String projectNameLabel();
+
+  // Used in youngandroid/TextValidators.java
+
+  @DefaultMessage("Project names must start with a letter and can contain only letters, " +
+      "numbers, and underscores")
+  @Description("Error message when project name does not start with a letter or contains a " +
+      "character that is not a letter, number, or underscore.")
+  String malformedProjectNameError();
+
+  @DefaultMessage("{0} already exists. You cannot create another project with the same name.")
+  @Description("Error shown when a new project name would be the same as an existing one")
+  String duplicateProjectNameError(String projectName);
+
+  // Used in youngandroid/YoungAndroidFormUpgrader.java
+
+  @DefaultMessage("This project was created with an older version of the App Inventor " +
+      "system and was upgraded.\n{0}")
+  @Description("Alert message displayed when a project is upgraded")
+  String projectWasUpgraded(String details);
+
+  @DefaultMessage("A problem occurred while loading this project. {0}")
+  @Description("Alert message displayed when upgrade fails")
+  String unexpectedProblem(String details);
+
+  @DefaultMessage("This project was saved with a newer version of the App Inventor system. We " +
+      "will attempt to load the project, but there may be compatibility issues.")
+  @Description("Alert message displayed when project is newer than system")
+  String newerVersionProject();
+
+  @DefaultMessage("This project was saved with an early pre-release version of the App Inventor " +
+      "system. We will attempt to load the project, but there may be compatibility issues.")
+  @Description("Alert message displayed when upgrading a project without version numbers")
+  String veryOldProject();
+
+  @DefaultMessage("The Logger component named {0} was changed to a Notifier component.\n")
+  @Description("Message providing details about a project upgrade involving a Logger component")
+  String upgradeDetailLoggerReplacedWithNotifier(String name);
+
+  @DefaultMessage("Unable to load project with {0} version {1} (maximum known version is {2}).")
+  @Description("Exception message used when a project contains a newer version component than " +
+      "the version known by the system")
+  String newerVersionComponentException(String componentType, int srcCompVersion,
+      int sysCompVersion);
+
+  @DefaultMessage("No upgrade strategy exists for {0} from version {1} to {2}.")
+  @Description("Exception message used when a component was not upgraded")
+  String noUpgradeStrategyException(String componentType, int srcCompVersion, int sysCompVersion);
+
+  // Used in client/editor/simple/components/MockHVarrangement.java
+
+  @DefaultMessage("System error: bad alignment property editor for horizontal or vertical arrangement.")
+  @Description("System error message for a bad alignment property editor")
+  String badAlignmentPropertyEditorForArrangement();
+
+  // Used in
+  // editor/youngandroid/properties/YoungAndroidTextReceivingPropertyEditor.java
+
+  @DefaultMessage("Off")
+  @Description("Text Messages are not received at any time.")
+  String textReceivingChoiceOff();
+
+  @DefaultMessage("Foreground")
+  @Description("Text Messages are received only when the App is in the foreground.")
+  String textReceivingChoiceForeground();
+
+  @DefaultMessage("Always")
+  @Description("Text messages are always received, and a notification is shown if the App is in the background.")
+  String textReceivingChoiceAlways();
+
+
+  // This error message is displayed as HTML
+  @DefaultMessage("App Inventor is unable to compile this project.  " +
+      "<br /> The compiler error output was <br /> {0}.")
+  @Description("Compilation error, with error message.")
+  String unableToCompile(String errorMesssage);
+
+  // This error message is displayed as HTML
+
+  @DefaultMessage("User Interface")
+  @Description("")
+  String UIComponentPallette();
+
+  @DefaultMessage("Layout")
+  @Description("")
+  String layoutComponentPallette();
+
+  @DefaultMessage("Media")
+  @Description("")
+  String mediaComponentPallette();
+
+  @DefaultMessage("Drawing and Animation")
+  @Description("")
+  String drawanimationComponentPallette();
+
+  @DefaultMessage("Sensors")
+  @Description("")
+  String sensorsComponentPallette();
+
+  @DefaultMessage("Social")
+  @Description("")
+  String socialComponentPallette();
+
+  @DefaultMessage("Storage")
+  @Description("")
+  String storageComponentPallette();
+
+  @DefaultMessage("Form")
+  @Description("")
+  String FormComponentPallette();
+
+  @DefaultMessage("Math")
+  @Description("Label on built-in-Math-blocks branch of block selector tree")
+  String builtinMathLabel();
+
+  @DefaultMessage("Connectivity")
+  @Description("")
+  String connectivityComponentPallette();
+
+  @DefaultMessage("LEGO\u00AE MINDSTORMS\u00AE")
+  @Description("")
+  String legoComponentPallette();
+
+  @DefaultMessage("Experimental")
+  @Description("")
+  String experimentalComponentPallette();
+
+  @DefaultMessage("For internal use only")
+  @Description("")
+  String internalUseComponentPallette();
+
+  @DefaultMessage("Uninitialized")
+  @Description("")
+  String uninitializedComponentPallette();
+
+  // UI Pallette
+  @DefaultMessage("Button")
+  @Description("")
+  String buttonComponentPallette();
+
+  @DefaultMessage("Canvas")
+  @Description("")
+  String canvasComponentPallette();
+
+  @DefaultMessage("CheckBox")
+  @Description("")
+  String checkBoxComponentPallette();
+
+  @DefaultMessage("Clock")
+  @Description("")
+  String clockComponentPallette();
+
+  @DefaultMessage("DatePicker")
+  @Description("")
+  String datePickerComponentPallette();
+
+  @DefaultMessage("Image")
+  @Description("")
+  String imageComponentPallette();
+
+  @DefaultMessage("Label")
+  @Description("")
+  String labelComponentPallette();
+
+  @DefaultMessage("ListPicker")
+  @Description("")
+  String listPickerComponentPallette();
+
+  @DefaultMessage("ListView")
+  @Description("")
+  String listViewComponentPallette();
+
+  @DefaultMessage("PasswordTextBox")
+  @Description("")
+  String passwordTextBoxComponentPallette();
+
+  @DefaultMessage("Slider")
+  @Description("")
+  String sliderComponentPallette();
+
+  @DefaultMessage("Spinner")
+  @Description("")
+  String spinnerComponentPallette();
+
+  @DefaultMessage("TextBox")
+  @Description("")
+  String textBoxComponentPallette();
+
+  @DefaultMessage("TimePicker")
+  @Description("")
+  String timePickerComponentPallette();
+
+  @DefaultMessage("TinyDB")
+  @Description("")
+  String tinyDBComponentPallette();
+
+  // Media Pallette
+  @DefaultMessage("Camcorder")
+  @Description("")
+  String camcorderComponentPallette();
+
+  @DefaultMessage("Camera")
+  @Description("")
+  String cameraComponentPallette();
+
+  @DefaultMessage("ImagePicker")
+  @Description("")
+  String imagePickerComponentPallette();
+
+  @DefaultMessage("Player")
+  @Description("")
+  String playerComponentPallette();
+
+  @DefaultMessage("Sound")
+  @Description("")
+  String soundComponentPallette();
+
+  @DefaultMessage("VideoPlayer")
+  @Description("")
+  String videoPlayerComponentPallette();
+
+  @DefaultMessage("YandexTranslate")
+  @Description("")
+  String yandexTranslateComponentPallette();
+
+  // Animation
+  @DefaultMessage("Ball")
+  @Description("")
+  String ballComponentPallette();
+
+  @DefaultMessage("ImageSprite")
+  @Description("")
+  String imageSpriteComponentPallette();
+
+  // Social
+  @DefaultMessage("ContactPicker")
+  @Description("")
+  String contactPickerComponentPallette();
+
+  @DefaultMessage("EmailPicker")
+  @Description("")
+  String emailPickerComponentPallette();
+
+  @DefaultMessage("PhoneCall")
+  @Description("")
+  String phoneCallComponentPallette();
+
+  @DefaultMessage("PhoneNumberPicker")
+  @Description("")
+  String phoneNumberPickerComponentPallette();
+
+  @DefaultMessage("Sharing")
+  @Description("")
+  String sharingComponentPallette();
+
+  @DefaultMessage("Texting")
+  @Description("")
+  String textingComponentPallette();
+
+  @DefaultMessage("Twitter")
+  @Description("")
+  String twitterComponentPallette();
+
+  // Sensor
+  @DefaultMessage("AccelerometerSensor")
+  @Description("")
+  String accelerometerSensorComponentPallette();
+
+  @DefaultMessage("BarcodeScanner")
+  @Description("")
+  String barcodeScannerComponentPallette();
+
+  @DefaultMessage("LocationSensor")
+  @Description("")
+  String locationSensorComponentPallette();
+
+  @DefaultMessage("NearField")
+  @Description("")
+  String nearFieldComponentPallette();
+
+  @DefaultMessage("OrientationSensor")
+  @Description("")
+  String orientationSensorComponentPallette();
+
+  // Screen Arrangement
+  @DefaultMessage("HorizontalArrangement")
+  @Description("")
+  String horizontalArrangementComponentPallette();
+
+  @DefaultMessage("TableArrangement")
+  @Description("")
+  String tableArrangementComponentPallette();
+
+  @DefaultMessage("VerticalArrangement")
+  @Description("")
+  String verticalArrangementComponentPallette();
+
+  // Lego Mindstorms
+  @DefaultMessage("NxtColorSensor")
+  @Description("")
+  String nxtColorSensorComponentPallette();
+
+  @DefaultMessage("NxtDirectCommands")
+  @Description("")
+  String nxtDirectCommandsComponentPallette();
+
+  @DefaultMessage("NxtDrive")
+  @Description("")
+  String nxtDriveComponentPallette();
+
+  @DefaultMessage("NxtLightSensor")
+  @Description("")
+  String nxtLightSensorComponentPallette();
+
+  @DefaultMessage("NxtSoundSensor")
+  @Description("")
+  String nxtSoundSensorComponentPallette();
+
+  @DefaultMessage("NxtTouchSensor")
+  @Description("")
+  String nxtTouchSensorComponentPallette();
+
+  @DefaultMessage("NxtUltrasonicSensor")
+  @Description("")
+  String nxtUltrasonicSensorComponentPallette();
+
+  // Storage
+  @DefaultMessage("ActivityStarter")
+  @Description("")
+  String activityStarterComponentPallette();
+
+  @DefaultMessage("BluetoothClient")
+  @Description("")
+  String bluetoothClientComponentPallette();
+
+  @DefaultMessage("BluetoothServer")
+  @Description("")
+  String bluetoothServerComponentPallette();
+
+  @DefaultMessage("Notifier")
+  @Description("")
+  String notifierComponentPallette();
+
+  @DefaultMessage("SpeechRecognizer")
+  @Description("")
+  String speechRecognizerComponentPallette();
+
+  @DefaultMessage("TextToSpeech")
+  @Description("")
+  String textToSpeechComponentPallette();
+
+  @DefaultMessage("TinyWebDB")
+  @Description("")
+  String tinyWebDBComponentPallette();
+
+  @DefaultMessage("Web")
+  @Description("")
+  String webComponentPallette();
+
+  // Connectivity
+  @DefaultMessage("File")
+  @Description("")
+  String fileComponentPallette();
+
+  @DefaultMessage("FusiontablesControl")
+  @Description("")
+  String fusiontablesControlComponentPallette();
+
+  @DefaultMessage("GameClient")
+  @Description("")
+  String gameClientComponentPallette();
+
+  @DefaultMessage("SoundRecorder")
+  @Description("")
+  String soundRecorderComponentPallette();
+
+  @DefaultMessage("Voting")
+  @Description("")
+  String votingComponentPallette();
+
+  @DefaultMessage("WebViewer")
+  @Description("")
+  String webViewerComponentPallette();
+
+  // Component Properties
+  @DefaultMessage("AboutScreen")
+  @Description("")
+  String AboutScreenProperties();
+
+  @DefaultMessage("ShowStatusBar")
+  @Description("")
+  String ShowStatusBarProperties();
+
+  @DefaultMessage("TitleVisible")
+  @Description("")
+  String TitleVisibleProperties();
+
+  @DefaultMessage("AboveRangeEventEnabled")
+  @Description("")
+  String AboveRangeEventEnabledProperties();
+
+  @DefaultMessage("Action")
+  @Description("")
+  String ActionProperties();
+
+  @DefaultMessage("ActivityClass")
+  @Description("")
+  String ActivityClassProperties();
+
+  @DefaultMessage("ActivityPackage")
+  @Description("")
+  String ActivityPackageProperties();
+
+  @DefaultMessage("AlignHorizontal")
+  @Description("")
+  String AlignHorizontalProperties();
+
+  @DefaultMessage("AlignVertical")
+  @Description("")
+  String AlignVerticalProperties();
+
+  @DefaultMessage("AllowCookies")
+  @Description("")
+  String AllowCookiesProperties();
+
+  @DefaultMessage("ApiKey")
+  @Description("")
+  String ApiKeyProperties();
+
+  @DefaultMessage("AppName")
+  @Description("")
+  String AppNameProperties();
+
+  @DefaultMessage("AvailableCountries")
+  @Description("")
+  String AvailableCountriesProperties();
+
+  @DefaultMessage("AvailableLanguages")
+  @Description("")
+  String AvailableLanguagesProperties();
+
+  @DefaultMessage("BackgroundColor")
+  @Description("")
+  String BackgroundColorProperties();
+
+  @DefaultMessage("BackgroundImage")
+  @Description("")
+  String BackgroundImageProperties();
+
+  @DefaultMessage("BelowRangeEventEnabled")
+  @Description("")
+  String BelowRangeEventEnabledProperties();
+
+  @DefaultMessage("BluetoothClient")
+  @Description("")
+  String BluetoothClientProperties();
+
+  @DefaultMessage("BottomOfRange")
+  @Description("")
+  String BottomOfRangeProperties();
+
+  @DefaultMessage("CalibrateStrideLength")
+  @Description("")
+  String CalibrateStrideLengthProperties();
+
+  @DefaultMessage("CharacterEncoding")
+  @Description("")
+  String CharacterEncodingProperties();
+
+  @DefaultMessage("Checked")
+  @Description("")
+  String CheckedProperties();
+
+  @DefaultMessage("CloseScreenAnimation")
+  @Description("")
+  String CloseScreenAnimationProperties();
+
+  @DefaultMessage("ColorChangedEventEnabled")
+  @Description("")
+  String ColorChangedEventEnabledProperties();
+
+  @DefaultMessage("Columns")
+  @Description("")
+  String ColumnsProperties();
+
+  @DefaultMessage("ConsumerKey")
+  @Description("")
+  String ConsumerKeyProperties();
+
+  @DefaultMessage("ConsumerSecret")
+  @Description("")
+  String ConsumerSecretProperties();
+
+  @DefaultMessage("Country")
+  @Description("")
+  String CountryProperties();
+
+  @DefaultMessage("DataType")
+  @Description("")
+  String DataTypeProperties();
+
+  @DefaultMessage("DataUri")
+  @Description("")
+  String DataUriProperties();
+
+  @DefaultMessage("DelimiterByte")
+  @Description("")
+  String DelimiterByteProperties();
+
+  @DefaultMessage("DetectColor")
+  @Description("")
+  String DetectColorProperties();
+
+  @DefaultMessage("DistanceInterval")
+  @Description("")
+  String DistanceIntervalProperties();
+
+  @DefaultMessage("DriveMotors")
+  @Description("")
+  String DriveMotorsProperties();
+
+  @DefaultMessage("Enabled")
+  @Description("")
+  String EnabledProperties();
+
+  @DefaultMessage("ExtraKey")
+  @Description("")
+  String ExtraKeyProperties();
+
+  @DefaultMessage("ExtraValue")
+  @Description("")
+  String ExtraValueProperties();
+
+  @DefaultMessage("FollowLinks")
+  @Description("")
+  String FollowLinksProperties();
+
+  @DefaultMessage("FontBold")
+  @Description("")
+  String FontBoldProperties();
+
+  @DefaultMessage("FontItalic")
+  @Description("")
+  String FontItalicProperties();
+
+  @DefaultMessage("FontSize")
+  @Description("")
+  String FontSizeProperties();
+
+  @DefaultMessage("FontTypeface")
+  @Description("")
+  String FontTypefaceProperties();
+
+  @DefaultMessage("GameId")
+  @Description("")
+  String GameIdProperties();
+
+  @DefaultMessage("GenerateColor")
+  @Description("")
+  String GenerateColorProperties();
+
+  @DefaultMessage("GenerateLight")
+  @Description("")
+  String GenerateLightProperties();
+
+  @DefaultMessage("GoogleVoiceEnabled")
+  @Description("")
+  String GoogleVoiceEnabledProperties();
+
+  @DefaultMessage("HasMargins")
+  @Description("")
+  String HasMarginsProperties();
+
+  @DefaultMessage("Heading")
+  @Description("")
+  String HeadingProperties();
+
+  @DefaultMessage("HighByteFirst")
+  @Description("")
+  String HighByteFirstProperties();
+
+  @DefaultMessage("Hint")
+  @Description("")
+  String HintProperties();
+
+  @DefaultMessage("HomeUrl")
+  @Description("")
+  String HomeUrlProperties();
+
+  @DefaultMessage("Icon")
+  @Description("")
+  String IconProperties();
+
+  @DefaultMessage("IgnoreSslErrors")
+  @Description("")
+  String IgnoreSslErrorsProperties();
+
+  @DefaultMessage("Image")
+  @Description("")
+  String ImageProperties();
+
+  @DefaultMessage("Interval")
+  @Description("")
+  String IntervalProperties();
+
+  @DefaultMessage("IsLooping")
+  @Description("")
+  String IsLoopingProperties();
+
+  @DefaultMessage("KeyFile")
+  @Description("")
+  String KeyFileProperties();
+
+  @DefaultMessage("Language")
+  @Description("")
+  String LanguageProperties();
+
+  @DefaultMessage("LineWidth")
+  @Description("")
+  String LineWidthProperties();
+
+  @DefaultMessage("Message")
+  @Description("")
+  String MessageProperties();
+
+  @DefaultMessage("MinimumInterval")
+  @Description("")
+  String MinimumIntervalProperties();
+
+  @DefaultMessage("MultiLine")
+  @Description("")
+  String MultiLineProperties();
+
+  @DefaultMessage("NumbersOnly")
+  @Description("")
+  String NumbersOnlyProperties();
+
+  @DefaultMessage("OpenScreenAnimation")
+  @Description("")
+  String OpenScreenAnimationProperties();
+
+  @DefaultMessage("PaintColor")
+  @Description("")
+  String PaintColorProperties();
+
+  @DefaultMessage("PhoneNumber")
+  @Description("")
+  String PhoneNumberProperties();
+
+  @DefaultMessage("PhoneNumberList")
+  @Description("")
+  String PhoneNumberListProperties();
+
+  @DefaultMessage("Picture")
+  @Description("")
+  String PictureProperties();
+
+  @DefaultMessage("PressedEventEnabled")
+  @Description("")
+  String PressedEventEnabledProperties();
+
+  @DefaultMessage("PromptforPermission")
+  @Description("")
+  String PromptforPermissionProperties();
+
+  @DefaultMessage("Query")
+  @Description("")
+  String QueryProperties();
+
+  @DefaultMessage("Radius")
+  @Description("")
+  String RadiusProperties();
+
+  @DefaultMessage("ReadMode")
+  @Description("")
+  String ReadModeProperties();
+
+  @DefaultMessage("ReceivingEnabled")
+  @Description("")
+  String ReceivingEnabledProperties();
+
+  @DefaultMessage("ReleasedEventEnabled")
+  @Description("")
+  String ReleasedEventEnabledProperties();
+
+  @DefaultMessage("ResponseFileName")
+  @Description("")
+  String ResponseFileNameProperties();
+
+  @DefaultMessage("ResultName")
+  @Description("")
+  String ResultNameProperties();
+
+  @DefaultMessage("Rows")
+  @Description("")
+  String RowsProperties();
+
+  @DefaultMessage("SavedRecording")
+  @Description("")
+  String SavedRecordingProperties();
+
+  @DefaultMessage("SaveResponse")
+  @Description("")
+  String SaveResponseProperties();
+
+  @DefaultMessage("ScalePictureToFit")
+  @Description("")
+  String ScalePictureToFitProperties();
+
+  @DefaultMessage("SensorPort")
+  @Description("")
+  String SensorPortProperties();
+
+  @DefaultMessage("ScreenOrientation")
+  @Description("")
+  String ScreenOrientationProperties();
+
+  @DefaultMessage("Secure")
+  @Description("")
+  String SecureProperties();
+
+  @DefaultMessage("ServiceAccountEmail")
+  @Description("")
+  String ServiceAccountEmailProperties();
+
+  @DefaultMessage("ServiceURL")
+  @Description("")
+  String ServiceURLProperties();
+
+  @DefaultMessage("Scrollable")
+  @Description("")
+  String ScrollableProperties();
+
+  @DefaultMessage("Shape")
+  @Description("")
+  String ShapeProperties();
+
+  @DefaultMessage("ShowFeedback")
+  @Description("")
+  String ShowFeedbackProperties();
+
+  @DefaultMessage("show tables")
+  @Description("")
+  String ShowTablesProperties();
+
+  @DefaultMessage("Source")
+  @Description("")
+  String SourceProperties();
+
+  @DefaultMessage("Speed")
+  @Description("")
+  String SpeedProperties();
+
+  @DefaultMessage("StopBeforeDisconnect")
+  @Description("")
+  String StopBeforeDisconnectProperties();
+
+  @DefaultMessage("StopDetectionTimeout")
+  @Description("")
+  String StopDetectionTimeoutProperties();
+
+  @DefaultMessage("StrideLength")
+  @Description("")
+  String StrideLengthProperties();
+
+  @DefaultMessage("Text")
+  @Description("")
+  String TextProperties();
+
+  @DefaultMessage("TextAlignment")
+  @Description("")
+  String TextAlignmentProperties();
+
+  @DefaultMessage("TextColor")
+  @Description("")
+  String TextColorProperties();
+
+  @DefaultMessage("TimerAlwaysFires")
+  @Description("")
+  String TimerAlwaysFiresProperties();
+
+  @DefaultMessage("TimerEnabled")
+  @Description("")
+  String TimerEnabledProperties();
+
+  @DefaultMessage("TimerInterval")
+  @Description("")
+  String TimerIntervalProperties();
+
+  @DefaultMessage("Title")
+  @Description("")
+  String TitleProperties();
+
+  @DefaultMessage("TopOfRange")
+  @Description("")
+  String TopOfRangeProperties();
+
+  @DefaultMessage("Url")
+  @Description("")
+  String UrlProperties();
+
+  @DefaultMessage("UseFront")
+  @Description("")
+  String UseFrontProperties();
+
+  @DefaultMessage("UseGPS")
+  @Description("")
+  String UseGPSProperties();
+
+  @DefaultMessage("UseServiceAuthentication")
+  @Description("")
+  String UseServiceAuthenticationProperties();
+
+  @DefaultMessage("UsesLocationVisible")
+  @Description("")
+  String UsesLocationVisibleProperties();
+
+  @DefaultMessage("VersionCode")
+  @Description("")
+  String VersionCodeProperties();
+
+  @DefaultMessage("VersionName")
+  @Description("")
+  String VersionNameProperties();
+
+  @DefaultMessage("Visible")
+  @Description("")
+  String VisibleProperties();
+
+  @DefaultMessage("Volume")
+  @Description("")
+  String VolumeProperties();
+
+  @DefaultMessage("WheelDiameter")
+  @Description("")
+  String WheelDiameterProperties();
+
+  @DefaultMessage("WithinRangeEventEnabled")
+  @Description("")
+  String WithinRangeEventEnabledProperties();
+
+  @DefaultMessage("X")
+  @Description("")
+  String XProperties();
+
+  @DefaultMessage("Y")
+  @Description("")
+  String YProperties();
+
+  @DefaultMessage("Z")
+  @Description("")
+  String ZProperties();
+
+  @DefaultMessage("showing")
+  @Description("")
+  String VisibilityShowingProperties();
+
+  @DefaultMessage("hidden")
+  @Description("")
+  String VisibilityHiddenProperties();
+
+  @DefaultMessage("ElementsFromString")
+  @Description("")
+  String ElementsFromStringProperties();
+
+  @DefaultMessage("Rotates")
+  @Description("")
+  String RotatesProperties();
+
+  @DefaultMessage("Selection")
+  @Description("")
+  String SelectionProperties();
+
+  @DefaultMessage("TimeInterval")
+  @Description("")
+  String TimeIntervalProperties();
+
+  @DefaultMessage("UsesLocation")
+  @Description("")
+  String UsesLocationProperties();
+
+  @DefaultMessage("ShowFilterBar")
+  @Description("")
+  String ShowFilterBarProperties();
+
+  @DefaultMessage("TextSize")
+  @Description("")
+  String TextSizeProperties();
+
+  @DefaultMessage("NotifierLength")
+  @Description("")
+  String NotifierLengthProperties();
+
+  @DefaultMessage("Loop")
+  @Description("")
+  String LoopProperties();
+
+  @DefaultMessage("Pitch")
+  @Description("")
+  String PitchProperties();
+
+  @DefaultMessage("SpeechRate")
+  @Description("")
+  String SpeechRateProperties();
+
+  @DefaultMessage("Sensitivity")
+  @Description("")
+  String SensitivityProperties();
+
+  @DefaultMessage("TwitPic_API_Key")
+  @Description("")
+  String TwitPic_API_KeyProperties();
+
+  @DefaultMessage("Prompt")
+  @Description("")
+  String PromptProperties();
+
+  @DefaultMessage("ColorLeft")
+  @Description("")
+  String ColorLeftProperties();
+
+  @DefaultMessage("ColorRight")
+  @Description("")
+  String ColorRightProperties();
+
+  @DefaultMessage("MaxValue")
+  @Description("")
+  String MaxValueProperties();
+
+  @DefaultMessage("MinValue")
+  @Description("")
+  String MinValueProperties();
+
+  @DefaultMessage("ThumbPosition")
+  @Description("")
+  String ThumbPositionProperties();
+
+  @DefaultMessage("ThumbEnabled")
+  @Description("")
+  String ThumbEnabled();
+
+  @DefaultMessage("Day")
+  @Description("")
+  String DayProperties();
+
+  @DefaultMessage("Month")
+  @Description("")
+  String MonthProperties();
+
+  @DefaultMessage("MonthInText")
+  @Description("")
+  String MonthInTextProperties();
+
+  @DefaultMessage("Year")
+  @Description("")
+  String YearProperties();
+
+  @DefaultMessage("LastMessage")
+  @Description("")
+  String LastMessageProperties();
+
+  @DefaultMessage("TextToWrite")
+  @Description("")
+  String TextToWriteProperties();
+
+  @DefaultMessage("WriteType")
+  @Description("")
+  String WriteTypeProperties();
+
+  @DefaultMessage("ElapsedTime")
+  @Description("")
+  String ElapsedTimeProperties();
+
+  @DefaultMessage("Moving")
+  @Description("")
+  String MovingProperties();
+
+  @DefaultMessage("Hour")
+  @Description("")
+  String HourProperties();
+
+  @DefaultMessage("Minute")
+  @Description("")
+  String MinuteProperties();
+
+  @DefaultMessage("Distance")
+  @Description("")
+  String DistanceProperties();
+
+  @DefaultMessage("DirectMessages")
+  @Description("")
+  String DirectMessagesProperties();
+
+  @DefaultMessage("ContactName")
+  @Description("")
+  String ContactNameProperties();
+
+  @DefaultMessage("CurrentAddress")
+  @Description("")
+  String CurrentAddressProperties();
+
+  @DefaultMessage("CurrentPageTitle")
+  @Description("")
+  String CurrentPageTitleProperties();
+
+  @DefaultMessage("CurrentUrl")
+  @Description("")
+  String CurrentUrlProperties();
+
+  @DefaultMessage("Accuracy")
+  @Description("")
+  String AccuracyProperties();
+
+  @DefaultMessage("AddressesAndNames")
+  @Description("")
+  String AddressesAndNamesProperties();
+
+  @DefaultMessage("Altitude")
+  @Description("")
+  String AltitudeProperties();
+
+  @DefaultMessage("Angle")
+  @Description("")
+  String AngleProperties();
+
+  @DefaultMessage("Animation")
+  @Description("")
+  String AnimationProperties();
+
+  @DefaultMessage("Available")
+  @Description("")
+  String AvailableProperties();
+
+  @DefaultMessage("AvailableProviders")
+  @Description("")
+  String AvailableProvidersProperties();
+
+  @DefaultMessage("Azimuth")
+  @Description("")
+  String AzimuthProperties();
+
+  @DefaultMessage("BallotOptions")
+  @Description("")
+  String BallotOptionsProperties();
+
+  @DefaultMessage("BallotQuestion")
+  @Description("")
+  String BallotQuestionProperties();
+
+  @DefaultMessage("EmailAddress")
+  @Description("")
+  String EmailAddressProperties();
+
+  @DefaultMessage("EmailAddressList")
+  @Description("")
+  String EmailAddressListProperties();
+
+  @DefaultMessage("Elements")
+  @Description("")
+  String ElementsProperties();
+
+  @DefaultMessage("Followers")
+  @Description("")
+  String FollowersProperties();
+
+  @DefaultMessage("FriendTimeline")
+  @Description("")
+  String FriendTimelineProperties();
+
+  @DefaultMessage("FullScreen")
+  @Description("")
+  String FullScreenProperties();
+
+  @DefaultMessage("HasAccuracy")
+  @Description("")
+  String HasAccuracyProperties();
+
+  @DefaultMessage("HasAltitude")
+  @Description("")
+  String HasAltitudeProperties();
+
+  @DefaultMessage("HasLongitudeLatitude")
+  @Description("")
+  String HasLongitudeLatitudeProperties();
+
+  @DefaultMessage("Height")
+  @Description("")
+  String HeightProperties();
+
+  @DefaultMessage("InstanceId")
+  @Description("")
+  String InstanceIdProperties();
+
+  @DefaultMessage("InvitedInstances")
+  @Description("")
+  String InvitedInstancesProperties();
+
+  @DefaultMessage("IsAccepting")
+  @Description("")
+  String IsAcceptingProperties();
+
+  @DefaultMessage("IsConnected")
+  @Description("")
+  String IsConnectedProperties();
+
+  @DefaultMessage("IsPlaying")
+  @Description("")
+  String IsPlayingProperties();
+
+  @DefaultMessage("JoinedInstances")
+  @Description("")
+  String JoinedInstancesProperties();
+
+  @DefaultMessage("Latitude")
+  @Description("")
+  String LatitudeProperties();
+
+  @DefaultMessage("Leader")
+  @Description("")
+  String LeaderProperties();
+
+  @DefaultMessage("Longitude")
+  @Description("")
+  String LongitudeProperties();
+
+  @DefaultMessage("Magnitude")
+  @Description("")
+  String MagnitudeProperties();
+
+  @DefaultMessage("Mentions")
+  @Description("")
+  String MentionsProperties();
+
+  @DefaultMessage("ProviderLocked")
+  @Description("")
+  String ProviderLockedProperties();
+
+  @DefaultMessage("ProviderName")
+  @Description("")
+  String ProviderNameProperties();
+
+  @DefaultMessage("PublicInstances")
+  @Description("")
+  String PublicInstancesProperties();
+
+  @DefaultMessage("PlayOnlyInForeground")
+  @Description("")
+  String PlayOnlyInForegroundProperties();
+
+  @DefaultMessage("Players")
+  @Description("")
+  String PlayersProperties();
+
+  @DefaultMessage("RequestHeaders")
+  @Description("")
+  String RequestHeadersProperties();
+
+  @DefaultMessage("Result")
+  @Description("")
+  String ResultProperties();
+
+  @DefaultMessage("UseExternalScanner")
+  @Description("")
+  String UseExternalScannerProperties();
+
+  @DefaultMessage("ResultType")
+  @Description("")
+  String ResultTypeProperties();
+
+  @DefaultMessage("ResultUri")
+  @Description("")
+  String ResultUriProperties();
+
+  @DefaultMessage("Roll")
+  @Description("")
+  String RollProperties();
+
+  @DefaultMessage("SearchResults")
+  @Description("")
+  String SearchResultsProperties();
+
+  @DefaultMessage("ServiceUrl")
+  @Description("")
+  String ServiceUrlProperties();
+
+  @DefaultMessage("SelectionIndex")
+  @Description("")
+  String SelectionIndexProperties();
+
+  @DefaultMessage("UserChoice")
+  @Description("")
+  String UserChoiceProperties();
+
+  @DefaultMessage("UserEmailAddress")
+  @Description("")
+  String UserEmailAddressProperties();
+
+  @DefaultMessage("UserId")
+  @Description("")
+  String UserIdProperties();
+
+  @DefaultMessage("Username")
+  @Description("")
+  String UsernameProperties();
+
+  @DefaultMessage("XAccel")
+  @Description("")
+  String XAccelProperties();
+
+  @DefaultMessage("YAccel")
+  @Description("")
+  String YAccelProperties();
+
+  @DefaultMessage("ZAccel")
+  @Description("")
+  String ZAccelProperties();
+
+  @DefaultMessage("Width")
+  @Description("")
+  String WidthProperties();
+
+  @DefaultMessage("WebViewString")
+  @Description("")
+  String WebViewStringProperties();
+
+  //Params
+  @DefaultMessage("xAccel")
+  @Description("")
+  String xAccelParams();
+
+  @DefaultMessage("yAccel")
+  @Description("")
+  String yAccelParams();
+
+  @DefaultMessage("zAccel")
+  @Description("")
+  String zAccelParams();
+
+  @DefaultMessage("result")
+  @Description("")
+  String resultParams();
+
+  @DefaultMessage("other")
+  @Description("")
+  String otherParams();
+
+  @DefaultMessage("component")
+  @Description("")
+  String componentParams();
+
+  @DefaultMessage("startX")
+  @Description("")
+  String startXParams();
+
+  @DefaultMessage("startY")
+  @Description("")
+  String startYParams();
+
+  @DefaultMessage("prevX")
+  @Description("")
+  String prevXParams();
+
+  @DefaultMessage("prevY")
+  @Description("")
+  String prevYParams();
+
+  @DefaultMessage("currentX")
+  @Description("")
+  String currentXParams();
+
+  @DefaultMessage("currentY")
+  @Description("")
+  String currentYParams();
+
+  @DefaultMessage("edge")
+  @Description("")
+  String edgeParams();
+
+  @DefaultMessage("speed")
+  @Description("")
+  String speedParams();
+
+  @DefaultMessage("heading")
+  @Description("")
+  String headingParams();
+
+  @DefaultMessage("xvel")
+  @Description("")
+  String xvelParams();
+
+  @DefaultMessage("yvel")
+  @Description("")
+  String yvelParams();
+
+  @DefaultMessage("target")
+  @Description("")
+  String targetParams();
+
+  @DefaultMessage("address")
+  @Description("")
+  String addressParams();
+
+  @DefaultMessage("uuid")
+  @Description("")
+  String uuidParams();
+
+  @DefaultMessage("numberOfBytes")
+  @Description("")
+  String numberOfBytesParams();
+
+  @DefaultMessage("number")
+  @Description("")
+  String numberParams();
+
+  @DefaultMessage("list")
+  @Description("")
+  String listParams();
+
+  @DefaultMessage("text")
+  @Description("")
+  String textParams();
+
+  @DefaultMessage("clip")
+  @Description("")
+  String clipParams();
+
+  @DefaultMessage("image")
+  @Description("")
+  String imageParams();
+
+  @DefaultMessage("draggedSprite")
+  @Description("")
+  String draggedSpriteParams();
+
+  @DefaultMessage("draggedAnySprite")
+  @Description("")
+  String draggedAnySpriteParams();
+
+  @DefaultMessage("flungSprite")
+  @Description("")
+  String flungSpriteParams();
+
+  @DefaultMessage("touchedSprite")
+  @Description("")
+  String touchedSpriteParams();
+
+  @DefaultMessage("touchedAnySprite")
+  @Description("")
+  String touchedAnySpriteParams();
+
+  @DefaultMessage("x")
+  @Description("")
+  String xParams();
+
+  @DefaultMessage("y")
+  @Description("")
+  String yParams();
+
+  @DefaultMessage("centerX")
+  @Description("")
+  String centerXParams();
+
+  @DefaultMessage("centerY")
+  @Description("")
+  String centerYParams();
+
+  @DefaultMessage("r")
+  @Description("")
+  String rParams();
+
+  @DefaultMessage("radius")
+  @Description("")
+  String radiusParams();
+
+  @DefaultMessage("x1")
+  @Description("")
+  String x1Params();
+
+  @DefaultMessage("x2")
+  @Description("")
+  String x2Params();
+
+  @DefaultMessage("y1")
+  @Description("")
+  String y1Params();
+
+  @DefaultMessage("y2")
+  @Description("")
+  String y2Params();
+
+  @DefaultMessage("angle")
+  @Description("")
+  String angleParams();
+
+  @DefaultMessage("fileName")
+  @Description("")
+  String fileNameParams();
+
+  @DefaultMessage("color")
+  @Description("")
+  String colorParams();
+
+  @DefaultMessage("instant")
+  @Description("")
+  String instantParams();
+
+  @DefaultMessage("days")
+  @Description("")
+  String daysParams();
+
+  @DefaultMessage("hours")
+  @Description("")
+  String hoursParams();
+
+  @DefaultMessage("minutes")
+  @Description("")
+  String minutesParams();
+
+  @DefaultMessage("months")
+  @Description("")
+  String monthsParams();
+
+  @DefaultMessage("seconds")
+  @Description("")
+  String secondsParams();
+
+  @DefaultMessage("weeks")
+  @Description("")
+  String weeksParams();
+
+  @DefaultMessage("years")
+  @Description("")
+  String yearsParams();
+
+  @DefaultMessage("InstantInTime")
+  @Description("")
+  String InstantInTimeParams();
+
+  @DefaultMessage("from")
+  @Description("")
+  String fromParams();
+
+  @DefaultMessage("millis")
+  @Description("")
+  String millisParams();
+
+  @DefaultMessage("functionName")
+  @Description("")
+  String functionNameParams();
+
+  @DefaultMessage("errorNumber")
+  @Description("")
+  String errorNumberParams();
+
+  @DefaultMessage("message")
+  @Description("")
+  String messageParams();
+
+  @DefaultMessage("otherScreenName")
+  @Description("")
+  String otherScreenNameParams();
+
+  @DefaultMessage("animType")
+  @Description("")
+  String animTypeParams();
+
+  @DefaultMessage("sender")
+  @Description("")
+  String senderParams();
+
+  @DefaultMessage("contents")
+  @Description("")
+  String contentsParams();
+
+  @DefaultMessage("instanceId")
+  @Description("")
+  String instanceIdParams();
+
+  @DefaultMessage("playerId")
+  @Description("")
+  String playerIdParams();
+
+  @DefaultMessage("command")
+  @Description("")
+  String commandParams();
+
+  @DefaultMessage("arguments")
+  @Description("")
+  String argumentsParams();
+
+  @DefaultMessage("response")
+  @Description("")
+  String responseParams();
+
+  @DefaultMessage("emailAddress")
+  @Description("")
+  String emailAddressParams();
+
+  @DefaultMessage("type")
+  @Description("")
+  String typeParams();
+
+  @DefaultMessage("count")
+  @Description("")
+  String countParams();
+
+  @DefaultMessage("makePublic")
+  @Description("")
+  String makePublicParams();
+
+  @DefaultMessage("recipients")
+  @Description("")
+  String recipientsParams();
+
+  @DefaultMessage("playerEmail")
+  @Description("")
+  String playerEmailParams();
+
+  @DefaultMessage("latitude")
+  @Description("")
+  String latitudeParams();
+
+  @DefaultMessage("longitude")
+  @Description("")
+  String longitudeParams();
+
+  @DefaultMessage("altitude")
+  @Description("")
+  String altitudeParams();
+
+  @DefaultMessage("provider")
+  @Description("")
+  String providerParams();
+
+  @DefaultMessage("status")
+  @Description("")
+  String statusParams();
+
+  @DefaultMessage("locationName")
+  @Description("")
+  String locationNameParams();
+
+  @DefaultMessage("choice")
+  @Description("")
+  String choiceParams();
+
+  @DefaultMessage("notice")
+  @Description("")
+  String noticeParams();
+
+  @DefaultMessage("title")
+  @Description("")
+  String titleParams();
+
+  @DefaultMessage("buttonText")
+  @Description("")
+  String buttonTextParams();
+
+  @DefaultMessage("cancelable")
+  @Description("")
+  String cancelableParams();
+
+  @DefaultMessage("button1Text")
+  @Description("")
+  String button1TextParams();
+
+  @DefaultMessage("button2Text")
+  @Description("")
+  String button2TextParams();
+
+  @DefaultMessage("source")
+  @Description("")
+  String sourceParams();
+
+  @DefaultMessage("destination")
+  @Description("")
+  String destinationParams();
+
+  @DefaultMessage("sensorPortLetter")
+  @Description("")
+  String sensorPortLetterParams();
+
+  @DefaultMessage("rxDataLength")
+  @Description("")
+  String rxDataLengthParams();
+
+  @DefaultMessage("wildcard")
+  @Description("")
+  String wildcardParams();
+
+  @DefaultMessage("motorPortLetter")
+  @Description("")
+  String motorPortLetterParams();
+
+  @DefaultMessage("mailbox")
+  @Description("")
+  String mailboxParams();
+
+  @DefaultMessage("durationMs")
+  @Description("")
+  String durationMsParams();
+
+  @DefaultMessage("relative")
+  @Description("")
+  String relativeParams();
+
+  @DefaultMessage("sensorType")
+  @Description("")
+  String sensorTypeParams();
+
+  @DefaultMessage("sensorMode")
+  @Description("")
+  String sensorModeParams();
+
+  @DefaultMessage("power")
+  @Description("")
+  String powerParams();
+
+  @DefaultMessage("mode")
+  @Description("")
+  String modeParams();
+
+  @DefaultMessage("regulationMode")
+  @Description("")
+  String regulationModeParams();
+
+  @DefaultMessage("turnRatio")
+  @Description("")
+  String turnRatioParams();
+
+  @DefaultMessage("runState")
+  @Description("")
+  String runStateParams();
+
+  @DefaultMessage("tachoLimit")
+  @Description("")
+  String tachoLimitParams();
+
+  @DefaultMessage("programName")
+  @Description("")
+  String programNameParams();
+
+  @DefaultMessage("distance")
+  @Description("")
+  String distanceParams();
+
+  @DefaultMessage("azimuth")
+  @Description("")
+  String azimuthParams();
+
+  @DefaultMessage("pitch")
+  @Description("")
+  String pitchParams();
+
+  @DefaultMessage("roll")
+  @Description("")
+  String rollParams();
+
+  @DefaultMessage("simpleSteps")
+  @Description("")
+  String simpleStepsParams();
+
+  @DefaultMessage("walkSteps")
+  @Description("")
+  String walkStepsParams();
+
+  @DefaultMessage("seed")
+  @Description("")
+  String seedParams();
+
+  @DefaultMessage("millisecs")
+  @Description("")
+  String millisecsParams();
+
+  @DefaultMessage("sound")
+  @Description("")
+  String soundParams();
+
+  @DefaultMessage("messageText")
+  @Description("")
+  String messageTextParams();
+
+  @DefaultMessage("tag")
+  @Description("")
+  String tagParams();
+
+  @DefaultMessage("valueToStore")
+  @Description("")
+  String valueToStoreParams();
+
+  @DefaultMessage("tagFromWebDB")
+  @Description("")
+  String tagFromWebDBParams();
+
+  @DefaultMessage("valueFromWebDB")
+  @Description("")
+  String valueFromWebDBParams();
+
+  @DefaultMessage("followers2")
+  @Description("")
+  String followers2Params();
+
+  @DefaultMessage("timeline")
+  @Description("")
+  String timelineParams();
+
+  @DefaultMessage("mentions")
+  @Description("")
+  String mentionsParams();
+
+  @DefaultMessage("searchResults")
+  @Description("")
+  String searchResultsParams();
+
+  @DefaultMessage("user")
+  @Description("")
+  String userParams();
+
+  @DefaultMessage("url")
+  @Description("")
+  String urlParams();
+
+  @DefaultMessage("responseCode")
+  @Description("")
+  String responseCodeParams();
+
+  @DefaultMessage("responseType")
+  @Description("")
+  String responseTypeParams();
+
+  @DefaultMessage("responseContent")
+  @Description("")
+  String responseContentParams();
+
+  @DefaultMessage("htmlText")
+  @Description("")
+  String htmlTextParams();
+
+  @DefaultMessage("jsonText")
+  @Description("")
+  String jsonTextParams();
+
+  @DefaultMessage("path")
+  @Description("")
+  String pathParams();
+
+  @DefaultMessage("encoding")
+  @Description("")
+  String encodingParams();
+
+  @DefaultMessage("name")
+  @Description("")
+  String nameParams();
+
+  @DefaultMessage("serviceName")
+  @Description("")
+  String serviceNameParams();
+
+  @DefaultMessage("milliseconds")
+  @Description("")
+  String millisecondsParams();
+
+  @DefaultMessage("messages")
+  @Description("")
+  String messagesParams();
+
+  @DefaultMessage("start")
+  @Description("")
+  String startParams();
+
+  @DefaultMessage("end")
+  @Description("")
+  String endParams();
+
+  @DefaultMessage("frequencyHz")
+  @Description("")
+  String frequencyHzParams();
+
+  @DefaultMessage("secure")
+  @Description("")
+  String secureParams();
+
+  @DefaultMessage("file")
+  @Description("")
+  String fileParams();
+
+  @DefaultMessage("thumbPosition")
+  @Description("")
+  String thumbPositionParams();
+
+  @DefaultMessage("selection")
+  @Description("")
+  String selectionParams();
+
+  @DefaultMessage("valueIfTagNotThere")
+  @Description("")
+  String valueIfTagNotThereParams();
+
+  @DefaultMessage("query")
+  @Description("")
+  String queryParams();
+
+  @DefaultMessage("ImagePath")
+  @Description("")
+  String ImagePathParams();
+
+  @DefaultMessage("ms")
+  @Description("")
+  String msParams();
+
+  @DefaultMessage("translation")
+  @Description("")
+  String translationParams();
+
+  @DefaultMessage("languageToTranslateTo")
+  @Description("")
+  String languageToTranslateToParams();
+
+  @DefaultMessage("textToTranslate")
+  @Description("")
+  String textToTranslateParams();
+
+  //Events
+  @DefaultMessage("AccelerationChanged")
+  @Description("")
+  String AccelerationChangedEvents();
+
+  @DefaultMessage("ActivityCanceled")
+  @Description("")
+  String ActivityCanceledEvents();
+
+  @DefaultMessage("AfterActivity")
+  @Description("")
+  String AfterActivityEvents();
+
+  @DefaultMessage("CollidedWith")
+  @Description("")
+  String CollidedWithEvents();
+
+  @DefaultMessage("Dragged")
+  @Description("")
+  String DraggedEvents();
+
+  @DefaultMessage("EdgeReached")
+  @Description("")
+  String EdgeReachedEvents();
+
+  @DefaultMessage("Flung")
+  @Description("")
+  String FlungEvents();
+
+  @DefaultMessage("NoLongerCollidingWith")
+  @Description("")
+  String NoLongerCollidingWithEvents();
+
+  @DefaultMessage("TouchDown")
+  @Description("")
+  String TouchDownEvents();
+
+  @DefaultMessage("TouchUp")
+  @Description("")
+  String TouchUpEvents();
+
+  @DefaultMessage("Touched")
+  @Description("")
+  String TouchedEvents();
+
+  @DefaultMessage("AfterScan")
+  @Description("")
+  String AfterScanEvents();
+
+  @DefaultMessage("ConnectionAccepted")
+  @Description("")
+  String ConnectionAcceptedEvents();
+
+  @DefaultMessage("Click")
+  @Description("")
+  String ClickEvents();
+
+  @DefaultMessage("GotFocus")
+  @Description("")
+  String GotFocusEvents();
+
+  @DefaultMessage("LongClick")
+  @Description("")
+  String LongClickEvents();
+
+  @DefaultMessage("RequestFocus")
+  @Description("")
+  String RequestFocusMethods();
+
+  @DefaultMessage("LostFocus")
+  @Description("")
+  String LostFocusEvents();
+
+  @DefaultMessage("AfterRecording")
+  @Description("")
+  String AfterRecordingEvents();
+
+  @DefaultMessage("AfterPicture")
+  @Description("")
+  String AfterPictureEvents();
+
+  @DefaultMessage("Changed")
+  @Description("")
+  String ChangedEvents();
+
+  @DefaultMessage("Timer")
+  @Description("")
+  String TimerEvents();
+
+  @DefaultMessage("AfterPicking")
+  @Description("")
+  String AfterPickingEvents();
+
+  @DefaultMessage("BeforePicking")
+  @Description("")
+  String BeforePickingEvents();
+
+  @DefaultMessage("BackPressed")
+  @Description("")
+  String BackPressedEvents();
+
+  @DefaultMessage("ErrorOccurred")
+  @Description("")
+  String ErrorOccurredEvents();
+
+  @DefaultMessage("Initialize")
+  @Description("")
+  String InitializeEvents();
+
+  @DefaultMessage("OtherScreenClosed")
+  @Description("")
+  String OtherScreenClosedEvents();
+
+  @DefaultMessage("ScreenOrientationChanged")
+  @Description("")
+  String ScreenOrientationChangedEvents();
+
+  @DefaultMessage("GotResult")
+  @Description("")
+  String GotResultEvents();
+
+  @DefaultMessage("FunctionCompleted")
+  @Description("")
+  String FunctionCompletedEvents();
+
+  @DefaultMessage("GotMessage")
+  @Description("")
+  String GotMessageEvents();
+
+  @DefaultMessage("Info")
+  @Description("")
+  String InfoEvents();
+
+  @DefaultMessage("InstanceIdChanged")
+  @Description("")
+  String InstanceIdChangedEvents();
+
+  @DefaultMessage("Invited")
+  @Description("")
+  String InvitedEvents();
+
+  @DefaultMessage("NewInstanceMade")
+  @Description("")
+  String NewInstanceMadeEvents();
+
+  @DefaultMessage("NewLeader")
+  @Description("")
+  String NewLeaderEvents();
+
+  @DefaultMessage("PlayerJoined")
+  @Description("")
+  String PlayerJoinedEvents();
+
+  @DefaultMessage("PlayerLeft")
+  @Description("")
+  String PlayerLeftEvents();
+
+  @DefaultMessage("ServerCommandFailure")
+  @Description("")
+  String ServerCommandFailureEvents();
+
+  @DefaultMessage("ServerCommandSuccess")
+  @Description("")
+  String ServerCommandSuccessEvents();
+
+  @DefaultMessage("UserEmailAddressSet")
+  @Description("")
+  String UserEmailAddressSetEvents();
+
+  @DefaultMessage("WebServiceError")
+  @Description("")
+  String WebServiceErrorEvents();
+
+  @DefaultMessage("LocationChanged")
+  @Description("")
+  String LocationChangedEvents();
+
+  @DefaultMessage("StatusChanged")
+  @Description("")
+  String StatusChangedEvents();
+
+  @DefaultMessage("AfterChoosing")
+  @Description("")
+  String AfterChoosingEvents();
+
+  @DefaultMessage("AfterTextInput")
+  @Description("")
+  String AfterTextInputEvents();
+
+  @DefaultMessage("AboveRange")
+  @Description("")
+  String AboveRangeEvents();
+
+  @DefaultMessage("BelowRange")
+  @Description("")
+  String BelowRangeEvents();
+
+  @DefaultMessage("ColorChanged")
+  @Description("")
+  String ColorChangedEvents();
+
+  @DefaultMessage("WithinRange")
+  @Description("")
+  String WithinRangeEvents();
+
+  @DefaultMessage("Pressed")
+  @Description("")
+  String PressedEvents();
+
+  @DefaultMessage("Released")
+  @Description("")
+  String ReleasedEvents();
+
+  @DefaultMessage("OrientationChanged")
+  @Description("")
+  String OrientationChangedEvents();
+
+  @DefaultMessage("CalibrationFailed")
+  @Description("")
+  String CalibrationFailedEvents();
+
+  @DefaultMessage("GPSAvailable")
+  @Description("")
+  String GPSAvailableEvents();
+
+  @DefaultMessage("GPSLost")
+  @Description("")
+  String GPSLostEvents();
+
+  @DefaultMessage("SimpleStep")
+  @Description("")
+  String SimpleStepEvents();
+
+  @DefaultMessage("StartedMoving")
+  @Description("")
+  String StartedMovingEvents();
+
+  @DefaultMessage("StoppedMoving")
+  @Description("")
+  String StoppedMovingEvents();
+
+  @DefaultMessage("WalkStep")
+  @Description("")
+  String WalkStepEvents();
+
+  @DefaultMessage("Completed")
+  @Description("")
+  String CompletedEvents();
+
+  @DefaultMessage("AfterSoundRecorded")
+  @Description("")
+  String AfterSoundRecordedEvents();
+
+  @DefaultMessage("StartedRecording")
+  @Description("")
+  String StartedRecordingEvents();
+
+  @DefaultMessage("StoppedRecording")
+  @Description("")
+  String StoppedRecordingEvents();
+
+  @DefaultMessage("AfterGettingText")
+  @Description("")
+  String AfterGettingTextEvents();
+
+  @DefaultMessage("BeforeGettingText")
+  @Description("")
+  String BeforeGettingTextEvents();
+
+  @DefaultMessage("AfterSpeaking")
+  @Description("")
+  String AfterSpeakingEvents();
+
+  @DefaultMessage("BeforeSpeaking")
+  @Description("")
+  String BeforeSpeakingEvents();
+
+  @DefaultMessage("MessageReceived")
+  @Description("")
+  String MessageReceivedEvents();
+
+  @DefaultMessage("SendMessage")
+  @Description("")
+  String SendMessageEvents();
+
+  @DefaultMessage("GotValue")
+  @Description("")
+  String GotValueEvents();
+
+  @DefaultMessage("ValueStored")
+  @Description("")
+  String ValueStoredEvents();
+
+  @DefaultMessage("DirectMessagesReceived")
+  @Description("")
+  String DirectMessagesReceivedEvents();
+
+  @DefaultMessage("FollowersReceived")
+  @Description("")
+  String FollowersReceivedEvents();
+
+  @DefaultMessage("FriendTimelineReceived")
+  @Description("")
+  String FriendTimelineReceivedEvents();
+
+  @DefaultMessage("IsAuthorized")
+  @Description("")
+  String IsAuthorizedEvents();
+
+  @DefaultMessage("MentionsReceived")
+  @Description("")
+  String MentionsReceivedEvents();
+
+  @DefaultMessage("SearchSuccessful")
+  @Description("")
+  String SearchSuccessfulEvents();
+
+  @DefaultMessage("GotBallot")
+  @Description("")
+  String GotBallotEvents();
+
+  @DefaultMessage("GotBallotConfirmation")
+  @Description("")
+  String GotBallotConfirmationEvents();
+
+  @DefaultMessage("NoOpenPoll")
+  @Description("")
+  String NoOpenPollEvents();
+
+  @DefaultMessage("GotFile")
+  @Description("")
+  String GotFileEvents();
+
+  @DefaultMessage("GotText")
+  @Description("")
+  String GotTextEvents();
+
+  @DefaultMessage("AfterDateSet")
+  @Description("")
+  String AfterDateSetEvents();
+
+  @DefaultMessage("TagRead")
+  @Description("")
+  String TagReadEvents();
+
+  @DefaultMessage("TagWritten")
+  @Description("")
+  String TagWrittenEvents();
+
+  @DefaultMessage("PositionChanged")
+  @Description("")
+  String PositionChangedEvents();
+
+  @DefaultMessage("AfterSelecting")
+  @Description("")
+  String AfterSelectingEvents();
+
+  @DefaultMessage("AfterTimeSet")
+  @Description("")
+  String AfterTimeSetEvents();
+
+  @DefaultMessage("GotTranslation")
+  @Description("")
+  String GotTranslationEvents();
+
+  @DefaultMessage("Shaking")
+  @Description("")
+  String ShakingEvents();
+
+  //Methods
+  @DefaultMessage("ResolveActivity")
+  @Description("")
+  String ResolveActivityMethods();
+
+  @DefaultMessage("StartActivity")
+  @Description("")
+  String StartActivityMethods();
+
+  @DefaultMessage("Connect")
+  @Description("")
+  String ConnectMethods();
+
+  @DefaultMessage("ConnectWithUUID")
+  @Description("")
+  String ConnectWithUUIDMethods();
+
+  @DefaultMessage("Disconnect")
+  @Description("")
+  String DisconnectMethods();
+
+  @DefaultMessage("IsDevicePaired")
+  @Description("")
+  String IsDevicePairedMethods();
+
+  @DefaultMessage("ReceiveSigned1ByteNumber")
+  @Description("")
+  String ReceiveSigned1ByteNumberMethods();
+
+  @DefaultMessage("ReceiveSigned2ByteNumber")
+  @Description("")
+  String ReceiveSigned2ByteNumberMethods();
+
+  @DefaultMessage("ReceiveSigned4ByteNumber")
+  @Description("")
+  String ReceiveSigned4ByteNumberMethods();
+
+  @DefaultMessage("ReceiveSignedBytes")
+  @Description("")
+  String ReceiveSignedBytesMethods();
+
+  @DefaultMessage("ReceiveText")
+  @Description("")
+  String ReceiveTextMethods();
+
+  @DefaultMessage("ReceiveUnsigned1ByteNumber")
+  @Description("")
+  String ReceiveUnsigned1ByteNumberMethods();
+
+  @DefaultMessage("ReceiveUnsigned2ByteNumber")
+  @Description("")
+  String ReceiveUnsigned2ByteNumberMethods();
+
+  @DefaultMessage("ReceiveUnsigned4ByteNumber")
+  @Description("")
+  String ReceiveUnsigned4ByteNumberMethods();
+
+  @DefaultMessage("ReceiveUnsignedBytes")
+  @Description("")
+  String ReceiveUnsignedBytesMethods();
+
+  @DefaultMessage("Send1ByteNumber")
+  @Description("")
+  String Send1ByteNumberMethods();
+
+  @DefaultMessage("Send2ByteNumber")
+  @Description("")
+  String Send2ByteNumberMethods();
+
+  @DefaultMessage("Send4ByteNumber")
+  @Description("")
+  String Send4ByteNumberMethods();
+
+  @DefaultMessage("SendBytes")
+  @Description("")
+  String SendBytesMethods();
+
+  @DefaultMessage("SendText")
+  @Description("")
+  String SendTextMethods();
+
+  @DefaultMessage("AcceptConnection")
+  @Description("")
+  String AcceptConnectionMethods();
+
+  @DefaultMessage("AcceptConnectionWithUUID")
+  @Description("")
+  String AcceptConnectionWithUUIDMethods();
+
+  @DefaultMessage("BytesAvailableToReceive")
+  @Description("")
+  String BytesAvailableToReceiveMethods();
+
+  @DefaultMessage("StopAccepting")
+  @Description("")
+  String StopAcceptingMethods();
+
+  @DefaultMessage("RecordVideo")
+  @Description("")
+  String RecordVideoMethods();
+
+  @DefaultMessage("TakePicture")
+  @Description("")
+  String TakePictureMethods();
+
+  @DefaultMessage("Clear")
+  @Description("")
+  String ClearMethods();
+
+  @DefaultMessage("DrawCircle")
+  @Description("")
+  String DrawCircleMethods();
+
+  @DefaultMessage("DrawLine")
+  @Description("")
+  String DrawLineMethods();
+
+  @DefaultMessage("DrawPoint")
+  @Description("")
+  String DrawPointMethods();
+
+  @DefaultMessage("DrawText")
+  @Description("")
+  String DrawTextMethods();
+
+  @DefaultMessage("DrawTextAtAngle")
+  @Description("")
+  String DrawTextAtAngleMethods();
+
+  @DefaultMessage("GetBackgroundPixelColor")
+  @Description("")
+  String GetBackgroundPixelColorMethods();
+
+  @DefaultMessage("GetPixelColor")
+  @Description("")
+  String GetPixelColorMethods();
+
+  @DefaultMessage("Save")
+  @Description("")
+  String SaveMethods();
+
+  @DefaultMessage("SaveAs")
+  @Description("")
+  String SaveAsMethods();
+
+  @DefaultMessage("SetBackgroundPixelColor")
+  @Description("")
+  String SetBackgroundPixelColorMethods();
+
+  @DefaultMessage("AddDays")
+  @Description("")
+  String AddDaysMethods();
+
+  @DefaultMessage("AddHours")
+  @Description("")
+  String AddHoursMethods();
+
+  @DefaultMessage("AddMinutes")
+  @Description("")
+  String AddMinutesMethods();
+
+  @DefaultMessage("AddMonths")
+  @Description("")
+  String AddMonthsMethods();
+
+  @DefaultMessage("AddSeconds")
+  @Description("")
+  String AddSecondsMethods();
+
+  @DefaultMessage("AddWeeks")
+  @Description("")
+  String AddWeeksMethods();
+
+  @DefaultMessage("AddYears")
+  @Description("")
+  String AddYearsMethods();
+
+  @DefaultMessage("DayOfMonth")
+  @Description("")
+  String DayOfMonthMethods();
+
+  @DefaultMessage("Duration")
+  @Description("")
+  String DurationMethods();
+
+  @DefaultMessage("FormatDate")
+  @Description("")
+  String FormatDateMethods();
+
+  @DefaultMessage("FormatDateTime")
+  @Description("")
+  String FormatDateTimeMethods();
+
+  @DefaultMessage("FormatTime")
+  @Description("")
+  String FormatTimeMethods();
+
+  @DefaultMessage("GetMillis")
+  @Description("")
+  String GetMillisMethods();
+
+  @DefaultMessage("Hour")
+  @Description("")
+  String HourMethods();
+
+  @DefaultMessage("MakeInstant")
+  @Description("")
+  String MakeInstantMethods();
+
+  @DefaultMessage("MakeInstantFromMillis")
+  @Description("")
+  String MakeInstantFromMillisMethods();
+
+  @DefaultMessage("Minute")
+  @Description("")
+  String MinuteMethods();
+
+  @DefaultMessage("Month")
+  @Description("")
+  String MonthMethods();
+
+  @DefaultMessage("MonthName")
+  @Description("")
+  String MonthNameMethods();
+
+  @DefaultMessage("Now")
+  @Description("")
+  String NowMethods();
+
+  @DefaultMessage("Second")
+  @Description("")
+  String SecondMethods();
+
+  @DefaultMessage("SystemTime")
+  @Description("")
+  String SystemTimeMethods();
+
+  @DefaultMessage("Weekday")
+  @Description("")
+  String WeekdayMethods();
+
+  @DefaultMessage("WeekdayName")
+  @Description("")
+  String WeekdayNameMethods();
+
+  @DefaultMessage("Year")
+  @Description("")
+  String YearMethods();
+
+  @DefaultMessage("Open")
+  @Description("")
+  String OpenMethods();
+
+  @DefaultMessage("CloseScreenAnimation")
+  @Description("")
+  String CloseScreenAnimationMethods();
+
+  @DefaultMessage("OpenScreenAnimation")
+  @Description("")
+  String OpenScreenAnimationMethods();
+
+  @DefaultMessage("DoQuery")
+  @Description("")
+  String DoQueryMethods();
+
+  @DefaultMessage("ForgetLogin")
+  @Description("")
+  String ForgetLoginMethods();
+
+  @DefaultMessage("SendQuery")
+  @Description("")
+  String SendQueryMethods();
+
+  @DefaultMessage("GetInstanceLists")
+  @Description("")
+  String GetInstanceListsMethods();
+
+  @DefaultMessage("GetMessages")
+  @Description("")
+  String GetMessagesMethods();
+
+  @DefaultMessage("Invite")
+  @Description("")
+  String InviteMethods();
+
+  @DefaultMessage("LeaveInstance")
+  @Description("")
+  String LeaveInstanceMethods();
+
+  @DefaultMessage("MakeNewInstance")
+  @Description("")
+  String MakeNewInstanceMethods();
+
+  @DefaultMessage("ServerCommand")
+  @Description("")
+  String ServerCommandMethods();
+
+  @DefaultMessage("SetInstance")
+  @Description("")
+  String SetInstanceMethods();
+
+  @DefaultMessage("SetLeader")
+  @Description("")
+  String SetLeaderMethods();
+
+  @DefaultMessage("Bounce")
+  @Description("")
+  String BounceMethods();
+
+  @DefaultMessage("CollidingWith")
+  @Description("")
+  String CollidingWithMethods();
+
+  @DefaultMessage("MoveIntoBounds")
+  @Description("")
+  String MoveIntoBoundsMethods();
+
+  @DefaultMessage("MoveTo")
+  @Description("")
+  String MoveToMethods();
+
+  @DefaultMessage("PointInDirection")
+  @Description("")
+  String PointInDirectionMethods();
+
+  @DefaultMessage("PointTowards")
+  @Description("")
+  String PointTowardsMethods();
+
+  @DefaultMessage("LatitudeFromAddress")
+  @Description("")
+  String LatitudeFromAddressMethods();
+
+  @DefaultMessage("LongitudeFromAddress")
+  @Description("")
+  String LongitudeFromAddressMethods();
+
+  @DefaultMessage("LogError")
+  @Description("")
+  String LogErrorMethods();
+
+  @DefaultMessage("LogInfo")
+  @Description("")
+  String LogInfoMethods();
+
+  @DefaultMessage("LogWarning")
+  @Description("")
+  String LogWarningMethods();
+
+  @DefaultMessage("ShowAlert")
+  @Description("")
+  String ShowAlertMethods();
+
+  @DefaultMessage("ShowChooseDialog")
+  @Description("")
+  String ShowChooseDialogMethods();
+
+  @DefaultMessage("ShowMessageDialog")
+  @Description("")
+  String ShowMessageDialogMethods();
+
+  @DefaultMessage("ShowTextDialog")
+  @Description("")
+  String ShowTextDialogMethods();
+
+  @DefaultMessage("ShowProgressDialog")
+  @Description("")
+  String ShowProgressDialogMethods();
+
+  @DefaultMessage("DismissProgressDialog")
+  @Description("")
+  String DismissProgressDialogMethods();
+
+  @DefaultMessage("GetColor")
+  @Description("")
+  String GetColorMethods();
+
+  @DefaultMessage("GetLightLevel")
+  @Description("")
+  String GetLightLevelMethods();
+
+  @DefaultMessage("DeleteFile")
+  @Description("")
+  String DeleteFileMethods();
+
+  @DefaultMessage("DownloadFile")
+  @Description("")
+  String DownloadFileMethods();
+
+  @DefaultMessage("GetBatteryLevel")
+  @Description("")
+  String GetBatteryLevelMethods();
+
+  @DefaultMessage("GetBrickName")
+  @Description("")
+  String GetBrickNameMethods();
+
+  @DefaultMessage("GetCurrentProgramName")
+  @Description("")
+  String GetCurrentProgramNameMethods();
+
+  @DefaultMessage("GetFirmwareVersion")
+  @Description("")
+  String GetFirmwareVersionMethods();
+
+  @DefaultMessage("GetInputValues")
+  @Description("")
+  String GetInputValuesMethods();
+
+  @DefaultMessage("GetOutputState")
+  @Description("")
+  String GetOutputStateMethods();
+
+  @DefaultMessage("KeepAlive")
+  @Description("")
+  String KeepAliveMethods();
+
+  @DefaultMessage("ListFiles")
+  @Description("")
+  String ListFilesMethods();
+
+  @DefaultMessage("LsGetStatus")
+  @Description("")
+  String LsGetStatusMethods();
+
+  @DefaultMessage("LsRead")
+  @Description("")
+  String LsReadMethods();
+
+  @DefaultMessage("MessageRead")
+  @Description("")
+  String MessageReadMethods();
+
+  @DefaultMessage("MessageWrite")
+  @Description("")
+  String MessageWriteMethods();
+
+  @DefaultMessage("PlaySoundFile")
+  @Description("")
+  String PlaySoundFileMethods();
+
+  @DefaultMessage("PlayTone")
+  @Description("")
+  String PlayToneMethods();
+
+  @DefaultMessage("ResetInputScaledValue")
+  @Description("")
+  String ResetInputScaledValueMethods();
+
+  @DefaultMessage("ResetMotorPosition")
+  @Description("")
+  String ResetMotorPositionMethods();
+
+  @DefaultMessage("SetBrickName")
+  @Description("")
+  String SetBrickNameMethods();
+
+  @DefaultMessage("SetInputMode")
+  @Description("")
+  String SetInputModeMethods();
+
+  @DefaultMessage("SetOutputState")
+  @Description("")
+  String SetOutputStateMethods();
+
+  @DefaultMessage("StartProgram")
+  @Description("")
+  String StartProgramMethods();
+
+  @DefaultMessage("StopProgram")
+  @Description("")
+  String StopProgramMethods();
+
+  @DefaultMessage("StopSoundPlayback")
+  @Description("")
+  String StopSoundPlaybackMethods();
+
+  @DefaultMessage("LsWrite")
+  @Description("")
+  String LsWriteMethods();
+
+  @DefaultMessage("MoveBackward")
+  @Description("")
+  String MoveBackwardMethods();
+
+  @DefaultMessage("MoveBackwardIndefinitely")
+  @Description("")
+  String MoveBackwardIndefinitelyMethods();
+
+  @DefaultMessage("MoveForward")
+  @Description("")
+  String MoveForwardMethods();
+
+  @DefaultMessage("MoveForwardIndefinitely")
+  @Description("")
+  String MoveForwardIndefinitelyMethods();
+
+  @DefaultMessage("Stop")
+  @Description("")
+  String StopMethods();
+
+  @DefaultMessage("TurnClockwiseIndefinitely")
+  @Description("")
+  String TurnClockwiseIndefinitelyMethods();
+
+  @DefaultMessage("TurnCounterClockwiseIndefinitely")
+  @Description("")
+  String TurnCounterClockwiseIndefinitelyMethods();
+
+  @DefaultMessage("GetSoundLevel")
+  @Description("")
+  String GetSoundLevelMethods();
+
+  @DefaultMessage("IsPressed")
+  @Description("")
+  String IsPressedMethods();
+
+  @DefaultMessage("GetDistance")
+  @Description("")
+  String GetDistanceMethods();
+
+  @DefaultMessage("Pause")
+  @Description("")
+  String PauseMethods();
+
+  @DefaultMessage("Reset")
+  @Description("")
+  String ResetMethods();
+
+  @DefaultMessage("Resume")
+  @Description("")
+  String ResumeMethods();
+
+  @DefaultMessage("Start")
+  @Description("")
+  String StartMethods();
+
+  @DefaultMessage("MakePhoneCall")
+  @Description("")
+  String MakePhoneCallMethods();
+
+  @DefaultMessage("GetWifiIpAddress")
+  @Description("")
+  String GetWifiIpAddressMethods();
+
+  @DefaultMessage("isConnected")
+  @Description("")
+  String isConnectedMethods();
+
+  @DefaultMessage("setHmacSeedReturnCode")
+  @Description("")
+  String setHmacSeedReturnCodeMethods();
+
+  @DefaultMessage("startHTTPD")
+  @Description("")
+  String startHTTPDMethods();
+
+  @DefaultMessage("Vibrate")
+  @Description("")
+  String VibrateMethods();
+
+  @DefaultMessage("GetText")
+  @Description("")
+  String GetTextMethods();
+
+  @DefaultMessage("HideKeyboard")
+  @Description("")
+  String HideKeyboardMethods();
+
+  @DefaultMessage("Speak")
+  @Description("")
+  String SpeakMethods();
+
+  @DefaultMessage("SendMessage")
+  @Description("")
+  String SendMessageMethods();
+
+  @DefaultMessage("GetValue")
+  @Description("")
+  String GetValueMethods();
+
+  @DefaultMessage("StoreValue")
+  @Description("")
+  String StoreValueMethods();
+
+  @DefaultMessage("Authorize")
+  @Description("")
+  String AuthorizeMethods();
+
+  @DefaultMessage("CheckAuthorized")
+  @Description("")
+  String CheckAuthorizedMethods();
+
+  @DefaultMessage("DeAuthorize")
+  @Description("")
+  String DeAuthorizeMethods();
+
+  @DefaultMessage("DirectMessage")
+  @Description("")
+  String DirectMessageMethods();
+
+  @DefaultMessage("Follow")
+  @Description("")
+  String FollowMethods();
+
+  @DefaultMessage("RequestDirectMessages")
+  @Description("")
+  String RequestDirectMessagesMethods();
+
+  @DefaultMessage("RequestFollowers")
+  @Description("")
+  String RequestFollowersMethods();
+
+  @DefaultMessage("RequestFriendTimeline")
+  @Description("")
+  String RequestFriendTimelineMethods();
+
+  @DefaultMessage("RequestMentions")
+  @Description("")
+  String RequestMentionsMethods();
+
+  @DefaultMessage("SearchTwitter")
+  @Description("")
+  String SearchTwitterMethods();
+
+  @DefaultMessage("SetStatus")
+  @Description("")
+  String SetStatusMethods();
+
+  @DefaultMessage("StopFollowing")
+  @Description("")
+  String StopFollowingMethods();
+
+  @DefaultMessage("GetDuration")
+  @Description("")
+  String GetDurationMethods();
+
+  @DefaultMessage("SeekTo")
+  @Description("")
+  String SeekToMethods();
+
+  @DefaultMessage("DoScan")
+  @Description("")
+  String DoScanMethods();
+
+  @DefaultMessage("RequestBallot")
+  @Description("")
+  String RequestBallotMethods();
+
+  @DefaultMessage("SendBallot")
+  @Description("")
+  String SendBallotMethods();
+
+  @DefaultMessage("BuildPostData")
+  @Description("")
+  String BuildPostDataMethods();
+
+  @DefaultMessage("ClearCookies")
+  @Description("")
+  String ClearCookiesMethods();
+
+  @DefaultMessage("Get")
+  @Description("")
+  String GetMethods();
+
+  @DefaultMessage("HtmlTextDecode")
+  @Description("")
+  String HtmlTextDecodeMethods();
+
+  @DefaultMessage("JsonTextDecode")
+  @Description("")
+  String JsonTextDecodeMethods();
+
+  @DefaultMessage("XmlTextDecode")
+  @Description("")
+  String XmlTextDecodeMethods();
+
+  @DefaultMessage("PostFile")
+  @Description("")
+  String PostFileMethods();
+
+  @DefaultMessage("PostText")
+  @Description("")
+  String PostTextMethods();
+
+  @DefaultMessage("PostTextWithEncoding")
+  @Description("")
+  String PostTextWithEncodingMethods();
+
+  @DefaultMessage("UriEncode")
+  @Description("")
+  String UriEncodeMethods();
+
+  @DefaultMessage("CanGoBack")
+  @Description("")
+  String CanGoBackMethods();
+
+  @DefaultMessage("CanGoForward")
+  @Description("")
+  String CanGoForwardMethods();
+
+  @DefaultMessage("ClearLocations")
+  @Description("")
+  String ClearLocationsMethods();
+
+  @DefaultMessage("ClearCaches")
+  @Description("")
+  String ClearCachesMethods();
+
+  @DefaultMessage("GoBack")
+  @Description("")
+  String GoBackMethods();
+
+  @DefaultMessage("GoForward")
+  @Description("")
+  String GoForwardMethods();
+
+  @DefaultMessage("GoHome")
+  @Description("")
+  String GoHomeMethods();
+
+  @DefaultMessage("GoToUrl")
+  @Description("")
+  String GoToUrlMethods();
+
+  @DefaultMessage("AppendToFile")
+  @Description("")
+  String AppendToFileMethods();
+
+  @DefaultMessage("Delete")
+  @Description("")
+  String DeleteMethods();
+
+  @DefaultMessage("ReadFrom")
+  @Description("")
+  String ReadFromMethods();
+
+  @DefaultMessage("SaveFile")
+  @Description("")
+  String SaveFileMethods();
+
+  @DefaultMessage("doFault")
+  @Description("")
+  String doFaultMethods();
+
+  @DefaultMessage("getVersionName")
+  @Description("")
+  String getVersionNameMethods();
+
+  @DefaultMessage("installURL")
+  @Description("")
+  String installURLMethods();
+
+  @DefaultMessage("isDirect")
+  @Description("")
+  String isDirectMethods();
+
+  @DefaultMessage("setAssetsLoaded")
+  @Description("")
+  String setAssetsLoadedMethods();
+
+  @DefaultMessage("shutdown")
+  @Description("")
+  String shutdownMethods();
+
   @DefaultMessage("ShareFile")
   @Description("")
   String ShareFileMethods();
@@ -6104,6 +5472,5 @@
   @DefaultMessage("XMLTextDecode")
   @Description("")
   String XMLTextDecodeMethods();
->>>>>>> 8f03bf6e
 
 }