// -*- mode: java; c-basic-offset: 2; -*-
// Copyright 2009-2011 Google, All Rights reserved
// Copyright 2011-2013 MIT, All rights reserved
// Released under the Apache License, Version 2.0
// http://www.apache.org/licenses/LICENSE-2.0

package com.google.appinventor.client;

import static com.google.appinventor.client.Ode.MESSAGES;

import com.google.appinventor.client.actions.EnableAutoloadAction;
import com.google.appinventor.client.actions.SetFontDyslexicAction;
import com.google.appinventor.client.boxes.ProjectListBox;
import com.google.appinventor.client.editor.youngandroid.YaBlocksEditor;
import com.google.appinventor.client.output.OdeLog;
import com.google.appinventor.client.widgets.DropDownButton;
import com.google.appinventor.common.version.AppInventorFeatures;
<<<<<<< HEAD
=======
import com.google.appinventor.common.version.GitBuildId;
import com.google.appinventor.components.common.YaVersion;
import com.google.appinventor.shared.rpc.ServerLayout;
import com.google.appinventor.shared.rpc.project.ProjectRootNode;
import com.google.appinventor.shared.rpc.project.youngandroid.YoungAndroidProjectNode;
>>>>>>> 5c9435a0
import com.google.appinventor.shared.rpc.user.Config;
import com.google.appinventor.shared.storage.StorageUtil;
import com.google.common.base.Strings;
import com.google.gwt.core.client.GWT;
import com.google.gwt.uibinder.client.UiBinder;
import com.google.gwt.uibinder.client.UiFactory;
import com.google.gwt.uibinder.client.UiField;
import com.google.gwt.user.client.Command;
import com.google.gwt.user.client.Window;
import com.google.gwt.user.client.rpc.AsyncCallback;
import com.google.gwt.user.client.ui.Composite;
import com.google.gwt.user.client.ui.FlowPanel;

/**
 * TopToolbar lives in the TopPanel, to create functionality in the designer.
 */
public class TopToolbar extends Composite {
  private static final String WIDGET_NAME_NEW = "New";
  private static final String WIDGET_NAME_DELETE = "Delete";
<<<<<<< HEAD
=======
  private static final String WIDGET_NAME_DELETE_TRASH = "Delete Trash";
  private static final String WIDGET_NAME_DOWNLOAD_KEYSTORE = "DownloadKeystore";
>>>>>>> 5c9435a0
  private static final String WIDGET_NAME_UPLOAD_KEYSTORE = "UploadKeystore";
  private static final String WIDGET_NAME_DELETE_KEYSTORE = "DeleteKeystore";
  private static final String WIDGET_NAME_SAVE = "Save";
  private static final String WIDGET_NAME_SAVE_AS = "SaveAs";
  private static final String WIDGET_NAME_CHECKPOINT = "Checkpoint";
  private static final String WIDGET_NAME_BUILD_BARCODE2 = "Barcode2";
  private static final String WIDGET_NAME_BUILD_DOWNLOAD2 = "Download2";
  private static final String WIDGET_NAME_BUILD_YAIL = "Yail";
<<<<<<< HEAD
=======
  private static final String WIDGET_NAME_CONNECT_TO = "ConnectTo";
  private static final String WIDGET_NAME_WIRELESS_BUTTON = "Wireless";
  private static final String WIDGET_NAME_CHROMEBOOK = "Chromebook";
  private static final String WIDGET_NAME_EMULATOR_BUTTON = "Emulator";
  private static final String WIDGET_NAME_USB_BUTTON = "Usb";
  private static final String WIDGET_NAME_RESET_BUTTON = "Reset";
  private static final String WIDGET_NAME_HARDRESET_BUTTON = "HardReset";
  private static final String WIDGET_NAME_REFRESHCOMPANION_BUTTON = "RefreshCompanion";
  private static final String WIDGET_NAME_PROJECT = "Project";
  private static final String WIDGET_NAME_SETTINGS = "Settings";
  private static final String WIDGET_NAME_AUTOLOAD = "Autoload Last Project";
  private static final String WIDGET_NAME_DYSLEXIC_FONT = "DyslexicFont";
  private static final String WIDGET_NAME_HELP = "Help";
  private static final String WIDGET_NAME_ABOUT = "About";
>>>>>>> 5c9435a0
  private static final String WIDGET_NAME_LIBRARY = "Library";
  private static final String WIDGET_NAME_GETSTARTED = "GetStarted";
  private static final String WIDGET_NAME_TUTORIALS = "Tutorials";
  private static final String WIDGET_NAME_EXTENSIONS = "Extensions";
  private static final String WIDGET_NAME_TROUBLESHOOTING = "Troubleshooting";
  private static final String WIDGET_NAME_FORUMS = "Forums";
  private static final String WIDGET_NAME_FEEDBACK = "ReportIssue";
  private static final String WIDGET_NAME_IMPORTPROJECT = "ImportProject";
  private static final String WIDGET_NAME_IMPORTTEMPLATE = "ImportTemplate";
  private static final String WIDGET_NAME_EXPORTPROJECT = "ExportProject";

  private static final String WINDOW_OPEN_FEATURES = "menubar=yes,location=yes,resizable=yes,scrollbars=yes,status=yes";
  private static final String WINDOW_OPEN_LOCATION = "_ai2";

<<<<<<< HEAD
  @UiField public DropDownButton fileDropDown;
  @UiField public DropDownButton connectDropDown;
  @UiField public DropDownButton buildDropDown;
  @UiField public DropDownButton settingsDropDown;
  @UiField public DropDownButton helpDropDown;
  @UiField public DropDownButton adminDropDown;

  private final boolean isReadOnly;
=======
  private static final boolean iamChromebook = isChromeBook();

  private DropDownButton fileDropDown;
  private DropDownButton connectDropDown;
  private DropDownButton buildDropDown;
  private DropDownButton helpDropDown;
  private DropDownButton adminDropDown;
  private DropDownButton settingsDropDown;
>>>>>>> 5c9435a0

  /**
   * This flag is set to true when a check for the android.keystore file is in progress.
   */
  private volatile boolean isKeystoreCheckPending = false;

  /**
   * This flag is set to true when a call to {@link #updateKeystoreFileMenuButtons(boolean)} has
   * returned and the value was cached.
   */
  private volatile boolean isKeystoreCached = false;

  /**
   * This flag is the cached result of an earlier check for android.keystore.
   */
  private volatile boolean isKeystorePresent = false;

<<<<<<< HEAD
=======
  public TopToolbar() {
    /*
     * Layout is as follows:
     * +----------------------------------------------------------------+
     * | Project ▾ | Connect ▾ | Build ▾ | Settings ▾ | Help ▾| Admin ▾ |
     * +----------------------------------------------------------------+
     */
    HorizontalPanel toolbar = new HorizontalPanel();
    toolbar.setVerticalAlignment(HorizontalPanel.ALIGN_MIDDLE);

    // Should the UI be in read only mode?
    isReadOnly = Ode.getInstance().isReadOnly();

    // Create the TopToolbar drop down menus.
    fileDropDown = makeButton(WIDGET_NAME_PROJECT, MESSAGES.projectsTabName());
    connectDropDown = makeButton(WIDGET_NAME_CONNECT_TO, MESSAGES.connectTabName());
    buildDropDown = makeButton(WIDGET_NAME_BUILD, MESSAGES.buildTabName());
    settingsDropDown = makeButton(WIDGET_NAME_SETTINGS, MESSAGES.settingsTabName());
    helpDropDown = makeButton(WIDGET_NAME_HELP, MESSAGES.helpTabName());

    createProjectsMenu();
    createConnectMenu();
    createBuildMenu();
    createSettingsMenu();
    createHelpMenu();

    // Add the Buttons to the Toolbar.
    toolbar.add(fileDropDown);
    toolbar.add(connectDropDown);
    toolbar.add(buildDropDown);
    toolbar.add(settingsDropDown);
    toolbar.add(helpDropDown);

    //Only if logged in as an admin, add the Admin Button
    if (Ode.getInstance().getUser().getIsAdmin()) {
      adminDropDown = makeButton(WIDGET_NAME_ADMIN, MESSAGES.adminTabName());
      createAdminMenu();
      toolbar.add(adminDropDown);
    }

    initWidget(toolbar);
  }

  public void updateMoveToTrash(String menu_item){
    if(menu_item.equals("Move To Trash")){
      fileDropDown.setItemVisible(MESSAGES.trashProjectMenuItem(), true);
      fileDropDown.setItemVisible(MESSAGES.deleteFromTrashButton(), false);
    }
    else{
      fileDropDown.setItemVisible(MESSAGES.trashProjectMenuItem(), false);
      fileDropDown.setItemVisible(MESSAGES.deleteFromTrashButton(), true);
    }
  }

>>>>>>> 5c9435a0
  public void updateMenuState(int numSelectedProjects, int numProjects) {
    boolean allowDelete = !isReadOnly && numSelectedProjects > 0;
    boolean allowExport = numSelectedProjects > 0;
    boolean allowExportAll = numProjects > 0;
    fileDropDown.setItemEnabled(MESSAGES.trashProjectMenuItem(), allowDelete);
    fileDropDown.setItemEnabled(MESSAGES.deleteFromTrashButton(), allowDelete);
    String exportProjectLabel = numSelectedProjects > 1 ?
        MESSAGES.exportSelectedProjectsMenuItem(numSelectedProjects) : MESSAGES.exportProjectMenuItem();
    fileDropDown.setItemHtmlById(WIDGET_NAME_EXPORTPROJECT, exportProjectLabel);
    fileDropDown.setItemEnabledById(WIDGET_NAME_EXPORTPROJECT, allowExport);
    fileDropDown.setItemEnabled(MESSAGES.exportAllProjectsMenuItem(), allowExportAll);
  }

  interface TopToolbarUiBinder extends UiBinder<FlowPanel, TopToolbar> {}

<<<<<<< HEAD
  private static final TopToolbarUiBinder UI_BINDER = GWT.create(TopToolbarUiBinder.class);

  public TopToolbar() {
    // Should the UI be in read only mode?
    isReadOnly = Ode.getInstance().isReadOnly();

    initWidget(UI_BINDER.createAndBindUi(this));
=======
  private void refreshMenu(DropDownButton menu, List<DropDownItem> items) {
    menu.clearAllItems();  // ensure we start with a clean slate
    for (DropDownItem i : items) {
      menu.addItem(i);
    }
    fileDropDown.setItemVisible(MESSAGES.deleteFromTrashButton(), false);
  }

  private void createProjectsMenu() {
    List<DropDownItem> fileItems = Lists.newArrayList();
    fileItems.add(new DropDownItem(WIDGET_NAME_MY_PROJECTS, MESSAGES.projectMenuItem(),
        new SwitchToProjectAction()));
    fileItems.add(null);
    if (!isReadOnly) {
      fileItems.add(new DropDownItem(WIDGET_NAME_NEW, MESSAGES.newProjectMenuItem(),
          new NewAction()));
      fileItems.add(new DropDownItem(WIDGET_NAME_IMPORTPROJECT, MESSAGES.importProjectMenuItem(),
          new ImportProjectAction()));
      fileItems.add(new DropDownItem(WIDGET_NAME_IMPORTTEMPLATE, MESSAGES.importTemplateButton(),
          new ImportTemplateAction()));
      fileItems.add(new DropDownItem(WIDGET_NAME_DELETE, MESSAGES.deleteProjectButton(),
          new DeleteAction()));
      fileItems.add(new DropDownItem(WIDGET_NAME_DELETE_TRASH, MESSAGES.deleteFromTrashButton(),
          new DeleteForeverProjectAction()));
      fileItems.add(null);
      fileItems.add(new DropDownItem(WIDGET_NAME_SAVE, MESSAGES.saveMenuItem(),
          new SaveAction()));
      fileItems.add(new DropDownItem(WIDGET_NAME_SAVE_AS, MESSAGES.saveAsMenuItem(),
          new SaveAsAction()));
      fileItems.add(new DropDownItem(WIDGET_NAME_CHECKPOINT, MESSAGES.checkpointMenuItem(),
          new CheckpointAction()));
      fileItems.add(null);
    }
    fileItems.add(new DropDownItem(WIDGET_NAME_EXPORTPROJECT, MESSAGES.exportProjectMenuItem(),
        new ExportProjectAction()));
    fileItems.add(new DropDownItem(WIDGET_NAME_EXPORTALLPROJECTS, MESSAGES.exportAllProjectsMenuItem(),
        new ExportAllProjectsAction()));
    fileItems.add(null);
    if (!isReadOnly) {
      fileItems.add(new DropDownItem(WIDGET_NAME_UPLOAD_KEYSTORE, MESSAGES.uploadKeystoreMenuItem(),
          new UploadKeystoreAction()));
    }
    fileItems.add(new DropDownItem(WIDGET_NAME_DOWNLOAD_KEYSTORE, MESSAGES.downloadKeystoreMenuItem(),
        new DownloadKeystoreAction()));
    if (!isReadOnly) {
      fileItems.add(new DropDownItem(WIDGET_NAME_DELETE_KEYSTORE, MESSAGES.deleteKeystoreMenuItem(),
          new DeleteKeystoreAction()));
    }
    refreshMenu(fileDropDown, fileItems);
  }

  private void createConnectMenu() {
    List<DropDownItem> connectItems = Lists.newArrayList();
    connectItems.add(new DropDownItem(WIDGET_NAME_WIRELESS_BUTTON,
        MESSAGES.AICompanionMenuItem(), new WirelessAction()));
    if (iamChromebook) {
      connectItems.add(new DropDownItem(WIDGET_NAME_CHROMEBOOK,
          MESSAGES.chromebookMenuItem(), new ChromebookAction()));
    } else {
      connectItems.add(new DropDownItem(WIDGET_NAME_EMULATOR_BUTTON,
          MESSAGES.emulatorMenuItem(), new EmulatorAction()));
      connectItems.add(new DropDownItem(WIDGET_NAME_USB_BUTTON, MESSAGES.usbMenuItem(),
          new UsbAction()));
    }
    connectItems.add(null);
    connectItems.add(new DropDownItem(WIDGET_NAME_REFRESHCOMPANION_BUTTON, MESSAGES.refreshCompanionMenuItem(),
            new RefreshCompanionAction()));
    connectItems.add(null);
    connectItems.add(new DropDownItem(WIDGET_NAME_RESET_BUTTON, MESSAGES.resetConnectionsMenuItem(),
        new ResetAction()));
    if (!iamChromebook) {
      connectItems.add(new DropDownItem(WIDGET_NAME_HARDRESET_BUTTON, MESSAGES.hardResetConnectionsMenuItem(),
          new HardResetAction()));
    }
    refreshMenu(connectDropDown, connectItems);
  }
>>>>>>> 5c9435a0

    if (isReadOnly) {
      fileDropDown.removeItemById(WIDGET_NAME_NEW);
      fileDropDown.removeItemById(WIDGET_NAME_IMPORTPROJECT);
      fileDropDown.removeItemById(WIDGET_NAME_IMPORTTEMPLATE);
      fileDropDown.removeItemById(WIDGET_NAME_DELETE);
      fileDropDown.removeItemById(WIDGET_NAME_SAVE);
      fileDropDown.removeItemById(WIDGET_NAME_SAVE_AS);
      fileDropDown.removeItemById(WIDGET_NAME_CHECKPOINT);
      fileDropDown.removeItemById(WIDGET_NAME_UPLOAD_KEYSTORE);
      fileDropDown.removeItemById(WIDGET_NAME_DELETE_KEYSTORE);
    }
    fileDropDown.removeUnneededSeparators();

    // Second Buildserver Menu Items
    //
    // We may have a second buildserver which if present permits us to build applications
    // using different components. This was added primarily to support the "target 26 SDK"
    // effort where we needed a way for people to package applications against SDK 26 in
    // order for them to be available in Google's Play Store (Google Requirement as of
    // 8/1/2018). However such applications have a minSdk of 14 (Ice Cream Sandwich).
    //
    // To support the creation of packages for older devices, we leave the buildserver
    // (as of 8/1/2018) generating minSdk 7 packages (no target SDK) which will run on
    // much older devices. The second buildserver will package applications with a target
    // SDK of 26 for those MIT App Inventor users who wish to put their applications in
    // the Play Store after 8/1/2018.
    if (!Ode.getInstance().hasSecondBuildserver()) {
      buildDropDown.removeItemById(WIDGET_NAME_BUILD_BARCODE2);
      buildDropDown.removeItemById(WIDGET_NAME_BUILD_DOWNLOAD2);
    }
    if (!AppInventorFeatures.hasYailGenerationOption()
        || !Ode.getInstance().getUser().getIsAdmin()) {
      buildDropDown.removeItemById(WIDGET_NAME_BUILD_YAIL);
    }
    buildDropDown.removeUnneededSeparators();

    if (!Ode.getUserAutoloadProject()) {
      settingsDropDown.setItemHtmlById("AutoloadLastProject", MESSAGES.enableAutoload());
      settingsDropDown.setCommandById("AutoloadLastProject", new EnableAutoloadAction());
    }
    if (!Ode.getUserDyslexicFont()) {
      settingsDropDown.setItemHtmlById("DyslexicFont", MESSAGES.enableOpenDyslexic());
      settingsDropDown.setCommandById("DyslexicFont", new SetFontDyslexicAction());
    }

    Config config = Ode.getSystemConfig();
<<<<<<< HEAD
    setOpenUrlCommand(helpDropDown, WIDGET_NAME_LIBRARY, config.getLibraryUrl());
    setOpenUrlCommand(helpDropDown, WIDGET_NAME_GETSTARTED, config.getGetStartedUrl());
    setOpenUrlCommand(helpDropDown, WIDGET_NAME_EXTENSIONS, config.getExtensionsUrl());
    setOpenUrlCommand(helpDropDown, WIDGET_NAME_TUTORIALS, config.getTutorialsUrl());
    setOpenUrlCommand(helpDropDown, WIDGET_NAME_TROUBLESHOOTING, config.getTroubleshootingUrl());
    setOpenUrlCommand(helpDropDown, WIDGET_NAME_FORUMS, config.getForumsUrl());
    setOpenUrlCommand(helpDropDown, WIDGET_NAME_FEEDBACK, config.getFeedbackUrl());
    helpDropDown.removeUnneededSeparators();
=======
    String libraryUrl = config.getLibraryUrl();
    if (!Strings.isNullOrEmpty(libraryUrl)) {
      helpItems.add(new DropDownItem(WIDGET_NAME_LIBRARY, MESSAGES.libraryMenuItem(),
          new WindowOpenAction(libraryUrl)));
    }
    String getStartedUrl = config.getGetStartedUrl();
    if (!Strings.isNullOrEmpty(getStartedUrl)) {
      helpItems.add(new DropDownItem(WIDGET_NAME_GETSTARTED, MESSAGES.getStartedMenuItem(),
          new WindowOpenAction(getStartedUrl)));
    }
    String extensionsUrl = config.getExtensionsUrl();
    if (!Strings.isNullOrEmpty(extensionsUrl)) {
      helpItems.add(new DropDownItem(WIDGET_NAME_EXTENSIONS, MESSAGES.extensionsMenuItem(),
          new WindowOpenAction(extensionsUrl)));
    }
    String tutorialsUrl = config.getTutorialsUrl();
    if (!Strings.isNullOrEmpty(tutorialsUrl)) {
      helpItems.add(new DropDownItem(WIDGET_NAME_TUTORIALS, MESSAGES.tutorialsMenuItem(),
          new WindowOpenAction(tutorialsUrl)));
    }
    String troubleshootingUrl = config.getTroubleshootingUrl();
    if (!Strings.isNullOrEmpty(troubleshootingUrl)) {
      helpItems.add(new DropDownItem(WIDGET_NAME_TROUBLESHOOTING, MESSAGES.troubleshootingMenuItem(),
          new WindowOpenAction(troubleshootingUrl)));
    }
    String forumsUrl = config.getForumsUrl();
    if (!Strings.isNullOrEmpty(forumsUrl)) {
      helpItems.add(new DropDownItem(WIDGET_NAME_FORUMS, MESSAGES.forumsMenuItem(),
          new WindowOpenAction(forumsUrl)));
    }
    helpItems.add(null);
    String feedbackUrl = config.getFeedbackUrl();
    if (!Strings.isNullOrEmpty(feedbackUrl)) {
      helpItems.add(new DropDownItem(WIDGET_NAME_FEEDBACK, MESSAGES.feedbackMenuItem(),
          new WindowOpenAction(feedbackUrl)));
      helpItems.add(null);
    }
    helpItems.add(new DropDownItem(WIDGET_NAME_COMPANIONINFO, MESSAGES.companionInformation(),
        new AboutCompanionAction()));
    helpItems.add(new DropDownItem(WIDGET_NAME_COMPANIONUPDATE, MESSAGES.companionUpdate(),
        new CompanionUpdateAction()));
    helpItems.add(new DropDownItem(WIDGET_NAME_SHOWSPLASH, MESSAGES.showSplashMenuItem(),
        new ShowSplashAction()));
    refreshMenu(helpDropDown, helpItems);
  }

  private void createAdminMenu() {
    if (adminDropDown == null) {
      return;  // the button won't exist if the user isn't an admin
    }
    List<DropDownItem> adminItems = Lists.newArrayList();
    adminItems.add(new DropDownItem(WIDGET_NAME_DOWNLOAD_USER_SOURCE,
        MESSAGES.downloadUserSourceMenuItem(), new DownloadUserSourceAction()));
    adminItems.add(new DropDownItem(WIDGET_NAME_SWITCH_TO_DEBUG,
        MESSAGES.switchToDebugMenuItem(), new SwitchToDebugAction()));
    adminItems.add(new DropDownItem(WIDGET_NAME_USER_ADMIN,
        "User Admin", new SwitchToUserAdminAction()));
    refreshMenu(adminDropDown, adminItems);
  }

  // -----------------------------
  // List of Commands for use in Drop-Down Menus
  // -----------------------------

  private static class NewAction implements Command {
    @Override
    public void execute() {
      new NewYoungAndroidProjectWizard(null).center();
      // The wizard will switch to the design view when the new
      // project is created.
    }
  }

  private class SaveAction implements Command {
    @Override
    public void execute() {
      ProjectRootNode projectRootNode = Ode.getInstance().getCurrentYoungAndroidProjectRootNode();
      if (projectRootNode != null) {
        ChainableCommand cmd = new SaveAllEditorsCommand(null);
        cmd.startExecuteChain(Tracking.PROJECT_ACTION_SAVE_YA, projectRootNode);
      }
    }
  }

  private class SaveAsAction implements Command {
    @Override
    public void execute() {
      ProjectRootNode projectRootNode = Ode.getInstance().getCurrentYoungAndroidProjectRootNode();
      if (projectRootNode != null) {
        ChainableCommand cmd = new SaveAllEditorsCommand(
            new CopyYoungAndroidProjectCommand(false));
        cmd.startExecuteChain(Tracking.PROJECT_ACTION_SAVE_AS_YA, projectRootNode);
      }
    }
  }

  private class CheckpointAction implements Command {
    @Override
    public void execute() {
      ProjectRootNode projectRootNode = Ode.getInstance().getCurrentYoungAndroidProjectRootNode();
      if (projectRootNode != null) {
        ChainableCommand cmd = new SaveAllEditorsCommand(
            new CopyYoungAndroidProjectCommand(true));
        cmd.startExecuteChain(Tracking.PROJECT_ACTION_CHECKPOINT_YA, projectRootNode);
      }
    }
  }

  private static class SwitchToProjectAction implements Command {
    @Override
    public void execute() {
      Ode.getInstance().getTopToolbar().updateMoveToTrash("Move To Trash");
      Ode.getInstance().switchToProjectsView();
      Ode.getInstance().getTopToolbar().updateFileMenuButtons(0);
    }
  }

  private class WirelessAction implements Command {
    @Override
    public void execute() {
      if (Ode.getInstance().okToConnect()) {
        startRepl(true, false, false, false); // false means we are
                                              // *not* the emulator
      }
    }
  }

  private class ChromebookAction implements Command {
    @Override
    public void execute() {
      if (Ode.getInstance().okToConnect()) {
        startRepl(true, true, false, false);
      }
    }
  }

  private class EmulatorAction implements Command {
    @Override
    public void execute() {
      if (Ode.getInstance().okToConnect()) {
        startRepl(true, false, true, false); // true means we are the
                                             // emulator
      }
    }
  }

  private class UsbAction implements Command {
    @Override
    public void execute() {
      if (Ode.getInstance().okToConnect()) {
        startRepl(true, false, false, true);
      }
    }
  }

  private class ResetAction implements Command {
    @Override
    public void execute() {
      if (Ode.getInstance().okToConnect()) {
        startRepl(false, false, false, false); // We are really stopping the repl here
      }
    }
  }

  private class HardResetAction implements Command {
    @Override
    public void execute() {
      if (Ode.getInstance().okToConnect()) {
        replHardReset();
      }
    }
  }

  private class RefreshCompanionAction implements Command {
    @Override
    public void execute() {
      if (Ode.getInstance().okToConnect()) {
        replUpdate();
      }
    }
  }

  private class BarcodeAction implements Command {

    private boolean secondBuildserver = false;

    public BarcodeAction(boolean secondBuildserver) {
      this.secondBuildserver = secondBuildserver;
    }

    @Override
    public void execute() {
      ProjectRootNode projectRootNode = Ode.getInstance().getCurrentYoungAndroidProjectRootNode();
      if (projectRootNode != null) {
        String target = YoungAndroidProjectNode.YOUNG_ANDROID_TARGET_ANDROID;
        ChainableCommand cmd = new SaveAllEditorsCommand(
            new GenerateYailCommand(
                new BuildCommand(target, secondBuildserver,
                  new ShowProgressBarCommand(target,
                    new WaitForBuildResultCommand(target,
                      new ShowBarcodeCommand(target)), "BarcodeAction"))));
        if (!Ode.getInstance().getWarnBuild(secondBuildserver)) {
          cmd = new WarningDialogCommand(target, secondBuildserver, cmd);
          Ode.getInstance().setWarnBuild(secondBuildserver, true);
        }
        cmd.startExecuteChain(Tracking.PROJECT_ACTION_BUILD_BARCODE_YA, projectRootNode,
            new Command() {
              @Override
              public void execute() {
              }
            });
      }
    }
  }

  private class DownloadAction implements Command {

    private boolean secondBuildserver = false;

    DownloadAction(boolean secondBuildserver) {
      this.secondBuildserver = secondBuildserver;
    }

    @Override
    public void execute() {
      ProjectRootNode projectRootNode = Ode.getInstance().getCurrentYoungAndroidProjectRootNode();
      if (projectRootNode != null) {
        String target = YoungAndroidProjectNode.YOUNG_ANDROID_TARGET_ANDROID;
        ChainableCommand cmd = new SaveAllEditorsCommand(
            new GenerateYailCommand(
                new BuildCommand(target, secondBuildserver,
                  new ShowProgressBarCommand(target,
                    new WaitForBuildResultCommand(target,
                      new DownloadProjectOutputCommand(target)), "DownloadAction"))));
        if (!Ode.getInstance().getWarnBuild(secondBuildserver)) {
          cmd = new WarningDialogCommand(target, secondBuildserver, cmd);
          Ode.getInstance().setWarnBuild(secondBuildserver, true);
        }
        cmd.startExecuteChain(Tracking.PROJECT_ACTION_BUILD_DOWNLOAD_YA, projectRootNode,
            new Command() {
              @Override
              public void execute() {
              }
            });
      }
    }
  }
  private static class ExportProjectAction implements Command {
    @Override
    public void execute() {
      if (Ode.getInstance().getCurrentView() == Ode.PROJECTS) {
        List<Project> selectedProjects =
          ProjectListBox.getProjectListBox().getProjectList().getSelectedProjects();
        //If we are in the projects view
        if (selectedProjects.size() == 1) {
          exportProject(selectedProjects.get(0));
        } else if (selectedProjects.size() > 1) {
          exportSelectedProjects(selectedProjects);
        } else {
          // The user needs to select only one project.
          ErrorReporter.reportInfo(MESSAGES.wrongNumberProjectsSelected());
        }
      } else {
        //If we are in the designer view.
        Downloader.getInstance().download(ServerLayout.DOWNLOAD_SERVLET_BASE + ServerLayout.DOWNLOAD_PROJECT_SOURCE + "/" + Ode.getInstance().getCurrentYoungAndroidProjectId());
      }
    }

    private void exportProject(Project project) {
      Tracking.trackEvent(Tracking.PROJECT_EVENT,
        Tracking.PROJECT_ACTION_DOWNLOAD_PROJECT_SOURCE_YA, project.getProjectName());

      Downloader.getInstance().download(ServerLayout.DOWNLOAD_SERVLET_BASE +
        ServerLayout.DOWNLOAD_PROJECT_SOURCE + "/" + project.getProjectId());
    }

    private void exportSelectedProjects(List<Project> projects) {
      Tracking.trackEvent(Tracking.PROJECT_EVENT,
              Tracking.PROJECT_ACTION_DOWNLOAD_SELECTED_PROJECTS_SOURCE_YA);

      String selectedProjPath = ServerLayout.DOWNLOAD_SERVLET_BASE +
              ServerLayout.DOWNLOAD_SELECTED_PROJECTS_SOURCE + "/";

      for (Project project : projects) {
        selectedProjPath += project.getProjectId() + "-";
      }
>>>>>>> 5c9435a0

    if (!Ode.getInstance().getUser().getIsAdmin()) {
      adminDropDown.removeFromParent();
    }
  }

<<<<<<< HEAD
  @UiFactory
  public OdeMessages getMessages() {
    return MESSAGES;
=======
  private static class ExportAllProjectsAction implements Command {
    @Override
    public void execute() {
      Tracking.trackEvent(Tracking.PROJECT_EVENT,
          Tracking.PROJECT_ACTION_DOWNLOAD_ALL_PROJECTS_SOURCE_YA);

      // Is there a way to disable the Download All button until this completes?
      if (Window.confirm(MESSAGES.downloadAllAlert())) {

        Downloader.getInstance().download(ServerLayout.DOWNLOAD_SERVLET_BASE +
            ServerLayout.DOWNLOAD_ALL_PROJECTS_SOURCE);
      }
    }
  }

  private static class ImportProjectAction implements Command {
    @Override
    public void execute() {
      new ProjectUploadWizard().center();
    }
  }

  private static class ImportTemplateAction implements Command {
    @Override
    public void execute() {
      new TemplateUploadWizard().center();
    }
  }

  private static class DeleteAction implements Command {
    @Override
    public void execute() {
      Ode.getInstance().getEditorManager().saveDirtyEditors(new Command() {
        @Override
        public void execute() {
          if (Ode.getInstance().getCurrentView() == Ode.PROJECTS) {
            List<Project> selectedProjects =
                ProjectListBox.getProjectListBox().getProjectList().getSelectedProjects();
            if (selectedProjects.size() > 0) {
              // Show one confirmation window for selected projects.
              if (deleteConfirmation(selectedProjects)) {
                for (Project project : selectedProjects) {
                  project.moveToTrash();
                }
              }
            } else {
              // The user can select a project to resolve the
              // error.
              ErrorReporter.reportInfo(MESSAGES.noProjectSelectedForDelete());
            }
          } else { //We are deleting a project in the designer view
            List<Project> selectedProjects = new ArrayList<Project>();
            Project currentProject = Ode.getInstance().getProjectManager().getProject(Ode.getInstance().getCurrentYoungAndroidProjectId());
            selectedProjects.add(currentProject);
            if (deleteConfirmation(selectedProjects)) {
              currentProject.moveToTrash();
              //Add the command to stop this current project from saving
            }
          }
          Ode.getInstance().switchToProjectsView();
        }
      });
    }


    private boolean deleteConfirmation(List<Project> projects) {
      String message;
      if (projects.size() == 1) {
        message = MESSAGES.confirmMoveToTrashSingleProject(projects.get(0).getProjectName());
      } else {
        StringBuilder sb = new StringBuilder();
        String separator = "";
        for (Project project : projects) {
          sb.append(separator).append(project.getProjectName());
          separator = ", ";
        }
        String projectNames = sb.toString();
        message = MESSAGES.confirmMoveToTrash(projectNames);
      }
      return Window.confirm(message);
    }
>>>>>>> 5c9435a0
  }

  private void setOpenUrlCommand(DropDownButton button, String widgetName, String value) {
    if (!Strings.isNullOrEmpty(value)) {
      button.setCommandById(widgetName, new WindowOpenAction(value));
    } else {
      button.removeItemById(widgetName);
    }
  }

  public void updateKeystoreStatus(boolean present) {
    isKeystoreCached = true;
    isKeystorePresent = present;
    isKeystoreCheckPending = false;
    fileDropDown.setItemEnabled(MESSAGES.deleteKeystoreMenuItem(), present);
    fileDropDown.setItemEnabled(MESSAGES.downloadKeystoreMenuItem(), present);
  }

  private static class WindowOpenAction implements Command {
    private final String url;

    WindowOpenAction(String url) {
      this.url = url;
    }

    @Override
    public void execute() {
      Window.open(url, WINDOW_OPEN_LOCATION, WINDOW_OPEN_FEATURES);
    }
  }

  private void updateConnectToDropDownButton(boolean isEmulatorRunning, boolean isCompanionRunning, boolean isUsbRunning){
    if (!isEmulatorRunning && !isCompanionRunning && !isUsbRunning) {
      connectDropDown.setItemEnabled(MESSAGES.AICompanionMenuItem(), true);
      if (iamChromebook) {
        connectDropDown.setItemEnabled(MESSAGES.chromebookMenuItem(), true);
      } else {
        connectDropDown.setItemEnabled(MESSAGES.emulatorMenuItem(), true);
        connectDropDown.setItemEnabled(MESSAGES.usbMenuItem(), true);
      }
      connectDropDown.setItemEnabled(MESSAGES.refreshCompanionMenuItem(), false);
    } else {
      connectDropDown.setItemEnabled(MESSAGES.AICompanionMenuItem(), false);
      if (iamChromebook) {
        connectDropDown.setItemEnabled(MESSAGES.chromebookMenuItem(), false);
      } else {
        connectDropDown.setItemEnabled(MESSAGES.emulatorMenuItem(), false);
        connectDropDown.setItemEnabled(MESSAGES.usbMenuItem(), false);
      }
      connectDropDown.setItemEnabled(MESSAGES.refreshCompanionMenuItem(), true);
    }
  }

  /**
   * Indicate that we are no longer connected to the Companion, adjust
   * buttons accordingly. Called from BlocklyPanel
   */
  public static void indicateDisconnect() {
    TopToolbar instance = Ode.getInstance().getTopToolbar();
    instance.updateConnectToDropDownButton(false, false, false);
  }

  /**
   * startRepl -- Start/Stop the connection to the companion.
   * If both forEmulator and forUsb are false, then we are connecting
   * via Wireless.
   *
   * @param start -- true to start the repl, false to stop it.
   * @param forChromebook -- true if we are connecting to a chromebook.
   * @param forEmulator -- true if we are connecting to the emulator.
   * @param forUsb -- true if this is a USB connection.
   */

<<<<<<< HEAD
  public void startRepl(boolean start, boolean forEmulator, boolean forUsb) {
=======
  private void startRepl(boolean start, boolean forChromebook, boolean forEmulator, boolean forUsb) {
>>>>>>> 5c9435a0
    DesignToolbar.DesignProject currentProject = Ode.getInstance().getDesignToolbar().getCurrentProject();
    if (currentProject == null) {
      OdeLog.wlog("DesignToolbar.currentProject is null. "
            + "Ignoring attempt to start the repl.");
      return;
    }
    DesignToolbar.Screen screen = currentProject.screens.get(currentProject.currentScreen);
    screen.blocksEditor.startRepl(!start, forChromebook, forEmulator, forUsb);
    if (start) {
      if (forEmulator) {        // We are starting the emulator...
        updateConnectToDropDownButton(true, false, false);
      } else if (forUsb) {      // We are starting the usb connection
        updateConnectToDropDownButton(false, false, true);
      } else {                  // We are connecting via wifi to a Companion
        updateConnectToDropDownButton(false, true, false);
      }
    } else {
      updateConnectToDropDownButton(false, false, false);
    }
  }

  public void replHardReset() {
    DesignToolbar.DesignProject currentProject = Ode.getInstance().getDesignToolbar().getCurrentProject();
    if (currentProject == null) {
      OdeLog.wlog("DesignToolbar.currentProject is null. "
            + "Ignoring attempt to do hard reset.");
      return;
    }
    DesignToolbar.Screen screen = currentProject.screens.get(currentProject.currentScreen);
    ((YaBlocksEditor)screen.blocksEditor).hardReset();
    updateConnectToDropDownButton(false, false, false);
  }

  public void replUpdate() {
    DesignToolbar.DesignProject currentProject = Ode.getInstance().getDesignToolbar().getCurrentProject();
    if (currentProject == null) {
      OdeLog.wlog("DesignToolbar.currentProject is null. "
              + "Ignoring attempt to refresh companion screen.");
      return;
    }
    DesignToolbar.Screen screen = currentProject.screens.get(currentProject.currentScreen);
    ((YaBlocksEditor)screen.blocksEditor).sendComponentData(true);
  }

  /**
   * Enables and/or disables buttons based on how many projects exist
   * (in the case of "Download All Projects") or are selected (in the case
   * of "Delete" and "Download Source").
   */
  public void updateFileMenuButtons(int view) {
    if (isReadOnly) {
      // This may be too simple
      return;
    }
    if (view == 0) {  // We are in the Projects view
      fileDropDown.setItemEnabled(MESSAGES.deleteProjectButton(), false);
      fileDropDown.setItemEnabled(MESSAGES.deleteFromTrashButton(), false);
      fileDropDown.setItemEnabled(MESSAGES.trashProjectMenuItem(),
          ProjectListBox.getProjectListBox().getProjectList().getMyProjectsCount() == 0);
      fileDropDown.setItemEnabled(MESSAGES.exportAllProjectsMenuItem(),
      ProjectListBox.getProjectListBox().getProjectList().getMyProjectsCount() > 0);
      fileDropDown.setItemEnabledById(WIDGET_NAME_EXPORTPROJECT, false);
      fileDropDown.setItemEnabled(MESSAGES.saveMenuItem(), false);
      fileDropDown.setItemEnabled(MESSAGES.saveAsMenuItem(), false);
      fileDropDown.setItemEnabled(MESSAGES.checkpointMenuItem(), false);
      buildDropDown.setItemEnabled(MESSAGES.showBarcodeMenuItem(), false);
      buildDropDown.setItemEnabled(MESSAGES.downloadToComputerMenuItem(), false);
    } else { // We have to be in the Designer/Blocks view
      fileDropDown.setItemEnabled(MESSAGES.deleteProjectButton(), true);
      fileDropDown.setItemEnabled(MESSAGES.trashProjectMenuItem(), true);
      fileDropDown.setItemEnabled(MESSAGES.exportAllProjectsMenuItem(),
      ProjectListBox.getProjectListBox().getProjectList().getMyProjectsCount() > 0);
      fileDropDown.setItemEnabledById(WIDGET_NAME_EXPORTPROJECT, true);
      fileDropDown.setItemEnabled(MESSAGES.saveMenuItem(), true);
      fileDropDown.setItemEnabled(MESSAGES.saveAsMenuItem(), true);
      fileDropDown.setItemEnabled(MESSAGES.checkpointMenuItem(), true);
      buildDropDown.setItemEnabled(MESSAGES.showBarcodeMenuItem(), true);
      buildDropDown.setItemEnabled(MESSAGES.downloadToComputerMenuItem(), true);
    }
    updateKeystoreFileMenuButtons(true);
  }

  /**
   * Enables or disables buttons based on whether the user has an android.keystore file.
   */
  public void updateKeystoreFileMenuButtons() {
    Ode.getInstance().getUserInfoService().hasUserFile(StorageUtil.ANDROID_KEYSTORE_FILENAME,
        new AsyncCallback<Boolean>() {
          @Override
          public void onSuccess(Boolean keystoreFileExists) {
            isKeystoreCached = true;
            isKeystorePresent = keystoreFileExists;
            fileDropDown.setItemEnabled(MESSAGES.deleteKeystoreMenuItem(), keystoreFileExists);
            fileDropDown.setItemEnabled(MESSAGES.downloadKeystoreMenuItem(), keystoreFileExists);
          }

          @Override
          public void onFailure(Throwable caught) {
            // Enable the MenuItems. If they are clicked, we'll check again if the keystore exists.
            fileDropDown.setItemEnabled(MESSAGES.deleteKeystoreMenuItem(), true);
            fileDropDown.setItemEnabled(MESSAGES.downloadKeystoreMenuItem(), true);
          }
        });
  }

  /**
   * Enables or disables buttons based on whether the user has an android.keystore file. If the
   * useCache parameter is true, then the last value returned from the UserInfoService is used.
   * Otherwise, the behavior is identical to {@link #updateKeystoreFileMenuButtons()}.
   *
   * @param useCache true if a cached value of a previous call is acceptable.
   */
  public void updateKeystoreFileMenuButtons(boolean useCache) {
    if (useCache && isKeystoreCheckPending) {
      return;
    }
    AsyncCallback<Boolean> callback = new AsyncCallback<Boolean>() {
      @Override
      public void onSuccess(Boolean keystoreFileExists) {
        isKeystoreCached = true;
        isKeystorePresent = keystoreFileExists;
        isKeystoreCheckPending = false;
        fileDropDown.setItemEnabled(MESSAGES.deleteKeystoreMenuItem(), keystoreFileExists);
        fileDropDown.setItemEnabled(MESSAGES.downloadKeystoreMenuItem(), keystoreFileExists);
      }

      @Override
      public void onFailure(Throwable caught) {
        // Enable the MenuItems. If they are clicked, we'll check again if the keystore exists.
        isKeystoreCached = false;
        isKeystorePresent = true;
        isKeystoreCheckPending = false;
        fileDropDown.setItemEnabled(MESSAGES.deleteKeystoreMenuItem(), true);
        fileDropDown.setItemEnabled(MESSAGES.downloadKeystoreMenuItem(), true);
      }
    };
    if (useCache && isKeystoreCached) {
      callback.onSuccess(isKeystorePresent);
    } else {
      isKeystoreCheckPending = true;
      Ode.getInstance().getUserInfoService().hasUserFile(StorageUtil.ANDROID_KEYSTORE_FILENAME,
          callback);
    }
  }
<<<<<<< HEAD
=======

  //Admin commands
  private static class DownloadUserSourceAction implements Command {
    @Override
    public void execute() {
      new DownloadUserSourceWizard().center();
    }
  }

  private static class SwitchToDebugAction implements Command {
    @Override
    public void execute() {
      Ode.getInstance().switchToDebuggingView();
    }
  }

  private static class SwitchToUserAdminAction implements Command {
    @Override
    public void execute() {
      Ode.getInstance().switchToUserAdminPanel();
    }
  }

  public static class DeleteForeverProjectAction implements Command {
    @Override
    public void execute() {
      Ode.getInstance().getEditorManager().saveDirtyEditors(new Command() {
        @Override
        public void execute() {
          List<Project> deletedProjects = ProjectListBox.getProjectListBox().getProjectList().getSelectedProjects();
          if (deletedProjects.size() > 0) {
            // Show one confirmation window for selected projects.
            if (deleteConfirmation(deletedProjects)) {
              for (Project project : deletedProjects) {
                project.deleteFromTrash();
              }
            }
            Ode.getInstance().switchToTrash();
          } else {
            // The user can select a project to resolve the
            // error.
            ErrorReporter.reportInfo(MESSAGES.noProjectSelectedForDelete());
          }
        }
      });
    }

    private boolean deleteConfirmation(List<Project> projects) {
      String message;
      if (projects.size() == 1) {
        message = MESSAGES.confirmDeleteSingleProject(projects.get(0).getProjectName());
      } else {
        StringBuilder sb = new StringBuilder();
        String separator = "";
        for (Project project : projects) {
          sb.append(separator).append(project.getProjectName());
          separator = ", ";
        }
        String projectNames = sb.toString();
        message = MESSAGES.confirmDeleteManyProjects(projectNames);
      }
      return Window.confirm(message);
    }
  }

  private static native boolean isChromeBook() /*-{
    if (/\bCrOS\b/.test(navigator.userAgent)) {
      return true;
    } else {
      return false;
    }
  }-*/;

>>>>>>> 5c9435a0
}<|MERGE_RESOLUTION|>--- conflicted
+++ resolved
@@ -10,19 +10,12 @@
 
 import com.google.appinventor.client.actions.EnableAutoloadAction;
 import com.google.appinventor.client.actions.SetFontDyslexicAction;
+import com.google.appinventor.client.actions.WindowOpenAction;
 import com.google.appinventor.client.boxes.ProjectListBox;
 import com.google.appinventor.client.editor.youngandroid.YaBlocksEditor;
 import com.google.appinventor.client.output.OdeLog;
 import com.google.appinventor.client.widgets.DropDownButton;
 import com.google.appinventor.common.version.AppInventorFeatures;
-<<<<<<< HEAD
-=======
-import com.google.appinventor.common.version.GitBuildId;
-import com.google.appinventor.components.common.YaVersion;
-import com.google.appinventor.shared.rpc.ServerLayout;
-import com.google.appinventor.shared.rpc.project.ProjectRootNode;
-import com.google.appinventor.shared.rpc.project.youngandroid.YoungAndroidProjectNode;
->>>>>>> 5c9435a0
 import com.google.appinventor.shared.rpc.user.Config;
 import com.google.appinventor.shared.storage.StorageUtil;
 import com.google.common.base.Strings;
@@ -30,8 +23,6 @@
 import com.google.gwt.uibinder.client.UiBinder;
 import com.google.gwt.uibinder.client.UiFactory;
 import com.google.gwt.uibinder.client.UiField;
-import com.google.gwt.user.client.Command;
-import com.google.gwt.user.client.Window;
 import com.google.gwt.user.client.rpc.AsyncCallback;
 import com.google.gwt.user.client.ui.Composite;
 import com.google.gwt.user.client.ui.FlowPanel;
@@ -42,11 +33,6 @@
 public class TopToolbar extends Composite {
   private static final String WIDGET_NAME_NEW = "New";
   private static final String WIDGET_NAME_DELETE = "Delete";
-<<<<<<< HEAD
-=======
-  private static final String WIDGET_NAME_DELETE_TRASH = "Delete Trash";
-  private static final String WIDGET_NAME_DOWNLOAD_KEYSTORE = "DownloadKeystore";
->>>>>>> 5c9435a0
   private static final String WIDGET_NAME_UPLOAD_KEYSTORE = "UploadKeystore";
   private static final String WIDGET_NAME_DELETE_KEYSTORE = "DeleteKeystore";
   private static final String WIDGET_NAME_SAVE = "Save";
@@ -55,23 +41,6 @@
   private static final String WIDGET_NAME_BUILD_BARCODE2 = "Barcode2";
   private static final String WIDGET_NAME_BUILD_DOWNLOAD2 = "Download2";
   private static final String WIDGET_NAME_BUILD_YAIL = "Yail";
-<<<<<<< HEAD
-=======
-  private static final String WIDGET_NAME_CONNECT_TO = "ConnectTo";
-  private static final String WIDGET_NAME_WIRELESS_BUTTON = "Wireless";
-  private static final String WIDGET_NAME_CHROMEBOOK = "Chromebook";
-  private static final String WIDGET_NAME_EMULATOR_BUTTON = "Emulator";
-  private static final String WIDGET_NAME_USB_BUTTON = "Usb";
-  private static final String WIDGET_NAME_RESET_BUTTON = "Reset";
-  private static final String WIDGET_NAME_HARDRESET_BUTTON = "HardReset";
-  private static final String WIDGET_NAME_REFRESHCOMPANION_BUTTON = "RefreshCompanion";
-  private static final String WIDGET_NAME_PROJECT = "Project";
-  private static final String WIDGET_NAME_SETTINGS = "Settings";
-  private static final String WIDGET_NAME_AUTOLOAD = "Autoload Last Project";
-  private static final String WIDGET_NAME_DYSLEXIC_FONT = "DyslexicFont";
-  private static final String WIDGET_NAME_HELP = "Help";
-  private static final String WIDGET_NAME_ABOUT = "About";
->>>>>>> 5c9435a0
   private static final String WIDGET_NAME_LIBRARY = "Library";
   private static final String WIDGET_NAME_GETSTARTED = "GetStarted";
   private static final String WIDGET_NAME_TUTORIALS = "Tutorials";
@@ -83,10 +52,8 @@
   private static final String WIDGET_NAME_IMPORTTEMPLATE = "ImportTemplate";
   private static final String WIDGET_NAME_EXPORTPROJECT = "ExportProject";
 
-  private static final String WINDOW_OPEN_FEATURES = "menubar=yes,location=yes,resizable=yes,scrollbars=yes,status=yes";
-  private static final String WINDOW_OPEN_LOCATION = "_ai2";
-
-<<<<<<< HEAD
+  private static final boolean iamChromebook = isChromeBook();
+
   @UiField public DropDownButton fileDropDown;
   @UiField public DropDownButton connectDropDown;
   @UiField public DropDownButton buildDropDown;
@@ -95,16 +62,6 @@
   @UiField public DropDownButton adminDropDown;
 
   private final boolean isReadOnly;
-=======
-  private static final boolean iamChromebook = isChromeBook();
-
-  private DropDownButton fileDropDown;
-  private DropDownButton connectDropDown;
-  private DropDownButton buildDropDown;
-  private DropDownButton helpDropDown;
-  private DropDownButton adminDropDown;
-  private DropDownButton settingsDropDown;
->>>>>>> 5c9435a0
 
   /**
    * This flag is set to true when a check for the android.keystore file is in progress.
@@ -122,63 +79,17 @@
    */
   private volatile boolean isKeystorePresent = false;
 
-<<<<<<< HEAD
-=======
-  public TopToolbar() {
-    /*
-     * Layout is as follows:
-     * +----------------------------------------------------------------+
-     * | Project ▾ | Connect ▾ | Build ▾ | Settings ▾ | Help ▾| Admin ▾ |
-     * +----------------------------------------------------------------+
-     */
-    HorizontalPanel toolbar = new HorizontalPanel();
-    toolbar.setVerticalAlignment(HorizontalPanel.ALIGN_MIDDLE);
-
-    // Should the UI be in read only mode?
-    isReadOnly = Ode.getInstance().isReadOnly();
-
-    // Create the TopToolbar drop down menus.
-    fileDropDown = makeButton(WIDGET_NAME_PROJECT, MESSAGES.projectsTabName());
-    connectDropDown = makeButton(WIDGET_NAME_CONNECT_TO, MESSAGES.connectTabName());
-    buildDropDown = makeButton(WIDGET_NAME_BUILD, MESSAGES.buildTabName());
-    settingsDropDown = makeButton(WIDGET_NAME_SETTINGS, MESSAGES.settingsTabName());
-    helpDropDown = makeButton(WIDGET_NAME_HELP, MESSAGES.helpTabName());
-
-    createProjectsMenu();
-    createConnectMenu();
-    createBuildMenu();
-    createSettingsMenu();
-    createHelpMenu();
-
-    // Add the Buttons to the Toolbar.
-    toolbar.add(fileDropDown);
-    toolbar.add(connectDropDown);
-    toolbar.add(buildDropDown);
-    toolbar.add(settingsDropDown);
-    toolbar.add(helpDropDown);
-
-    //Only if logged in as an admin, add the Admin Button
-    if (Ode.getInstance().getUser().getIsAdmin()) {
-      adminDropDown = makeButton(WIDGET_NAME_ADMIN, MESSAGES.adminTabName());
-      createAdminMenu();
-      toolbar.add(adminDropDown);
-    }
-
-    initWidget(toolbar);
-  }
-
   public void updateMoveToTrash(String menu_item){
-    if(menu_item.equals("Move To Trash")){
+    if (menu_item.equals("Move To Trash")) {
       fileDropDown.setItemVisible(MESSAGES.trashProjectMenuItem(), true);
       fileDropDown.setItemVisible(MESSAGES.deleteFromTrashButton(), false);
-    }
-    else{
+    } else {
       fileDropDown.setItemVisible(MESSAGES.trashProjectMenuItem(), false);
       fileDropDown.setItemVisible(MESSAGES.deleteFromTrashButton(), true);
     }
   }
 
->>>>>>> 5c9435a0
+
   public void updateMenuState(int numSelectedProjects, int numProjects) {
     boolean allowDelete = !isReadOnly && numSelectedProjects > 0;
     boolean allowExport = numSelectedProjects > 0;
@@ -194,7 +105,6 @@
 
   interface TopToolbarUiBinder extends UiBinder<FlowPanel, TopToolbar> {}
 
-<<<<<<< HEAD
   private static final TopToolbarUiBinder UI_BINDER = GWT.create(TopToolbarUiBinder.class);
 
   public TopToolbar() {
@@ -202,84 +112,6 @@
     isReadOnly = Ode.getInstance().isReadOnly();
 
     initWidget(UI_BINDER.createAndBindUi(this));
-=======
-  private void refreshMenu(DropDownButton menu, List<DropDownItem> items) {
-    menu.clearAllItems();  // ensure we start with a clean slate
-    for (DropDownItem i : items) {
-      menu.addItem(i);
-    }
-    fileDropDown.setItemVisible(MESSAGES.deleteFromTrashButton(), false);
-  }
-
-  private void createProjectsMenu() {
-    List<DropDownItem> fileItems = Lists.newArrayList();
-    fileItems.add(new DropDownItem(WIDGET_NAME_MY_PROJECTS, MESSAGES.projectMenuItem(),
-        new SwitchToProjectAction()));
-    fileItems.add(null);
-    if (!isReadOnly) {
-      fileItems.add(new DropDownItem(WIDGET_NAME_NEW, MESSAGES.newProjectMenuItem(),
-          new NewAction()));
-      fileItems.add(new DropDownItem(WIDGET_NAME_IMPORTPROJECT, MESSAGES.importProjectMenuItem(),
-          new ImportProjectAction()));
-      fileItems.add(new DropDownItem(WIDGET_NAME_IMPORTTEMPLATE, MESSAGES.importTemplateButton(),
-          new ImportTemplateAction()));
-      fileItems.add(new DropDownItem(WIDGET_NAME_DELETE, MESSAGES.deleteProjectButton(),
-          new DeleteAction()));
-      fileItems.add(new DropDownItem(WIDGET_NAME_DELETE_TRASH, MESSAGES.deleteFromTrashButton(),
-          new DeleteForeverProjectAction()));
-      fileItems.add(null);
-      fileItems.add(new DropDownItem(WIDGET_NAME_SAVE, MESSAGES.saveMenuItem(),
-          new SaveAction()));
-      fileItems.add(new DropDownItem(WIDGET_NAME_SAVE_AS, MESSAGES.saveAsMenuItem(),
-          new SaveAsAction()));
-      fileItems.add(new DropDownItem(WIDGET_NAME_CHECKPOINT, MESSAGES.checkpointMenuItem(),
-          new CheckpointAction()));
-      fileItems.add(null);
-    }
-    fileItems.add(new DropDownItem(WIDGET_NAME_EXPORTPROJECT, MESSAGES.exportProjectMenuItem(),
-        new ExportProjectAction()));
-    fileItems.add(new DropDownItem(WIDGET_NAME_EXPORTALLPROJECTS, MESSAGES.exportAllProjectsMenuItem(),
-        new ExportAllProjectsAction()));
-    fileItems.add(null);
-    if (!isReadOnly) {
-      fileItems.add(new DropDownItem(WIDGET_NAME_UPLOAD_KEYSTORE, MESSAGES.uploadKeystoreMenuItem(),
-          new UploadKeystoreAction()));
-    }
-    fileItems.add(new DropDownItem(WIDGET_NAME_DOWNLOAD_KEYSTORE, MESSAGES.downloadKeystoreMenuItem(),
-        new DownloadKeystoreAction()));
-    if (!isReadOnly) {
-      fileItems.add(new DropDownItem(WIDGET_NAME_DELETE_KEYSTORE, MESSAGES.deleteKeystoreMenuItem(),
-          new DeleteKeystoreAction()));
-    }
-    refreshMenu(fileDropDown, fileItems);
-  }
-
-  private void createConnectMenu() {
-    List<DropDownItem> connectItems = Lists.newArrayList();
-    connectItems.add(new DropDownItem(WIDGET_NAME_WIRELESS_BUTTON,
-        MESSAGES.AICompanionMenuItem(), new WirelessAction()));
-    if (iamChromebook) {
-      connectItems.add(new DropDownItem(WIDGET_NAME_CHROMEBOOK,
-          MESSAGES.chromebookMenuItem(), new ChromebookAction()));
-    } else {
-      connectItems.add(new DropDownItem(WIDGET_NAME_EMULATOR_BUTTON,
-          MESSAGES.emulatorMenuItem(), new EmulatorAction()));
-      connectItems.add(new DropDownItem(WIDGET_NAME_USB_BUTTON, MESSAGES.usbMenuItem(),
-          new UsbAction()));
-    }
-    connectItems.add(null);
-    connectItems.add(new DropDownItem(WIDGET_NAME_REFRESHCOMPANION_BUTTON, MESSAGES.refreshCompanionMenuItem(),
-            new RefreshCompanionAction()));
-    connectItems.add(null);
-    connectItems.add(new DropDownItem(WIDGET_NAME_RESET_BUTTON, MESSAGES.resetConnectionsMenuItem(),
-        new ResetAction()));
-    if (!iamChromebook) {
-      connectItems.add(new DropDownItem(WIDGET_NAME_HARDRESET_BUTTON, MESSAGES.hardResetConnectionsMenuItem(),
-          new HardResetAction()));
-    }
-    refreshMenu(connectDropDown, connectItems);
-  }
->>>>>>> 5c9435a0
 
     if (isReadOnly) {
       fileDropDown.removeItemById(WIDGET_NAME_NEW);
@@ -327,7 +159,6 @@
     }
 
     Config config = Ode.getSystemConfig();
-<<<<<<< HEAD
     setOpenUrlCommand(helpDropDown, WIDGET_NAME_LIBRARY, config.getLibraryUrl());
     setOpenUrlCommand(helpDropDown, WIDGET_NAME_GETSTARTED, config.getGetStartedUrl());
     setOpenUrlCommand(helpDropDown, WIDGET_NAME_EXTENSIONS, config.getExtensionsUrl());
@@ -336,387 +167,15 @@
     setOpenUrlCommand(helpDropDown, WIDGET_NAME_FORUMS, config.getForumsUrl());
     setOpenUrlCommand(helpDropDown, WIDGET_NAME_FEEDBACK, config.getFeedbackUrl());
     helpDropDown.removeUnneededSeparators();
-=======
-    String libraryUrl = config.getLibraryUrl();
-    if (!Strings.isNullOrEmpty(libraryUrl)) {
-      helpItems.add(new DropDownItem(WIDGET_NAME_LIBRARY, MESSAGES.libraryMenuItem(),
-          new WindowOpenAction(libraryUrl)));
-    }
-    String getStartedUrl = config.getGetStartedUrl();
-    if (!Strings.isNullOrEmpty(getStartedUrl)) {
-      helpItems.add(new DropDownItem(WIDGET_NAME_GETSTARTED, MESSAGES.getStartedMenuItem(),
-          new WindowOpenAction(getStartedUrl)));
-    }
-    String extensionsUrl = config.getExtensionsUrl();
-    if (!Strings.isNullOrEmpty(extensionsUrl)) {
-      helpItems.add(new DropDownItem(WIDGET_NAME_EXTENSIONS, MESSAGES.extensionsMenuItem(),
-          new WindowOpenAction(extensionsUrl)));
-    }
-    String tutorialsUrl = config.getTutorialsUrl();
-    if (!Strings.isNullOrEmpty(tutorialsUrl)) {
-      helpItems.add(new DropDownItem(WIDGET_NAME_TUTORIALS, MESSAGES.tutorialsMenuItem(),
-          new WindowOpenAction(tutorialsUrl)));
-    }
-    String troubleshootingUrl = config.getTroubleshootingUrl();
-    if (!Strings.isNullOrEmpty(troubleshootingUrl)) {
-      helpItems.add(new DropDownItem(WIDGET_NAME_TROUBLESHOOTING, MESSAGES.troubleshootingMenuItem(),
-          new WindowOpenAction(troubleshootingUrl)));
-    }
-    String forumsUrl = config.getForumsUrl();
-    if (!Strings.isNullOrEmpty(forumsUrl)) {
-      helpItems.add(new DropDownItem(WIDGET_NAME_FORUMS, MESSAGES.forumsMenuItem(),
-          new WindowOpenAction(forumsUrl)));
-    }
-    helpItems.add(null);
-    String feedbackUrl = config.getFeedbackUrl();
-    if (!Strings.isNullOrEmpty(feedbackUrl)) {
-      helpItems.add(new DropDownItem(WIDGET_NAME_FEEDBACK, MESSAGES.feedbackMenuItem(),
-          new WindowOpenAction(feedbackUrl)));
-      helpItems.add(null);
-    }
-    helpItems.add(new DropDownItem(WIDGET_NAME_COMPANIONINFO, MESSAGES.companionInformation(),
-        new AboutCompanionAction()));
-    helpItems.add(new DropDownItem(WIDGET_NAME_COMPANIONUPDATE, MESSAGES.companionUpdate(),
-        new CompanionUpdateAction()));
-    helpItems.add(new DropDownItem(WIDGET_NAME_SHOWSPLASH, MESSAGES.showSplashMenuItem(),
-        new ShowSplashAction()));
-    refreshMenu(helpDropDown, helpItems);
-  }
-
-  private void createAdminMenu() {
-    if (adminDropDown == null) {
-      return;  // the button won't exist if the user isn't an admin
-    }
-    List<DropDownItem> adminItems = Lists.newArrayList();
-    adminItems.add(new DropDownItem(WIDGET_NAME_DOWNLOAD_USER_SOURCE,
-        MESSAGES.downloadUserSourceMenuItem(), new DownloadUserSourceAction()));
-    adminItems.add(new DropDownItem(WIDGET_NAME_SWITCH_TO_DEBUG,
-        MESSAGES.switchToDebugMenuItem(), new SwitchToDebugAction()));
-    adminItems.add(new DropDownItem(WIDGET_NAME_USER_ADMIN,
-        "User Admin", new SwitchToUserAdminAction()));
-    refreshMenu(adminDropDown, adminItems);
-  }
-
-  // -----------------------------
-  // List of Commands for use in Drop-Down Menus
-  // -----------------------------
-
-  private static class NewAction implements Command {
-    @Override
-    public void execute() {
-      new NewYoungAndroidProjectWizard(null).center();
-      // The wizard will switch to the design view when the new
-      // project is created.
-    }
-  }
-
-  private class SaveAction implements Command {
-    @Override
-    public void execute() {
-      ProjectRootNode projectRootNode = Ode.getInstance().getCurrentYoungAndroidProjectRootNode();
-      if (projectRootNode != null) {
-        ChainableCommand cmd = new SaveAllEditorsCommand(null);
-        cmd.startExecuteChain(Tracking.PROJECT_ACTION_SAVE_YA, projectRootNode);
-      }
-    }
-  }
-
-  private class SaveAsAction implements Command {
-    @Override
-    public void execute() {
-      ProjectRootNode projectRootNode = Ode.getInstance().getCurrentYoungAndroidProjectRootNode();
-      if (projectRootNode != null) {
-        ChainableCommand cmd = new SaveAllEditorsCommand(
-            new CopyYoungAndroidProjectCommand(false));
-        cmd.startExecuteChain(Tracking.PROJECT_ACTION_SAVE_AS_YA, projectRootNode);
-      }
-    }
-  }
-
-  private class CheckpointAction implements Command {
-    @Override
-    public void execute() {
-      ProjectRootNode projectRootNode = Ode.getInstance().getCurrentYoungAndroidProjectRootNode();
-      if (projectRootNode != null) {
-        ChainableCommand cmd = new SaveAllEditorsCommand(
-            new CopyYoungAndroidProjectCommand(true));
-        cmd.startExecuteChain(Tracking.PROJECT_ACTION_CHECKPOINT_YA, projectRootNode);
-      }
-    }
-  }
-
-  private static class SwitchToProjectAction implements Command {
-    @Override
-    public void execute() {
-      Ode.getInstance().getTopToolbar().updateMoveToTrash("Move To Trash");
-      Ode.getInstance().switchToProjectsView();
-      Ode.getInstance().getTopToolbar().updateFileMenuButtons(0);
-    }
-  }
-
-  private class WirelessAction implements Command {
-    @Override
-    public void execute() {
-      if (Ode.getInstance().okToConnect()) {
-        startRepl(true, false, false, false); // false means we are
-                                              // *not* the emulator
-      }
-    }
-  }
-
-  private class ChromebookAction implements Command {
-    @Override
-    public void execute() {
-      if (Ode.getInstance().okToConnect()) {
-        startRepl(true, true, false, false);
-      }
-    }
-  }
-
-  private class EmulatorAction implements Command {
-    @Override
-    public void execute() {
-      if (Ode.getInstance().okToConnect()) {
-        startRepl(true, false, true, false); // true means we are the
-                                             // emulator
-      }
-    }
-  }
-
-  private class UsbAction implements Command {
-    @Override
-    public void execute() {
-      if (Ode.getInstance().okToConnect()) {
-        startRepl(true, false, false, true);
-      }
-    }
-  }
-
-  private class ResetAction implements Command {
-    @Override
-    public void execute() {
-      if (Ode.getInstance().okToConnect()) {
-        startRepl(false, false, false, false); // We are really stopping the repl here
-      }
-    }
-  }
-
-  private class HardResetAction implements Command {
-    @Override
-    public void execute() {
-      if (Ode.getInstance().okToConnect()) {
-        replHardReset();
-      }
-    }
-  }
-
-  private class RefreshCompanionAction implements Command {
-    @Override
-    public void execute() {
-      if (Ode.getInstance().okToConnect()) {
-        replUpdate();
-      }
-    }
-  }
-
-  private class BarcodeAction implements Command {
-
-    private boolean secondBuildserver = false;
-
-    public BarcodeAction(boolean secondBuildserver) {
-      this.secondBuildserver = secondBuildserver;
-    }
-
-    @Override
-    public void execute() {
-      ProjectRootNode projectRootNode = Ode.getInstance().getCurrentYoungAndroidProjectRootNode();
-      if (projectRootNode != null) {
-        String target = YoungAndroidProjectNode.YOUNG_ANDROID_TARGET_ANDROID;
-        ChainableCommand cmd = new SaveAllEditorsCommand(
-            new GenerateYailCommand(
-                new BuildCommand(target, secondBuildserver,
-                  new ShowProgressBarCommand(target,
-                    new WaitForBuildResultCommand(target,
-                      new ShowBarcodeCommand(target)), "BarcodeAction"))));
-        if (!Ode.getInstance().getWarnBuild(secondBuildserver)) {
-          cmd = new WarningDialogCommand(target, secondBuildserver, cmd);
-          Ode.getInstance().setWarnBuild(secondBuildserver, true);
-        }
-        cmd.startExecuteChain(Tracking.PROJECT_ACTION_BUILD_BARCODE_YA, projectRootNode,
-            new Command() {
-              @Override
-              public void execute() {
-              }
-            });
-      }
-    }
-  }
-
-  private class DownloadAction implements Command {
-
-    private boolean secondBuildserver = false;
-
-    DownloadAction(boolean secondBuildserver) {
-      this.secondBuildserver = secondBuildserver;
-    }
-
-    @Override
-    public void execute() {
-      ProjectRootNode projectRootNode = Ode.getInstance().getCurrentYoungAndroidProjectRootNode();
-      if (projectRootNode != null) {
-        String target = YoungAndroidProjectNode.YOUNG_ANDROID_TARGET_ANDROID;
-        ChainableCommand cmd = new SaveAllEditorsCommand(
-            new GenerateYailCommand(
-                new BuildCommand(target, secondBuildserver,
-                  new ShowProgressBarCommand(target,
-                    new WaitForBuildResultCommand(target,
-                      new DownloadProjectOutputCommand(target)), "DownloadAction"))));
-        if (!Ode.getInstance().getWarnBuild(secondBuildserver)) {
-          cmd = new WarningDialogCommand(target, secondBuildserver, cmd);
-          Ode.getInstance().setWarnBuild(secondBuildserver, true);
-        }
-        cmd.startExecuteChain(Tracking.PROJECT_ACTION_BUILD_DOWNLOAD_YA, projectRootNode,
-            new Command() {
-              @Override
-              public void execute() {
-              }
-            });
-      }
-    }
-  }
-  private static class ExportProjectAction implements Command {
-    @Override
-    public void execute() {
-      if (Ode.getInstance().getCurrentView() == Ode.PROJECTS) {
-        List<Project> selectedProjects =
-          ProjectListBox.getProjectListBox().getProjectList().getSelectedProjects();
-        //If we are in the projects view
-        if (selectedProjects.size() == 1) {
-          exportProject(selectedProjects.get(0));
-        } else if (selectedProjects.size() > 1) {
-          exportSelectedProjects(selectedProjects);
-        } else {
-          // The user needs to select only one project.
-          ErrorReporter.reportInfo(MESSAGES.wrongNumberProjectsSelected());
-        }
-      } else {
-        //If we are in the designer view.
-        Downloader.getInstance().download(ServerLayout.DOWNLOAD_SERVLET_BASE + ServerLayout.DOWNLOAD_PROJECT_SOURCE + "/" + Ode.getInstance().getCurrentYoungAndroidProjectId());
-      }
-    }
-
-    private void exportProject(Project project) {
-      Tracking.trackEvent(Tracking.PROJECT_EVENT,
-        Tracking.PROJECT_ACTION_DOWNLOAD_PROJECT_SOURCE_YA, project.getProjectName());
-
-      Downloader.getInstance().download(ServerLayout.DOWNLOAD_SERVLET_BASE +
-        ServerLayout.DOWNLOAD_PROJECT_SOURCE + "/" + project.getProjectId());
-    }
-
-    private void exportSelectedProjects(List<Project> projects) {
-      Tracking.trackEvent(Tracking.PROJECT_EVENT,
-              Tracking.PROJECT_ACTION_DOWNLOAD_SELECTED_PROJECTS_SOURCE_YA);
-
-      String selectedProjPath = ServerLayout.DOWNLOAD_SERVLET_BASE +
-              ServerLayout.DOWNLOAD_SELECTED_PROJECTS_SOURCE + "/";
-
-      for (Project project : projects) {
-        selectedProjPath += project.getProjectId() + "-";
-      }
->>>>>>> 5c9435a0
 
     if (!Ode.getInstance().getUser().getIsAdmin()) {
       adminDropDown.removeFromParent();
     }
   }
 
-<<<<<<< HEAD
   @UiFactory
   public OdeMessages getMessages() {
     return MESSAGES;
-=======
-  private static class ExportAllProjectsAction implements Command {
-    @Override
-    public void execute() {
-      Tracking.trackEvent(Tracking.PROJECT_EVENT,
-          Tracking.PROJECT_ACTION_DOWNLOAD_ALL_PROJECTS_SOURCE_YA);
-
-      // Is there a way to disable the Download All button until this completes?
-      if (Window.confirm(MESSAGES.downloadAllAlert())) {
-
-        Downloader.getInstance().download(ServerLayout.DOWNLOAD_SERVLET_BASE +
-            ServerLayout.DOWNLOAD_ALL_PROJECTS_SOURCE);
-      }
-    }
-  }
-
-  private static class ImportProjectAction implements Command {
-    @Override
-    public void execute() {
-      new ProjectUploadWizard().center();
-    }
-  }
-
-  private static class ImportTemplateAction implements Command {
-    @Override
-    public void execute() {
-      new TemplateUploadWizard().center();
-    }
-  }
-
-  private static class DeleteAction implements Command {
-    @Override
-    public void execute() {
-      Ode.getInstance().getEditorManager().saveDirtyEditors(new Command() {
-        @Override
-        public void execute() {
-          if (Ode.getInstance().getCurrentView() == Ode.PROJECTS) {
-            List<Project> selectedProjects =
-                ProjectListBox.getProjectListBox().getProjectList().getSelectedProjects();
-            if (selectedProjects.size() > 0) {
-              // Show one confirmation window for selected projects.
-              if (deleteConfirmation(selectedProjects)) {
-                for (Project project : selectedProjects) {
-                  project.moveToTrash();
-                }
-              }
-            } else {
-              // The user can select a project to resolve the
-              // error.
-              ErrorReporter.reportInfo(MESSAGES.noProjectSelectedForDelete());
-            }
-          } else { //We are deleting a project in the designer view
-            List<Project> selectedProjects = new ArrayList<Project>();
-            Project currentProject = Ode.getInstance().getProjectManager().getProject(Ode.getInstance().getCurrentYoungAndroidProjectId());
-            selectedProjects.add(currentProject);
-            if (deleteConfirmation(selectedProjects)) {
-              currentProject.moveToTrash();
-              //Add the command to stop this current project from saving
-            }
-          }
-          Ode.getInstance().switchToProjectsView();
-        }
-      });
-    }
-
-
-    private boolean deleteConfirmation(List<Project> projects) {
-      String message;
-      if (projects.size() == 1) {
-        message = MESSAGES.confirmMoveToTrashSingleProject(projects.get(0).getProjectName());
-      } else {
-        StringBuilder sb = new StringBuilder();
-        String separator = "";
-        for (Project project : projects) {
-          sb.append(separator).append(project.getProjectName());
-          separator = ", ";
-        }
-        String projectNames = sb.toString();
-        message = MESSAGES.confirmMoveToTrash(projectNames);
-      }
-      return Window.confirm(message);
-    }
->>>>>>> 5c9435a0
   }
 
   private void setOpenUrlCommand(DropDownButton button, String widgetName, String value) {
@@ -733,19 +192,6 @@
     isKeystoreCheckPending = false;
     fileDropDown.setItemEnabled(MESSAGES.deleteKeystoreMenuItem(), present);
     fileDropDown.setItemEnabled(MESSAGES.downloadKeystoreMenuItem(), present);
-  }
-
-  private static class WindowOpenAction implements Command {
-    private final String url;
-
-    WindowOpenAction(String url) {
-      this.url = url;
-    }
-
-    @Override
-    public void execute() {
-      Window.open(url, WINDOW_OPEN_LOCATION, WINDOW_OPEN_FEATURES);
-    }
   }
 
   private void updateConnectToDropDownButton(boolean isEmulatorRunning, boolean isCompanionRunning, boolean isUsbRunning){
@@ -790,11 +236,7 @@
    * @param forUsb -- true if this is a USB connection.
    */
 
-<<<<<<< HEAD
-  public void startRepl(boolean start, boolean forEmulator, boolean forUsb) {
-=======
-  private void startRepl(boolean start, boolean forChromebook, boolean forEmulator, boolean forUsb) {
->>>>>>> 5c9435a0
+  public void startRepl(boolean start, boolean forChromebook, boolean forEmulator, boolean forUsb) {
     DesignToolbar.DesignProject currentProject = Ode.getInstance().getDesignToolbar().getCurrentProject();
     if (currentProject == null) {
       OdeLog.wlog("DesignToolbar.currentProject is null. "
@@ -939,72 +381,6 @@
           callback);
     }
   }
-<<<<<<< HEAD
-=======
-
-  //Admin commands
-  private static class DownloadUserSourceAction implements Command {
-    @Override
-    public void execute() {
-      new DownloadUserSourceWizard().center();
-    }
-  }
-
-  private static class SwitchToDebugAction implements Command {
-    @Override
-    public void execute() {
-      Ode.getInstance().switchToDebuggingView();
-    }
-  }
-
-  private static class SwitchToUserAdminAction implements Command {
-    @Override
-    public void execute() {
-      Ode.getInstance().switchToUserAdminPanel();
-    }
-  }
-
-  public static class DeleteForeverProjectAction implements Command {
-    @Override
-    public void execute() {
-      Ode.getInstance().getEditorManager().saveDirtyEditors(new Command() {
-        @Override
-        public void execute() {
-          List<Project> deletedProjects = ProjectListBox.getProjectListBox().getProjectList().getSelectedProjects();
-          if (deletedProjects.size() > 0) {
-            // Show one confirmation window for selected projects.
-            if (deleteConfirmation(deletedProjects)) {
-              for (Project project : deletedProjects) {
-                project.deleteFromTrash();
-              }
-            }
-            Ode.getInstance().switchToTrash();
-          } else {
-            // The user can select a project to resolve the
-            // error.
-            ErrorReporter.reportInfo(MESSAGES.noProjectSelectedForDelete());
-          }
-        }
-      });
-    }
-
-    private boolean deleteConfirmation(List<Project> projects) {
-      String message;
-      if (projects.size() == 1) {
-        message = MESSAGES.confirmDeleteSingleProject(projects.get(0).getProjectName());
-      } else {
-        StringBuilder sb = new StringBuilder();
-        String separator = "";
-        for (Project project : projects) {
-          sb.append(separator).append(project.getProjectName());
-          separator = ", ";
-        }
-        String projectNames = sb.toString();
-        message = MESSAGES.confirmDeleteManyProjects(projectNames);
-      }
-      return Window.confirm(message);
-    }
-  }
 
   private static native boolean isChromeBook() /*-{
     if (/\bCrOS\b/.test(navigator.userAgent)) {
@@ -1013,6 +389,4 @@
       return false;
     }
   }-*/;
-
->>>>>>> 5c9435a0
 }