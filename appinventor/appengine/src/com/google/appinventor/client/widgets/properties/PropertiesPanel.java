// -*- mode: java; c-basic-offset: 2; -*-
// Copyright 2009-2011 Google, All Rights reserved
// Copyright 2011-2012 MIT, All rights reserved
// Released under the Apache License, Version 2.0
// http://www.apache.org/licenses/LICENSE-2.0

package com.google.appinventor.client.widgets.properties;

import com.google.appinventor.client.explorer.project.ComponentDatabaseChangeListener;

import com.google.gwt.user.client.ui.Composite;
import com.google.gwt.user.client.ui.DisclosurePanel;
import com.google.gwt.user.client.ui.HorizontalPanel;
import com.google.gwt.user.client.ui.Label;
import com.google.gwt.user.client.ui.StackPanel;
import com.google.gwt.user.client.ui.VerticalPanel;

import java.util.Comparator;
import java.util.HashMap;
import java.util.List;
import java.util.Map;
<<<<<<< HEAD
import java.util.logging.Logger;
=======
import java.util.Set;
import java.util.TreeSet;
>>>>>>> ddc206bd

/**
 * Panel to display properties.
 *
 */
public class PropertiesPanel extends Composite implements ComponentDatabaseChangeListener {
  private static final Logger LOG = Logger.getLogger(PropertiesPanel.class.getName());

  // UI elements
  private final VerticalPanel panel;
  private final Label componentName;
  private final Map<String, VerticalPanel> propertyPanels;
  private final Map<String, DisclosurePanel> headers;

  /**
   * Creates a new properties panel.
   */
  public PropertiesPanel() {
    // Initialize UI
    VerticalPanel outerPanel = new VerticalPanel();
    outerPanel.setWidth("100%");

    propertyPanels = new HashMap<String, VerticalPanel>();
    headers = new HashMap<String, DisclosurePanel>();

    componentName = new Label("");
    componentName.setStyleName("ode-PropertiesComponentName");
    outerPanel.add(componentName);

    panel = new VerticalPanel();
    panel.setWidth("100%");
    panel.setStylePrimaryName("ode-PropertiesPanel");
    outerPanel.add(panel);

    initWidget(outerPanel);
  }

  boolean hasValidDescription(EditableProperty p) {
    return p.getDescription() != null &&
        !p.getDescription().isEmpty() &&
        !p.getDescription().equals(p.getName());
  }

  private final VerticalPanel getContainer(String category) {
    if ( category == null || category.equals( "Internal" ) ) {
      return null;
    }
    if ( !propertyPanels.containsKey( category ) ) {
      VerticalPanel child = new VerticalPanel();
      child.setWidth( "100%" );
      propertyPanels.put( category, child );
      DisclosurePanel disclosure = new DisclosurePanel( category );
      disclosure.add( child );
      disclosure.setOpen( !"Advanced".equals(category) );
      disclosure.setWidth( "100%" );
      headers.put( category, disclosure );
    }
    return propertyPanels.get( category );
  }

  private final void updateStackPanel() {
    // Sort the categories Alphabetically, except Advanced should always come last
    Set<String> categories = new TreeSet<String>(new Comparator<String>() {
      @Override
      public int compare(String o1, String o2) {
        if (o1.equals("Advanced")) {
          if (o2.equals("Advanced")) {
            return 0;
          } else {
            return 1;
          }
        } else if (o2.equals("Advanced")) {
          return -1;
        } else {
          return o1.compareTo(o2);
        }
      }
    });
    categories.addAll(headers.keySet());
    for ( String category : categories ) {
      panel.add( headers.get( category ) );
    }
  }

  /**
   * Adds a new property to be displayed in the UI.
   *
   * @param property  new property to be shown
   */
  void addProperty(EditableProperty property) {
    VerticalPanel parent = getContainer(property.getCategory());
    if ( parent != null ) {
      HorizontalPanel header = new HorizontalPanel();
      Label label = new Label(property.getCaption());
      label.setStyleName("ode-PropertyLabel");
      header.add(label);
      header.setStyleName("ode-PropertyHeader");
      if ( hasValidDescription(property) ) {
        PropertyHelpWidget helpImage = new PropertyHelpWidget(property);
        header.add(helpImage);
        helpImage.setStylePrimaryName("ode-PropertyHelpWidget");
      }
      parent.add(header);
      // Since UIObject#setStyleName(String) clears existing styles, only
      // style the editor if it hasn't already been styled during instantiation.
      PropertyEditor editor = property.getEditor();
      if (!editor.getStyleName().contains("PropertyEditor")) {
        editor.setStyleName("ode-PropertyEditor");
      }
      parent.add(editor);
      parent.setWidth("100%");
    }
  }

  /**
   * Removes all properties from the properties panel.
   */
  public void clear() {
    propertyPanels.clear();
    headers.clear();
    panel.clear();
    componentName.setText("");
  }

  /**
   * Shows a set of properties in the panel. Any previous content will be
   * removed.
   *
   * @param properties  properties to be shown
   */
  public void setProperties(EditableProperties properties) {
    clear();
    properties.addToPropertiesPanel(this);
    updateStackPanel();
  }

  /**
   * Set the label at the top of the properties panel. Note that you have
   * to do this after calling setProperties because it clears the label!
   * @param name
   */
  public void setPropertiesCaption(String name) {
    componentName.setText(name);
  }

  @Override
  public void onComponentTypeAdded(List<String> componentTypes) {

  }

  @Override
  public boolean beforeComponentTypeRemoved(List<String> componentTypes) {
    return true;
  }

  @Override
  public void onComponentTypeRemoved(Map<String, String> componentTypes) {

  }

  @Override
  public void onResetDatabase() {

  }
}<|MERGE_RESOLUTION|>--- conflicted
+++ resolved
@@ -19,12 +19,9 @@
 import java.util.HashMap;
 import java.util.List;
 import java.util.Map;
-<<<<<<< HEAD
 import java.util.logging.Logger;
-=======
 import java.util.Set;
 import java.util.TreeSet;
->>>>>>> ddc206bd
 
 /**
  * Panel to display properties.
