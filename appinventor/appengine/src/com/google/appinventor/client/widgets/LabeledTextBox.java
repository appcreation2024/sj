--- conflicted
+++ resolved
@@ -71,10 +71,7 @@
   public void setCaption(String caption) {
     captionLabel.setText(caption);
   }
-<<<<<<< HEAD
-=======
 
->>>>>>> a12e311b
   /**
    * Sets the content of the TextBox.
    *
