// -*- mode: java; c-basic-offset: 2; -*-
// Copyright 2019 MIT, All rights reserved
// Released under the Apache License, Version 2.0
// http://www.apache.org/licenses/LICENSE-2.0

package com.google.appinventor.client.widgets.properties;

import static com.google.appinventor.client.Ode.MESSAGES;

import com.google.appinventor.client.ComponentsTranslation;
import com.google.appinventor.client.Ode;
import com.google.appinventor.client.editor.simple.SimpleComponentDatabase;
import com.google.appinventor.client.editor.youngandroid.YaProjectEditor;
import com.google.appinventor.client.explorer.project.Project;
import com.google.appinventor.client.explorer.project.ProjectChangeListener;
import com.google.appinventor.client.widgets.DropDownButton;
import com.google.appinventor.client.widgets.DropDownItem;
import com.google.appinventor.client.youngandroid.TextValidators;
import com.google.appinventor.common.utils.StringUtils;
import com.google.appinventor.components.common.ComponentCategory;
import com.google.appinventor.shared.rpc.project.ProjectNode;
import com.google.appinventor.shared.simple.ComponentDatabaseInterface;
import com.google.common.collect.Lists;
import com.google.gwt.core.client.JavaScriptObject;
import com.google.gwt.core.client.JsArray;
import com.google.gwt.dom.client.Element;
import com.google.gwt.dom.client.Style;
import com.google.gwt.event.dom.client.ChangeEvent;
import com.google.gwt.event.dom.client.ChangeHandler;
import com.google.gwt.event.dom.client.ClickEvent;
import com.google.gwt.event.dom.client.ClickHandler;
import com.google.gwt.event.logical.shared.ValueChangeEvent;
import com.google.gwt.event.logical.shared.ValueChangeHandler;
import com.google.gwt.json.client.JSONArray;
import com.google.gwt.json.client.JSONObject;
import com.google.gwt.json.client.JSONParser;
import com.google.gwt.json.client.JSONString;
import com.google.gwt.json.client.JSONValue;
import com.google.gwt.user.client.Command;
import com.google.gwt.user.client.Window;
import com.google.gwt.user.client.ui.Button;
import com.google.gwt.user.client.ui.CheckBox;
import com.google.gwt.user.client.ui.ClickListener;
import com.google.gwt.user.client.ui.DialogBox;
import com.google.gwt.user.client.ui.DockLayoutPanel;
import com.google.gwt.user.client.ui.FileUpload;
import com.google.gwt.user.client.ui.HorizontalPanel;
import com.google.gwt.user.client.ui.Label;
import com.google.gwt.user.client.ui.PopupPanel;
import com.google.gwt.user.client.ui.ScrollPanel;
import com.google.gwt.user.client.ui.TextBox;
import com.google.gwt.user.client.ui.Tree;
import com.google.gwt.user.client.ui.TreeItem;
import com.google.gwt.user.client.ui.VerticalPanel;
import com.google.gwt.user.client.ui.Widget;
import java.util.HashMap;
import java.util.List;
import java.util.Set;

public class SubsetJSONPropertyEditor  extends PropertyEditor
        implements ProjectChangeListener {

  private static SubsetJSONPropertyEditor INSTANCE;
  Tree componentTree;
  Tree blockTree;
  DropDownButton dropDownButton;
  final FileUpload file = new FileUpload();
  final PopupPanel customPopup = new PopupPanel(true, true);
  boolean customPopupShowing = false;

  public SubsetJSONPropertyEditor() {
    buildTrees();
    file.addChangeHandler(new ChangeHandler() {
      @Override
      public void onChange(ChangeEvent changeEvent) {
        if (customPopupShowing) {
          loadJSONfile(file, false);
        }
        else {
          loadJSONfile(file, true);
        }
      }
    });

    // This is an invisible panel holding a FileUpload button. It exists because we want to access
    // the file selection dialog from the subset editor dropdown menu item. There may be a better way
    // to do this.
    PopupPanel invisibleFilePanel = new PopupPanel();
    invisibleFilePanel.add(file);
    invisibleFilePanel.setVisible(false);
    invisibleFilePanel.show();

<<<<<<< HEAD
    List<DropDownItem> items = Lists.newArrayList();
    items.add(new DropDownItem("Subset Property Editor", "All", new Command() {
=======
    List<DropDownButton.DropDownItem> items = Lists.newArrayList();
    items.add(new DropDownButton.DropDownItem("Subset Property Editor", MESSAGES.allButton(), new Command() {
>>>>>>> 5c9435a0
      @Override
      public void execute() {
        property.setValue("");
        updateValue();
      }}));
<<<<<<< HEAD
    items.add(new DropDownItem("Subset Property Editor", "Match Project", new Command() {
=======
    items.add(new DropDownButton.DropDownItem("Subset Property Editor", MESSAGES.matchProjectButton(), new Command() {
>>>>>>> 5c9435a0
      @Override
      public void execute() {
        matchProject();
        property.setValue(createJSONString());
        updateValue();
      }}));
    items.add(new DropDownItem("Subset Property Editor", MESSAGES.fileUploadWizardCaption(), new Command() {
      @Override
      public void execute() {
        file.click();
      }}));

<<<<<<< HEAD
    items.add(new DropDownItem("Subset Property Editor", "View and Modify", new Command() {
=======
    items.add(new DropDownButton.DropDownItem("Subset Property Editor", MESSAGES.viewAndModifyButton(), new Command() {
>>>>>>> 5c9435a0
      @Override
      public void execute() {
        showCustomSubsetPanel();
      }}));
    dropDownButton = new DropDownButton("Subset Property Editor", "", items, false);
    dropDownButton.setStylePrimaryName("ode-ChoicePropertyEditor");
    initWidget(dropDownButton);
    INSTANCE = this;
    exportJavaMethods();
  }

  protected void showCustomSubsetPanel() {
    if (property.getValue() != "") {
      JSONObject jsonSet = JSONParser.parseStrict(property.getValue()).isObject();
      loadComponents(jsonSet);
      loadGlobalBlocks(jsonSet);
    } else {
      clearSelections();
    }

    if (customPopup.getTitle() != MESSAGES.blocksToolkitTitle()) {
      final DockLayoutPanel treePanel = new DockLayoutPanel(Style.Unit.PCT);
      VerticalPanel componentPanel = new VerticalPanel();
      VerticalPanel blockPanel = new VerticalPanel();
      HorizontalPanel buttonPanel = new HorizontalPanel();
      final ScrollPanel componentScroll = new ScrollPanel(componentPanel);
      ScrollPanel blockScroll = new ScrollPanel(blockPanel);

      componentPanel.add(new Label(MESSAGES.sourceStructureBoxCaption()));
      componentPanel.add(componentTree);
      blockPanel.add(new Label(MESSAGES.builtinBlocksLabel()));
      blockPanel.add(blockTree);

      Button loadButton = new Button(MESSAGES.fileUploadWizardCaption());
      loadButton.addClickHandler(new ClickHandler() {
        @Override
        public void onClick(ClickEvent event) {
          file.click();
        }
      });
      Button saveButton = new Button(MESSAGES.saveAsButton());
      saveButton.addClickHandler(new ClickHandler() {
        @Override
        public void onClick(ClickEvent event) {
          saveFile();
        }
      });
      Button clearButton = new Button(MESSAGES.clearButton());
      Button initializeButton = new Button(MESSAGES.matchProjectButton());
      clearButton.addClickHandler(new ClickHandler() {
        @Override
        public void onClick(ClickEvent event) {
          clearSelections();
        }
      });
      initializeButton.addClickHandler(new ClickHandler() {
        @Override
        public void onClick(ClickEvent event) {
          matchProject();
        }
      });
      Button cancelButton = new Button(MESSAGES.cancelButton());
      Button okButton = new Button(MESSAGES.okButton());
      buttonPanel.add(saveButton);
      buttonPanel.add(loadButton);
      buttonPanel.add(clearButton);
      buttonPanel.add(initializeButton);
      cancelButton.addClickHandler(new ClickHandler() {
        @Override
        public void onClick(ClickEvent event) {
          customPopup.hide();
        }
      });
      okButton.addClickHandler(new ClickHandler() {
        @Override
        public void onClick(ClickEvent event) {
          property.setValue(createJSONString());
          updateValue();
          customPopupShowing = false;
          customPopup.hide();
        }
      });
      buttonPanel.add(okButton);
      buttonPanel.add(cancelButton);
      Label customTitle = new Label(MESSAGES.blocksToolkitTitle());
      treePanel.addNorth(customTitle, 5);
      treePanel.addSouth(buttonPanel, 5);
      treePanel.addWest(componentScroll, 50);
      treePanel.addEast(blockScroll, 50);
      customPopup.setTitle(MESSAGES.blocksToolkitTitle());
      customPopup.add(treePanel);
      customPopup.setHeight("600px");
      customPopup.setWidth("600px");
      customPopup.center();
    }
    customPopupShowing = true;
    customPopup.show();
  }

  private void buildTrees() {
    componentTree = new Tree();
    blockTree = new Tree();
    // Build tree of components and their related property/event/method blocks
    SimpleComponentDatabase db = SimpleComponentDatabase.getInstance();
    HashMap<String, TreeItem> categoryItems = new HashMap<String, TreeItem>();
    for (ComponentCategory cat : ComponentCategory.values()) {
      if (cat != ComponentCategory.INTERNAL && cat != ComponentCategory.UNINITIALIZED) {
        CheckBox cb = new CheckBox(ComponentsTranslation.getCategoryName(cat.getName()));
        cb.setName(cat.getDocName());
        categoryItems.put(cat.getDocName(), createCascadeCheckboxItem(cb));
      }
    }
    for (String cname : db.getComponentNames()) {
      ComponentDatabaseInterface.ComponentDefinition cd = db.getComponentDefinition(cname);
      if (categoryItems.containsKey(cd.getCategoryDocUrlString()) && db.getShowOnPalette(cname) ) {
        final CheckBox subcb = new CheckBox(ComponentsTranslation.getComponentName(cname));
        final TreeItem subTree = createCascadeCheckboxItem(subcb);
        subcb.setName(cname);
        // Event, Method, Property order needs to match Blockly.Drawer.prototype.instanceRecordToXMLArray
        // so that component blocks are displayed in the same order with or without a subset defined.
        for (ComponentDatabaseInterface.EventDefinition edef : cd.getEvents()) {
          CheckBox eventcb = new CheckBox(ComponentsTranslation.getEventName(edef.getName()));
          eventcb.setName("events");
          eventcb.setFormValue("none");
          subTree.addItem(createCascadeCheckboxItem(eventcb));
        }
        for (ComponentDatabaseInterface.MethodDefinition mdef : cd.getMethods()) {
          CheckBox methcb = new CheckBox(ComponentsTranslation.getMethodName(mdef.getName()));
          methcb.setName("methods");
          methcb.setFormValue("none");
          subTree.addItem(createCascadeCheckboxItem(methcb));
        }
        for (ComponentDatabaseInterface.BlockPropertyDefinition pdef : cd.getBlockProperties()) {
          if (pdef.getRW() != "invisible") {
            CheckBox propcb = new CheckBox(ComponentsTranslation.getPropertyName(pdef.getName()));
            propcb.setName("blockProperties");
            propcb.setFormValue(pdef.getRW());
            subTree.addItem(createCascadeCheckboxItem(propcb));
          }
        }
        TreeItem t = categoryItems.get(cd.getCategoryDocUrlString());
        t.addItem(subTree);
      }
    }
    for (TreeItem t : categoryItems.values()) {
      if (t.getChildCount() > 0) {
        componentTree.addItem(t);
      }
    }

    // Build tree of global blocks by category
    JSONObject blockDict = new JSONObject(getBlockDict());
    for (String blockCategory:blockDict.keySet()) {

      // There appears to be no centralized method for internationalizing the built-in block category names.
      // Fix if I'm wrong.
      String blockCategoryTranslated;
      if (blockCategory.equals("Control")) {
        blockCategoryTranslated = MESSAGES.builtinControlLabel();
      } else if (blockCategory.equals("Logic")) {
        blockCategoryTranslated = MESSAGES.builtinLogicLabel();
      } else if (blockCategory.equals("Math")) {
        blockCategoryTranslated = MESSAGES.builtinMathLabel();
      } else if (blockCategory.equals("Text")) {
        blockCategoryTranslated = MESSAGES.builtinTextLabel();
      } else if (blockCategory.equals("Lists")) {
        blockCategoryTranslated = MESSAGES.builtinListsLabel();
      } else if (blockCategory.equals("Colors")) {
        blockCategoryTranslated = MESSAGES.builtinColorsLabel();
      } else if (blockCategory.equals("Variables")) {
        blockCategoryTranslated = MESSAGES.builtinVariablesLabel();
      } else if (blockCategory.equals("Procedures")) {
        blockCategoryTranslated = MESSAGES.builtinProceduresLabel();
      } else {
        blockCategoryTranslated = blockCategory;
      }

      CheckBox blockCatCb = new CheckBox(blockCategoryTranslated);
      blockCatCb.setName(blockCategory);
      TreeItem blockCatItem = createCascadeCheckboxItem(blockCatCb);
      JSONValue blockCatDictVal = blockDict.get(blockCategory);
      JSONObject blockCatDict = blockCatDictVal.isObject();
      for (String blockID:blockCatDict.keySet()) {
        CheckBox blockCb = new CheckBox(blockCatDict.get(blockID).isString().stringValue());
        blockCb.setWordWrap(true);
        blockCb.setName(blockID);
        blockCatItem.addItem(createCascadeCheckboxItem(blockCb));
      }
      blockTree.addItem(blockCatItem);
    }
  }

  private void loadComponents(JSONObject jsonObj) {
    // TODO: Review JSON format. There has to be a better way to store and retrieve this info.
    JSONObject shownComponents = jsonObj.get("shownComponentTypes").isObject();
    JSONObject shownComponentBlocks = jsonObj.get("shownBlockTypes").isObject().get("ComponentBlocks").isObject();
    for (int i = 0; i < componentTree.getItemCount(); ++i) {
      TreeItem componentCatItem = componentTree.getItem(i);
      CheckBox componentCatCb = (CheckBox)componentCatItem.getWidget();
      String catName = componentCatCb.getName().toUpperCase();
      if (shownComponents.containsKey(catName)) {
        JSONArray jsonComponentCat = shownComponents.get(catName).isArray();
        if (jsonComponentCat.size() > 0) {
          componentCatCb.setValue(true, false);
          HashMap<String, String> jsonComponentHash = new HashMap<String, String>();
          for (int j = 0; j < jsonComponentCat.size(); ++j) {
            JSONValue jsonComponentHashCat = jsonComponentCat.get(j);
            if (jsonComponentHashCat != null) {
              jsonComponentHash.put(jsonComponentHashCat.isObject().get("type").isString().stringValue(), "type");
            }
          }
          for (int j = 0; j < componentCatItem.getChildCount(); ++j) {
            TreeItem componentItem = componentCatItem.getChild(j);
            CheckBox componentCb = (CheckBox) componentItem.getWidget();
            if (jsonComponentHash.get(componentCb.getName()) != null) {
              componentCb.setValue(true, false);
              JSONArray jsonComponentBlockProps = shownComponentBlocks.get(componentCb.getName()).isArray();
              HashMap<String, String> componentPropHash = new HashMap<String, String>();
              for (int k = 0; k < jsonComponentBlockProps.size(); ++k) {
                JSONObject jsonComponentBlockType = jsonComponentBlockProps.get(k).isObject();
                String componentBlockType = jsonComponentBlockType.get("type").isString().stringValue();
                if ("component_set_get".equals(componentBlockType)) {
                  componentPropHash.put(jsonComponentBlockType.get("mutatorNameToValue").isObject().get("property_name").isString().stringValue(), "PROP");
                } else if ("component_event".equals(componentBlockType)) {
                  JSONValue mutatorValue = jsonComponentBlockType.get("mutatorNameToValue");
                  JSONValue event_name = mutatorValue.isObject().get("event_name");
                  componentPropHash.put(event_name.isString().stringValue(), "EVENT");
                } else if ("component_method".equals(componentBlockType)) {
                  componentPropHash.put(jsonComponentBlockType.get("mutatorNameToValue").isObject().get("method_name").isString().stringValue(), "METHOD");
                }
              }
              for (int k = 0; k < componentItem.getChildCount(); ++k) {
                TreeItem componentPropItem = componentItem.getChild(k);
                CheckBox componentPropCb = (CheckBox) componentPropItem.getWidget();
                if (componentPropHash.get(componentPropCb.getText()) != null) {
                  componentPropCb.setValue(true, false);
                } else {
                  componentPropCb.setValue(false, false);
                }
              }

            } else {
              componentCb.setValue(false, false);
              toggleChildren(componentItem, false);
            }
          }
        } else {
          componentCatCb.setValue(false, false);
          toggleChildren(componentCatItem, false);
        }
      } else {
        componentCatCb.setValue(false, false);
        toggleChildren(componentCatItem, false);
      }
    }
  }

  private void loadGlobalBlocks(JSONObject jsonObj) {
    JSONObject shownBlocks = jsonObj.get("shownBlockTypes").isObject();
    for (int i = 0; i < blockTree.getItemCount(); ++i) {
      TreeItem catTree = blockTree.getItem(i);
      CheckBox catCb = (CheckBox)catTree.getWidget();
      if (shownBlocks.containsKey(catCb.getName())) {
        JSONArray jsonBlockArr = shownBlocks.get(catCb.getName()).isArray();
        if (jsonBlockArr.size() > 0) {
          catCb.setValue(true, false);
          HashMap<String, String> blockHash = new HashMap<String, String>();
          for (int j = 0; j < jsonBlockArr.size(); ++j) {
            blockHash.put(jsonBlockArr.get(j).isObject().get("type").isString().stringValue(), "type");
          }
          for (int j = 0; j < catTree.getChildCount(); ++j) {
            TreeItem blockTree = catTree.getChild(j);
            CheckBox blockCb = (CheckBox) blockTree.getWidget();
            if (blockHash.get(blockCb.getName()) != null) {
              blockCb.setValue(true, false);
            } else {
              blockCb.setValue(false, false);
            }
          }
        }
      } else {
        catCb.setValue(false, false);
        toggleChildren(catTree, false);
      }
    }
  }

  private void clearSelections() {
    for (int i = 0; i < componentTree.getItemCount(); ++i) {
      TreeItem checkboxItem = componentTree.getItem(i);
      ((CheckBox)checkboxItem.getWidget()).setValue(false, false);
      toggleChildren(checkboxItem, false);
    }
    for (int i = 0; i < blockTree.getItemCount(); ++i) {
      TreeItem checkboxItem = blockTree.getItem(i);
      ((CheckBox)checkboxItem.getWidget()).setValue(false, false);
      toggleChildren(checkboxItem, false);
    }
  }

  private void matchProject() {
    long projID = Ode.getInstance().getCurrentYoungAndroidProjectId();
    YaProjectEditor projEditor = (YaProjectEditor)Ode.getInstance().getEditorManager().getOpenProjectEditor(projID);
    Set<String> componentTypes = projEditor.getUniqueComponentTypes();
    HashMap<String, Set<String>> componentBlockTypes = projEditor.getUniqueComponentBlockTypes();
    for (int i = 0; i < componentTree.getItemCount(); ++i) {
      TreeItem catItem = componentTree.getItem(i);
      CheckBox catCb = (CheckBox)catItem.getWidget();
      catCb.setValue(false,false);
      for (int j = 0; j < catItem.getChildCount(); ++j) {
        TreeItem compItem = catItem.getChild(j);
        CheckBox compCb = (CheckBox)compItem.getWidget();
        if (componentTypes.contains(compCb.getName())) {
          compCb.setValue(true,false);
          catCb.setValue(true, false);
          for (int k = 0; k < compItem.getChildCount(); ++k) {
            TreeItem compBlockItem = compItem.getChild(k);
            CheckBox compBlockCb = (CheckBox)compBlockItem.getWidget();
            // If the key (component name) does not exist in the HashMap at all, this should check
            // against the null key, which is a valid key that should have no values associated with it
            if (componentBlockTypes.containsKey(compCb.getName()) && (componentBlockTypes.get(compCb.getName())).contains(compBlockCb.getText()) ) {
              compBlockCb.setValue(true, true);
            }
          }
        } else {
          compCb.setValue(false, true);
        }
      }
    }
    Set<String> blockTypes = projEditor.getUniqueBuiltInBlockTypes();
    for (int i = 0; i < blockTree.getItemCount(); ++i) {
      TreeItem catItem = blockTree.getItem(i);
      CheckBox catCb = (CheckBox)catItem.getWidget();
      catCb.setValue(false,false);
      for (int j = 0; j < catItem.getChildCount(); ++j) {
        TreeItem compItem = catItem.getChild(j);
        CheckBox compCb = (CheckBox)compItem.getWidget();
        if (blockTypes.contains(compCb.getName())) {
          compCb.setValue(true, true);
          catCb.setValue(true,false);
        } else {
          compCb.setValue(false, false);
        }
      }
    }
  }

  private void loadJSONfile(FileUpload filePath, Boolean doUpdate) {
    String uploadFilename = filePath.getFilename();
    if (!uploadFilename.isEmpty()) {
      final String filename = makeValidFilename(uploadFilename);
      if (!TextValidators.isValidCharFilename(filename)) {
        Window.alert(MESSAGES.malformedFilename());
      } else if (!TextValidators.isValidLengthFilename(filename)) {
        Window.alert(MESSAGES.malformedFilename());
      } else if (!filename.endsWith(".json")){
        Window.alert(MESSAGES.malformedFilenameTitle());
      } else {
        loadJSONfileNative(filePath.getElement(), doUpdate);
      }
    }
  }

  public void callLoadGlobalBlocks(String jsonStr) {
    JSONObject jsonObj = JSONParser.parseStrict(jsonStr).isObject();
    INSTANCE.loadComponents(jsonObj);
    INSTANCE.loadGlobalBlocks(jsonObj);
  }

  public void callUpdateValue(String jsonStr) {
    INSTANCE.property.setValue(jsonStr);
    INSTANCE.updateValue();
  }

  public native void exportJavaMethods() /*-{
    var that = this;
    $wnd.load_trees = $entry(that.@com.google.appinventor.client.widgets.properties.SubsetJSONPropertyEditor::callLoadGlobalBlocks(Ljava/lang/String;));
    $wnd.update_value = $entry(that.@com.google.appinventor.client.widgets.properties.SubsetJSONPropertyEditor::callUpdateValue(Ljava/lang/String;));
  }-*/;


  private native void loadJSONfileNative(Element fileElement, boolean doUpdate) /*-{
    var selectedFile = fileElement.files[0];
    if (selectedFile.type == "application/json") {
      var reader = new FileReader();
      reader.onload = function(e) {
        var loadedstr = reader.result;
        $wnd.load_trees(loadedstr);
        if (doUpdate) {
          $wnd.update_value(loadedstr);
        }
      }
      reader.readAsText(selectedFile);
    } else {
      alert("Please select a JSON file");
    }
  }-*/;

  // TODO: This is a copy of a private method in FileUploadWizard. Seems like it should be moved someplace
  // usable outside that one class
  private String makeValidFilename(String uploadFilename) {
    // Strip leading path off filename.
    // We need to support both Unix ('/') and Windows ('\\') separators.
    String filename = uploadFilename.substring(
            Math.max(uploadFilename.lastIndexOf('/'), uploadFilename.lastIndexOf('\\')) + 1);
    // We need to strip out whitespace from the filename.
    filename = filename.replaceAll("\\s", "");
    return filename;
  }

  private void saveFile() {
    // Prompt user for file name, generate the JSON, and save the file
    final DialogBox dialogBox = new DialogBox(false, true);
    dialogBox.setStylePrimaryName("ode-DialogBox");
    dialogBox.setText(MESSAGES.saveAsButton());
    final Label saveNameLabel = new Label("Save as file:");  // Todo: Internationalize
    final TextBox saveName = new TextBox();
    final HorizontalPanel savePanel = new HorizontalPanel();
    savePanel.add(saveNameLabel);
    savePanel.add(saveName);
    Button cancelButton = new Button("Cancel");
    cancelButton.addClickListener(new ClickListener() {
      @Override
      public void onClick(Widget sender) {
        dialogBox.hide();
      }
    });
    savePanel.add(cancelButton);
    Button okButton = new Button("OK");
    okButton.addClickListener(new ClickListener() {
      @Override
      public void onClick(Widget sender) {
        String jsonString = createJSONString();
        String saveFileText = saveName.getText();
        if (saveFileText.length() > 0) {
          if (!saveFileText.endsWith(".json")) {
            saveFileText = saveFileText + ".json";
          }
        saveFileNative(saveFileText, jsonString);
        }
        dialogBox.hide();
      }
    });
    savePanel.add(okButton);
    dialogBox.setWidget(savePanel);
    dialogBox.center();
    dialogBox.show();
  }


  private void toggleChildren(TreeItem item, Boolean checked) {
    for (int i = 0; i <item.getChildCount(); ++i) {
      TreeItem childItem = item.getChild(i);
      ((CheckBox)childItem.getWidget()).setValue(checked, false);
      if (childItem.getChildCount() > 0) {
        toggleChildren(childItem, checked);
      }
    }
  }

  private TreeItem createCascadeCheckboxItem(CheckBox cb) {
    final TreeItem newItem = new TreeItem();
    cb.addValueChangeHandler(new ValueChangeHandler<Boolean>() {
      @Override
      public void onValueChange(ValueChangeEvent<Boolean> valueChangeEvent) {
        if (newItem.getChildCount() > 0) {
          toggleChildren(newItem, valueChangeEvent.getValue());
        }
        if (valueChangeEvent.getValue() == true) {
          TreeItem parentItem = newItem.getParentItem();
          while (parentItem != null) {
            ((CheckBox)parentItem.getWidget()).setValue(true, false);
            parentItem = parentItem.getParentItem();
          }
        }
      }
    });
    newItem.setWidget(cb);
    return newItem;
  }

  protected void updateValue() {
    if (StringUtils.isNullOrEmpty(property.getValue())) {
      dropDownButton.setCaption("All");
      dropDownButton.setWidth("");
    } else {
      dropDownButton.setCaption("Toolkit Defined");
    }
  }

  private String createJSONString() {
    JSONObject jsonObj = new JSONObject();
    JSONObject jsonShownComponents = new JSONObject();
    JSONObject jsonShownBlockTypes = new JSONObject();
    JSONObject jsonComponents = new JSONObject();
    for (int i = 0; i < componentTree.getItemCount(); ++i) {
      JSONArray jsonBlocks = new JSONArray();
      TreeItem catItem = componentTree.getItem(i);
      CheckBox cbcat = (CheckBox)catItem.getWidget();
      for (int j = 0; j < catItem.getChildCount(); ++j) {
        TreeItem compItem = catItem.getChild(j);
        CheckBox cbcomp = (CheckBox)compItem.getWidget();
        if (cbcomp.getValue()) {
          JSONArray jsonComponentBlocks = new JSONArray();
          JSONObject jsonSingleComp = new JSONObject();
          jsonSingleComp.put("type", new JSONString(cbcomp.getName()));
          jsonBlocks.set(jsonBlocks.size(), jsonSingleComp);
          for (int k = 0; k < compItem.getChildCount(); ++k) {
            CheckBox cbprop = (CheckBox) compItem.getChild(k).getWidget();
            int blockCount = jsonComponentBlocks.size();
            if (cbprop.getValue()) {
              JsArray<JavaScriptObject> jsonConvert = convertToJSONObjects(cbprop.getName(), cbcomp.getText(), cbprop.getText(), cbprop.getFormValue());
              for(int l = 0; l < jsonConvert.length(); ++l) {
                JSONObject jsonCompBlockObj = new JSONObject(jsonConvert.get(l));
                jsonComponentBlocks.set(blockCount++, jsonCompBlockObj);
              }
            }
          }
          jsonComponents.put(cbcomp.getText(), jsonComponentBlocks);
        }
      }
      jsonShownComponents.put(cbcat.getName().toUpperCase(), jsonBlocks);
      jsonShownBlockTypes.put("ComponentBlocks", jsonComponents);
    }
    jsonObj.put("shownComponentTypes", jsonShownComponents);

    // Add Blocks for the blocks editor that are not associated with components
    for (int i = 0; i < blockTree.getItemCount(); ++i){
      TreeItem blockCatItem = blockTree.getItem(i);
      CheckBox cbcat = (CheckBox)blockCatItem.getWidget();
      if (cbcat.getValue()) {
        JSONArray jsonBlockCat = new JSONArray();
        for (int j = 0; j < blockCatItem.getChildCount(); ++j) {
          TreeItem blockItem = blockCatItem.getChild(j);
          CheckBox blockCb = (CheckBox) blockItem.getWidget();
          if (blockCb.getValue()) {
            JSONObject jsonSingleBlock = new JSONObject();
            jsonSingleBlock.put("type", new JSONString(blockCb.getName()));
            jsonBlockCat.set(jsonBlockCat.size(), jsonSingleBlock);
            jsonShownBlockTypes.put(cbcat.getText(), jsonBlockCat);
          }
        }
      }
    }
    jsonObj.put("shownBlockTypes", jsonShownBlockTypes);

    if (jsonShownBlockTypes.size() > 1 || jsonComponents.size() > 0) {
      return jsonObj.toString();
    } else {
      return "" ;
    }
  }

  private native void saveFileNative(String fileName, String jsonString) /*-{
    var blob = new Blob([jsonString], {type: "text/plain;charset=utf-8"});
    var anchor = document.createElement('a');
    anchor.href = window.URL.createObjectURL(blob);
    anchor.target = '_blank';
    anchor.download = fileName;
    anchor.click();
  }-*/;


  private native JavaScriptObject getBlockDict()/*-{
    var blockCatDict = {};
    for (var blockName in Blockly.Blocks) {
      if (!Blockly.Blocks.hasOwnProperty(blockName)) continue;
      var block = Blockly.Blocks[blockName];
      // Component blocks are handled in the component tree and don't behave the same as the others
      if (block.category && (block.category !== "Component") && (typeof block.typeblock !== 'undefined')) {
        if (!blockCatDict[block.category]) {
          blockCatDict[block.category] = {};
        }
        var arrTranslatedNames = new Array();
        for (i = 0; i < block.typeblock.length; ++i) {
          arrTranslatedNames[i] = block.typeblock[i].translatedName;
          // Have not found a way to genericize code where multiple blocks have the exact same translated name.
          // If there's a better way, please fix.
          if (blockName == 'controls_forRange') {
            arrTranslatedNames[i] += Blockly.Msg.LANG_CONTROLS_FORRANGE_INPUT_COLLAPSED_SUFFIX;
          } else if (blockName == 'controls_forEach') {
            arrTranslatedNames[i] += Blockly.Msg.LANG_CONTROLS_FOREACH_INPUT_COLLAPSED_SUFFIX;
          }
        }
        // List all variations on a block, separated by commas
        blockCatDict[block.category][blockName] = arrTranslatedNames.join(", ");
      }
    }
    return blockCatDict;
  }-*/;

  private native JsArray<JavaScriptObject> convertToJSONObjects(String type, String component, String blockName, String rw)/*-{
    var jsonObjList = [];
    switch(type) {
      case "events":
        var obj = {};
        obj["type"] = "component_event";
        var mutator = {};
        mutator["component_type"] = component;
        mutator["event_name"] = blockName;
        obj["mutatorNameToValue"] = mutator;
        obj["fieldNameToValue"] = {};
        // params??
        jsonObjList[0] = obj;
        break;
      case "blockProperties":
        if (rw != "invisible") {
          var obj = {};
          obj["type"] = "component_set_get";
          var mutator = {};
          mutator["component_type"] = component;
          mutator["property_name"] = blockName;
          var fields = {};
          fields["PROP"] = blockName;
          obj["fieldNameToValue"] = fields;
          if (rw == "read-only") {
            mutator["set_or_get"] = "get";
            obj["mutatorNameToValue"] = mutator;
            jsonObjList[0] = obj;
          } else if (rw == "write-only") {
            mutator["set_or_get"] = "set";
            obj["mutatorNameToValue"] = mutator;
            jsonObjList[0] = obj;
          } else if (rw == "read-write") {
            var mutator_get = JSON.parse(JSON.stringify(mutator));
            var obj_get = JSON.parse(JSON.stringify(obj));
            mutator["set_or_get"] = "set";
            mutator_get["set_or_get"] = "get";
            obj["mutatorNameToValue"] = mutator;
            obj_get["mutatorNameToValue"] = mutator_get;
            jsonObjList[0] = obj;
            jsonObjList[1] = obj_get;
          }
        }
        break;
      case "methods":
        var obj = {};
        obj["type"] = "component_method";
        var mutator = {};
        mutator["component_type"] = component;
        mutator["method_name"] = blockName;
        obj["mutatorNameToValue"] = mutator;
        obj["fieldNameToValue"] = {};
        // params??
        jsonObjList[0] = obj;
        break;
    }
    return jsonObjList;
  }-*/;

  // ProjectChangeListener implementation
  @Override
  public void onProjectLoaded(Project project) {
  }

  public void onProjectNodeAdded(Project project, ProjectNode node) {
  }

  @Override
  public void onProjectNodeRemoved(Project project, ProjectNode node) {
  }
}<|MERGE_RESOLUTION|>--- conflicted
+++ resolved
@@ -90,23 +90,14 @@
     invisibleFilePanel.setVisible(false);
     invisibleFilePanel.show();
 
-<<<<<<< HEAD
     List<DropDownItem> items = Lists.newArrayList();
-    items.add(new DropDownItem("Subset Property Editor", "All", new Command() {
-=======
-    List<DropDownButton.DropDownItem> items = Lists.newArrayList();
-    items.add(new DropDownButton.DropDownItem("Subset Property Editor", MESSAGES.allButton(), new Command() {
->>>>>>> 5c9435a0
+    items.add(new DropDownItem("Subset Property Editor", MESSAGES.allButton(), new Command() {
       @Override
       public void execute() {
         property.setValue("");
         updateValue();
       }}));
-<<<<<<< HEAD
-    items.add(new DropDownItem("Subset Property Editor", "Match Project", new Command() {
-=======
-    items.add(new DropDownButton.DropDownItem("Subset Property Editor", MESSAGES.matchProjectButton(), new Command() {
->>>>>>> 5c9435a0
+    items.add(new DropDownItem("Subset Property Editor", MESSAGES.matchProjectButton(), new Command() {
       @Override
       public void execute() {
         matchProject();
@@ -119,11 +110,7 @@
         file.click();
       }}));
 
-<<<<<<< HEAD
-    items.add(new DropDownItem("Subset Property Editor", "View and Modify", new Command() {
-=======
-    items.add(new DropDownButton.DropDownItem("Subset Property Editor", MESSAGES.viewAndModifyButton(), new Command() {
->>>>>>> 5c9435a0
+    items.add(new DropDownItem("Subset Property Editor", MESSAGES.viewAndModifyButton(), new Command() {
       @Override
       public void execute() {
         showCustomSubsetPanel();
