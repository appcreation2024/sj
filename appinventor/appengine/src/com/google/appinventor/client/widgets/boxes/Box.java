--- conflicted
+++ resolved
@@ -394,10 +394,7 @@
   public void setStyleName(String styleName) {
     setStylePrimaryName(styleName);
   }
-<<<<<<< HEAD
-=======
-
->>>>>>> a12e311b
+
   @Override
   public void clear() {
     body.clear();
