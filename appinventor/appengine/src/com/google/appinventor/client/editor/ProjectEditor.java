--- conflicted
+++ resolved
@@ -69,14 +69,7 @@
 
     deckPanel = new DeckPanel();
 
-<<<<<<< HEAD
-//    VerticalPanel panel = new VerticalPanel();
-//    panel.add(deckPanel);
     deckPanel.setSize("100%", "100%");
-//    panel.setSize("100%", "100%");
-=======
-    deckPanel.setSize("100%", "100%");
->>>>>>> a12e311b
     initWidget(deckPanel);
     // Note: I'm not sure that the setSize call below does anything useful.
     setSize("100%", "100%");
