--- conflicted
+++ resolved
@@ -168,15 +168,10 @@
     bundledImages.put("images/linestring.png", images.linestring());
     bundledImages.put("images/polygon.png", images.polygon());
     bundledImages.put("images/featurecollection.png", images.featurecollection());
-<<<<<<< HEAD
     bundledImages.put("images/recyclerView.png", images.recyclerview());
-
-
-=======
     bundledImages.put("images/navigation.png", images.navigationComponent());
     bundledImages.put("images/arduino.png", images.arduino());
     bundledImages.put("images/magneticSensor.png", images.magneticSensor());
->>>>>>> 399dc0cf
 
     imagesInitialized = true;
   }
