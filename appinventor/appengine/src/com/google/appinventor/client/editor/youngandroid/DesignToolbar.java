// -*- mode: java; c-basic-offset: 2; -*-
// Copyright 2009-2011 Google, All Rights reserved
// Copyright 2011-2012 MIT, All rights reserved
// Released under the Apache License, Version 2.0
// http://www.apache.org/licenses/LICENSE-2.0

package com.google.appinventor.client.editor.youngandroid;

import com.google.appinventor.client.ErrorReporter;
import com.google.appinventor.client.Ode;
import com.google.appinventor.client.editor.FileEditor;
import com.google.appinventor.client.editor.ProjectEditor;
import com.google.appinventor.client.editor.youngandroid.actions.SwitchScreenAction;
import com.google.appinventor.client.widgets.DropDownButton;
import com.google.appinventor.client.widgets.DropDownItem;
import com.google.appinventor.client.widgets.Toolbar;
import com.google.appinventor.client.widgets.ToolbarItem;
import com.google.appinventor.common.version.AppInventorFeatures;
import com.google.appinventor.shared.rpc.project.youngandroid.YoungAndroidSourceNode;
import com.google.common.collect.Lists;
import com.google.common.collect.Maps;
import com.google.gwt.core.client.GWT;
import com.google.gwt.core.client.Scheduler;
import com.google.gwt.uibinder.client.UiBinder;
import com.google.gwt.uibinder.client.UiField;
import com.google.gwt.user.client.ui.Label;

import java.util.LinkedList;
import java.util.Map;
import java.util.logging.Logger;

import static com.google.appinventor.client.Ode.MESSAGES;

/**
 * The design toolbar houses command buttons in the Young Android Design
 * tab (for the UI designer (a.k.a, Form Editor) and Blocks Editor).
 *
 */
public class DesignToolbar extends Toolbar {
  private static final Logger LOG = Logger.getLogger(DesignToolbar.class.getName());

  /*
   * A Screen groups together the form editor and blocks editor for an
   * application screen. Name is the name of the screen (form) displayed
   * in the screens pull-down.
   */
  public static class Screen {
    public final String screenName;
    public final FileEditor formEditor;
    public final FileEditor blocksEditor;

    public Screen(String name, FileEditor formEditor, FileEditor blocksEditor) {
      this.screenName = name;
      this.formEditor = formEditor;
      this.blocksEditor = blocksEditor;
    }
  }

  /*
   * A project as represented in the DesignToolbar. Each project has a name
   * (as displayed in the DesignToolbar on the left), a set of named screens,
   * and an indication of which screen is currently being edited.
   */
  public static class DesignProject {
    public final String name;
    public final Map<String, Screen> screens; // screen name -> Screen
    public String currentScreen; // name of currently displayed screen
    private final long projectId;

    public DesignProject(String name, long projectId) {
      this.name = name;
      this.projectId = projectId;
      screens = Maps.newHashMap();
      // Screen1 is initial screen by default
      currentScreen = YoungAndroidSourceNode.SCREEN1_FORM_NAME;
      // Let BlocklyPanel know which screen to send Yail for
      BlocklyPanel.setCurrentForm(projectId + "_" + currentScreen);
    }

    // Returns true if we added the screen (it didn't previously exist), false otherwise.
    public boolean addScreen(String name, FileEditor formEditor, FileEditor blocksEditor) {
      if (screens.containsKey(name)) {
        return false;
      }
      screens.put(name, new Screen(name, formEditor, blocksEditor));
      return true;
    }

    public void removeScreen(String name) {
      screens.remove(name);
    }

    public void setCurrentScreen(String name) {
      currentScreen = name;
    }

    public long getProjectId() {
      return projectId;
    }

  }

  private static final String WIDGET_NAME_TUTORIAL_TOGGLE = "TutorialToggle";
  private static final String WIDGET_NAME_REMOVEFORM = "RemoveForm";
  private static final String WIDGET_NAME_SCREENS_DROPDOWN = "ScreensDropdown";
  private static final String WIDGET_NAME_SWITCH_TO_BLOCKS_EDITOR = "SwitchToBlocksEditor";
  private static final String WIDGET_NAME_SWITCH_TO_FORM_EDITOR = "SwitchToFormEditor";
  private static final String WIDGET_NAME_SENDTOGALLERY = "SendToGallery";
  private static final String WIDGET_NAME_PROJECT_PROPERTIES_DIALOG = "ProjectPropertiesDialog";

  // Enum for type of view showing in the design tab
  public enum View {
    FORM,   // Form editor view
    BLOCKS  // Blocks editor view
  }
  public View currentView = View.FORM;

  @UiField public Label projectNameLabel;

  // Project currently displayed in designer
  private DesignProject currentProject;

  // Map of project id to project info for all projects we've ever shown
  // in the Designer in this session.
  public Map<Long, DesignProject> projectMap = Maps.newHashMap();

  // Stack of screens switched to from the Companion
  // We implement screen switching in the Companion by having it tell us
  // to switch screens. We then load into the companion the new Screen
  // We save where we were because the companion can have us return from
  // a screen. If we switch projects in the browser UI, we clear this
  // list of screens as we are effectively running a different application
  // on the device.
  public static LinkedList<String> pushedScreens = Lists.newLinkedList();

  interface DesignToolbarUiBinder extends UiBinder<Toolbar, DesignToolbar> {}

<<<<<<< HEAD
  @UiField protected DropDownButton pickFormItem;
  @UiField protected ToolbarItem addFormItem;
  @UiField protected ToolbarItem removeFormItem;
  @UiField protected ToolbarItem switchToDesign;
  @UiField protected ToolbarItem switchToBlocks;
=======
  @UiField DropDownButton pickFormItem;
  @UiField ToolbarItem addFormItem;
  @UiField ToolbarItem removeFormItem;
  @UiField ToolbarItem switchToDesign;
  @UiField ToolbarItem switchToBlocks;
  @UiField ToolbarItem sendToGalleryItem;
  @UiField ToolbarItem projectPropertiesDialog;
>>>>>>> 4de7a354

  /**
   * Initializes and assembles all commands into buttons in the toolbar.
   */
  public DesignToolbar() {
    super();
    bindUI();

    if (Ode.getInstance().isReadOnly() || !AppInventorFeatures.allowMultiScreenApplications()) {
      setVisibleItem(addFormItem, false);
      setVisibleItem(removeFormItem, false);
    }
    // Is the Gallery Enabled (new gallery)?
    setVisibleItem(sendToGalleryItem, Ode.getSystemConfig().getGalleryEnabled()
        && !Ode.getInstance().getGalleryReadOnly());

    // Gray out the Designer button and enable the blocks button
    toggleEditor(false);
    Ode.getInstance().getTopToolbar().updateFileMenuButtons(0);
  }

  public void bindUI() {
    DesignToolbarUiBinder UI_BINDER = GWT.create(DesignToolbarUiBinder.class);
    populateToolbar(UI_BINDER.createAndBindUi(this));
  }

  private void doSwitchScreen(final long projectId, final String screenName, final View view) {
    Scheduler.get().scheduleDeferred(new Scheduler.ScheduledCommand() {
        @Override
        public void execute() {
          if (Ode.getInstance().screensLocked()) { // Wait until I/O complete
            Scheduler.get().scheduleDeferred(this);
          } else {
            doSwitchScreen1(projectId, screenName, view);
          }
        }
      });
  }

  private void doSwitchScreen1(long projectId, String screenName, View view) {
    if (!projectMap.containsKey(projectId)) {
      LOG.warning("DesignToolbar: no project with id " + projectId
          + ". Ignoring SwitchScreenAction.execute().");
      return;
    }
    DesignProject project = projectMap.get(projectId);
    if (currentProject != project) {
      // need to switch projects first. this will not switch screens.
      if (!switchToProject(projectId, project.name)) {
        return;
      }
    }
    String newScreenName = screenName;
    if (!currentProject.screens.containsKey(newScreenName)) {
      // Can't find the requested screen in this project. This shouldn't happen, but if it does
      // for some reason, try switching to Screen1 instead.
      LOG.warning("Trying to switch to non-existent screen " + newScreenName +
          " in project " + currentProject.name + ". Trying Screen1 instead.");
      if (currentProject.screens.containsKey(YoungAndroidSourceNode.SCREEN1_FORM_NAME)) {
        newScreenName = YoungAndroidSourceNode.SCREEN1_FORM_NAME;
      } else {
        // something went seriously wrong!
        ErrorReporter.reportError("Something is wrong. Can't find Screen1 for project "
            + currentProject.name);
        return;
      }
    }
    currentView = view;
    Screen screen = currentProject.screens.get(newScreenName);
    ProjectEditor projectEditor = screen.formEditor.getProjectEditor();
    currentProject.setCurrentScreen(newScreenName);
    setDropDownButtonCaption(WIDGET_NAME_SCREENS_DROPDOWN, newScreenName);
    LOG.info("Setting currentScreen to " + newScreenName);
    if (currentView == View.FORM) {
      projectEditor.selectFileEditor(screen.formEditor);
      toggleEditor(false);
    } else {  // must be View.BLOCKS
      projectEditor.selectFileEditor(screen.blocksEditor);
      toggleEditor(true);
    }
    Ode.getInstance().getTopToolbar().updateFileMenuButtons(1);
    // Inform the Blockly Panel which project/screen (aka form) we are working on
    BlocklyPanel.setCurrentForm(projectId + "_" + newScreenName);
    screen.blocksEditor.makeActiveWorkspace();
  }

  public void addProject(long projectId, String projectName) {
    if (!projectMap.containsKey(projectId)) {
      projectMap.put(projectId, new DesignProject(projectName, projectId));
      LOG.info("DesignToolbar added project " + projectName + " with id " + projectId);
    } else {
      LOG.warning("DesignToolbar ignoring addProject for existing project " + projectName
          + " with id " + projectId);
    }
  }

  // Switch to an existing project. Note that this does not switch screens.
  // TODO(sharon): it might be better to throw an exception if the
  // project doesn't exist.
  private boolean switchToProject(long projectId, String projectName) {
    if (projectMap.containsKey(projectId)) {
      DesignProject project = projectMap.get(projectId);
      if (project == currentProject) {
        LOG.warning("DesignToolbar: ignoring call to switchToProject for current project");
        return true;
      }
      pushedScreens.clear();  // Effectively switching applications; clear stack of screens.
      clearDropDownMenu(WIDGET_NAME_SCREENS_DROPDOWN);
      LOG.info("DesignToolbar: switching to existing project " + projectName + " with id "
          + projectId);
      currentProject = project;

      // TODO(sharon): add screens to drop-down menu in the right order
      for (Screen screen : currentProject.screens.values()) {
        addDropDownButtonItem(WIDGET_NAME_SCREENS_DROPDOWN, new DropDownItem(screen.screenName,
            screen.screenName, new SwitchScreenAction(projectId, screen.screenName)));
      }
      projectNameLabel.setText(projectName);
      YaBlocksEditor.resendAssetsAndExtensions();  // Send assets for active project
    } else {
      ErrorReporter.reportError("Design toolbar doesn't know about project " + projectName +
          " with id " + projectId);
      LOG.warning("Design toolbar doesn't know about project " + projectName + " with id "
          + projectId);
      return false;
    }
    return true;
  }

  /*
   * Add a screen name to the drop-down for the project with id projectId.
   * name is the form name, formEditor is the file editor for the form UI,
   * and blocksEditor is the file editor for the form's blocks.
   */
  public void addScreen(long projectId, String name, FileEditor formEditor,
      FileEditor blocksEditor) {
    if (!projectMap.containsKey(projectId)) {
      LOG.warning("DesignToolbar can't find project " + name + " with id " + projectId
          + ". Ignoring addScreen().");
      return;
    }
    DesignProject project = projectMap.get(projectId);
    if (project.addScreen(name, formEditor, blocksEditor)) {
      if (currentProject == project) {
        addDropDownButtonItem(WIDGET_NAME_SCREENS_DROPDOWN, new DropDownItem(name,
            name, new SwitchScreenAction(projectId, name)));
      }
    }
  }

/*
 * PushScreen -- Static method called by Blockly when the Companion requests
 * That we switch to a new screen. We keep track of the Screen we were on
 * and push that onto a stack of Screens which we pop when requested by the
 * Companion.
 */
  public static boolean pushScreen(String screenName) {
    DesignToolbar designToolbar = Ode.getInstance().getDesignToolbar();
    long projectId = Ode.getInstance().getCurrentYoungAndroidProjectId();
    String currentScreen = designToolbar.currentProject.currentScreen;
    if (!designToolbar.currentProject.screens.containsKey(screenName)) // No such screen -- can happen
      return false;                                                    // because screen is user entered here.
    pushedScreens.addFirst(currentScreen);
    designToolbar.doSwitchScreen(projectId, screenName, View.BLOCKS);
    return true;
  }

  public static void popScreen() {
    DesignToolbar designToolbar = Ode.getInstance().getDesignToolbar();
    long projectId = Ode.getInstance().getCurrentYoungAndroidProjectId();
    String newScreen;
    if (pushedScreens.isEmpty()) {
      return;                   // Nothing to do really
    }
    newScreen = pushedScreens.removeFirst();
    designToolbar.doSwitchScreen(projectId, newScreen, View.BLOCKS);
  }

  // Called from Javascript when Companion is disconnected
  public static void clearScreens() {
    pushedScreens.clear();
  }

  /*
   * Switch to screen name in project projectId. Also switches projects if
   * necessary.
   */
  public void switchToScreen(long projectId, String screenName, View view) {
    doSwitchScreen(projectId, screenName, view);
  }

  /*
   * Remove screen name (if it exists) from project projectId
   */
  public void removeScreen(long projectId, String name) {
    if (!projectMap.containsKey(projectId)) {
      LOG.warning("DesignToolbar can't find project " + name + " with id " + projectId
          + " Ignoring removeScreen().");
      return;
    }
    LOG.info("DesignToolbar: got removeScreen for project " + projectId
        + ", screen " + name);
    DesignProject project = projectMap.get(projectId);
    if (!project.screens.containsKey(name)) {
      // already removed this screen
      return;
    }
    if (currentProject == project) {
      // if removing current screen, choose a new screen to show
      if (currentProject.currentScreen.equals(name)) {
        // TODO(sharon): maybe make a better choice than screen1, but for now
        // switch to screen1 because we know it is always there
        switchToScreen(projectId, YoungAndroidSourceNode.SCREEN1_FORM_NAME, View.FORM);
      }
      removeDropDownButtonItem(WIDGET_NAME_SCREENS_DROPDOWN, name);
    }
    project.removeScreen(name);
  }

  public void toggleEditor(boolean blocks) {
    setButtonEnabled(switchToBlocks.getName(), !blocks);
    setButtonEnabled(switchToDesign.getName(), blocks);

    boolean notOnScreen1 = getCurrentProject() != null
        && !"Screen1".equals(getCurrentProject().currentScreen);
    setButtonEnabled(WIDGET_NAME_REMOVEFORM, notOnScreen1);
  }

  public DesignProject getCurrentProject() {
    return currentProject;
  }

  public View getCurrentView() {
    return currentView;
  }

  public void setTutorialToggleVisible(boolean value) {
    setButtonVisible(WIDGET_NAME_TUTORIAL_TOGGLE, value);
  }

}<|MERGE_RESOLUTION|>--- conflicted
+++ resolved
@@ -135,21 +135,13 @@
 
   interface DesignToolbarUiBinder extends UiBinder<Toolbar, DesignToolbar> {}
 
-<<<<<<< HEAD
   @UiField protected DropDownButton pickFormItem;
   @UiField protected ToolbarItem addFormItem;
   @UiField protected ToolbarItem removeFormItem;
   @UiField protected ToolbarItem switchToDesign;
   @UiField protected ToolbarItem switchToBlocks;
-=======
-  @UiField DropDownButton pickFormItem;
-  @UiField ToolbarItem addFormItem;
-  @UiField ToolbarItem removeFormItem;
-  @UiField ToolbarItem switchToDesign;
-  @UiField ToolbarItem switchToBlocks;
-  @UiField ToolbarItem sendToGalleryItem;
-  @UiField ToolbarItem projectPropertiesDialog;
->>>>>>> 4de7a354
+  @UiField protected ToolbarItem sendToGalleryItem;
+  @UiField protected ToolbarItem projectPropertiesDialog;
 
   /**
    * Initializes and assembles all commands into buttons in the toolbar.
