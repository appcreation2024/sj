--- conflicted
+++ resolved
@@ -6,13 +6,10 @@
 
 package com.google.appinventor.client.editor.simple.components.utils;
 
-<<<<<<< HEAD
 import com.google.appinventor.client.ComponentsTranslation;
 
 import com.google.appinventor.client.editor.designer.DesignerEditor;
 
-=======
->>>>>>> 529ebc43
 import com.google.appinventor.client.editor.simple.components.MockComponent;
 import com.google.appinventor.client.editor.simple.components.MockForm;
 
@@ -131,13 +128,9 @@
    * @param propertyDefinitions
    */
   public static void populateProperties(MockComponent mockComponent, List<ComponentDatabaseInterface.PropertyDefinition> propertyDefinitions,
-<<<<<<< HEAD
                                         DesignerEditor editor) {
 
     String componentType = mockComponent.getType();
-=======
-                                        YaFormEditor editor) {
->>>>>>> 529ebc43
     // Configure properties
     for (ComponentDatabaseInterface.PropertyDefinition property : propertyDefinitions) {
       mockComponent.addProperty(property.getName(), property.getDefaultValue(),
