// -*- mode: java; c-basic-offset: 2; -*-
// Copyright 2009-2011 Google, All Rights reserved
// Copyright 2011-2019 MIT, All rights reserved
// Released under the Apache License, Version 2.0
// http://www.apache.org/licenses/LICENSE-2.0

package com.google.appinventor.client.editor.simple.components;

import static com.google.appinventor.client.Ode.MESSAGES;

import com.google.appinventor.client.editor.simple.SimpleEditor;
import com.google.appinventor.client.editor.youngandroid.properties.YoungAndroidListViewAddDataPropertyEditor;
import com.google.appinventor.client.output.OdeLog;
import com.google.appinventor.components.common.ComponentConstants;
import com.google.gwt.json.client.JSONArray;
import com.google.gwt.json.client.JSONObject;
import com.google.gwt.json.client.JSONParser;
import com.google.gwt.json.client.JSONValue;
<<<<<<< HEAD
import com.google.gwt.user.client.ui.TextBox;
import com.google.gwt.user.client.ui.VerticalPanel;
import com.google.gwt.user.client.ui.SimplePanel;
import com.google.gwt.user.client.ui.ScrollPanel;
import com.google.gwt.user.client.ui.InlineLabel;
=======
import com.google.gwt.user.client.ui.HorizontalPanel;
import com.google.gwt.user.client.ui.Image;
import com.google.gwt.user.client.ui.InlineLabel;
import com.google.gwt.user.client.ui.SimplePanel;
import com.google.gwt.user.client.ui.TextBox;
import com.google.gwt.user.client.ui.VerticalPanel;

import java.util.ArrayList;
>>>>>>> ankriti/listview-layout

import java.util.ArrayList;


/**
 * Mock ListView component.
 *
 */
public final class MockListView extends MockVisibleComponent {

 /**
   * Component type name.
   */
  public static final String TYPE = "ListView";
  private final VerticalPanel listViewWidget;

  private TextBox textBoxWidget;
  private InlineLabel labelInItem;
  private SimplePanel panelForItem;
  private String[] currentList;
  private boolean filterShowing = false;
<<<<<<< HEAD
  private VerticalPanel itemPanel;
=======
  private VerticalPanel verticalItemPanel;
  private HorizontalPanel horizontalItemPanel;
>>>>>>> ankriti/listview-layout

  private static final String DEFAULT_BACKGROUND_COLOR = "&HFF000000";

  private static final String DEFAULT_TEXT_COLOR = "&HFFFFFFFF";

  //  Needed for background color of labelInItem
  private String backgroundColor;
  private String textColor;
  private String detailTextColor;
  private String currentElements;
<<<<<<< HEAD
  private String layout;
  private ArrayList<JSONObject> currentItems;
  
=======

  // variable to store the layout type for listview
  private String layout;

  // list to store data to be inflated in listview
  private ArrayList<JSONObject> currentItems;

>>>>>>> ankriti/listview-layout
  /**
   * Creates a new MockListView component. It places a label inside a simplepanel which
   * is then placed into a vertical panel
   *
   * @param editor  editor of source file the component belongs to
   */
  public MockListView(SimpleEditor editor) {
    super(editor, TYPE, images.listview());

    currentItems = new ArrayList<>();

    listViewWidget = new VerticalPanel();
    //TODO (Jose) extract magic numbers as ComponentConstants.java
    listViewWidget.setSize(ComponentConstants.LISTVIEW_PREFERRED_WIDTH + "px", "100%");
    listViewWidget.setStylePrimaryName("ode-SimpleMockComponent");
    listViewWidget.setStyleName("listViewComponentStyle", true);

    createFilterBox();

    // textColor must be set before the component is initialized, because onPropertyChange
    // might call setElementsFromString, which tries to set the item textcolor
    textColor  = DEFAULT_TEXT_COLOR;
    detailTextColor = DEFAULT_TEXT_COLOR;

    initComponent(listViewWidget);
    MockComponentsUtil.setWidgetBackgroundColor(listViewWidget, DEFAULT_BACKGROUND_COLOR);
  }

  @Override
  public void onCreateFromPalette() {
    changeProperty(PROPERTY_NAME_TEXT, MESSAGES.textPropertyValue(getName()));
  }

  /**
   * Sets the listview's BackgroundColor property to a new value.
   */
  private void setBackgroundColorProperty(String text) {
    if (MockComponentsUtil.isDefaultColor(text)) {
      text = "&HFF000000";  // black
    }
    backgroundColor = text;
    MockComponentsUtil.setWidgetBackgroundColor(listViewWidget, text);
  }


  /**
   * This method is called when the show filter box is checked or unchecked.
   * Checking the showfilterbar adds a textbox in the mocklistview and
   * vice versa.
   */
  private void setFilterShowBox(String value) {
    if (Boolean.parseBoolean(value)) {
      filterShowing = true;
      textBoxWidget.setVisible(true);
    }
    else {
      filterShowing = false;
      textBoxWidget.setVisible(false);
    }
  }

  private void createFilterBox() {
    textBoxWidget = new TextBox();
    textBoxWidget.setText("Search list...");
    textBoxWidget.setSize(ComponentConstants.LISTVIEW_PREFERRED_WIDTH + "px",
        ComponentConstants.LISTVIEW_FILTER_PREFERRED_HEIGHT + "px");
    textBoxWidget.setVisible(false);
    listViewWidget.add(textBoxWidget);
  }

  /**
   * Sets the text to be added in the listview
   */
  private void setElementsFromStringProperty(String text){
    currentElements = text;
    currentList = text.split(",");

    if(currentItems.isEmpty()) {
      listViewWidget.clear();
      createFilterBox();

      if (filterShowing) {
        textBoxWidget.setVisible(true);
      } else {
        textBoxWidget.setVisible(false);
      }

      for(int i = 0; i < currentList.length; ++i){
        createLabelItem(i);
        createLabelPanel();
      }
    }
  }

  private void createLabelItem(int i) {
    labelInItem =new InlineLabel(currentList[i]);
    labelInItem.setSize(ComponentConstants.LISTVIEW_PREFERRED_WIDTH + "px", "100%");
    MockComponentsUtil.setWidgetBackgroundColor(labelInItem, backgroundColor);
    MockComponentsUtil.setWidgetTextColor(labelInItem, textColor);
  }

  private void createLabelPanel() {
    panelForItem =new SimplePanel();
    panelForItem.setStylePrimaryName("listViewItemStyle");
    panelForItem.setSize(ComponentConstants.LISTVIEW_PREFERRED_WIDTH + "px",
        ComponentConstants.LISTVIEW_PREFERRED_HEIGHT + "px");
    panelForItem.add(labelInItem);
    listViewWidget.add(panelForItem);
  }

<<<<<<< HEAD
=======
  /**
   * update the layout type of the listview
   */
>>>>>>> ankriti/listview-layout
  private void updateLayoutType(String value) {
    layout = value;
    YoungAndroidListViewAddDataPropertyEditor editor =
        (YoungAndroidListViewAddDataPropertyEditor) properties.getProperty(PROPERTY_NAME_LISTVIEW_ADD_DATA).getEditor();
    editor.setLayout(layout);
    if(!currentItems.isEmpty()) {
      createLabelItem(currentItems);
    }
  }

<<<<<<< HEAD
=======
  /**
   * reads JSONString and convert it to JSONObject for each row and add it to ArrayList
   */
>>>>>>> ankriti/listview-layout
  private void displayOnDesigner(String value) {
    currentItems.clear();
    JSONValue jsonValue = (value.isEmpty() || value.equals("")) ? null : JSONParser.parseStrict(value);
    if(jsonValue != null) {
      JSONArray array = jsonValue.isArray();
      for(int i = 0; i < array.size(); ++i) {
        JSONObject jsonObject = array.get(i).isObject();
        currentItems.add(i, jsonObject);
      }
      if(!currentItems.isEmpty()) {
        createLabelItem(currentItems);
      }
    }
  }

<<<<<<< HEAD
=======
  /**
   * creates view of each row item in the designer according to the type of layout
   */
>>>>>>> ankriti/listview-layout
  private void createLabelItem(ArrayList<JSONObject> arrayList) {
    listViewWidget.clear();
    createFilterBox();

    if (filterShowing) {
      textBoxWidget.setVisible(true);
    } else {
      textBoxWidget.setVisible(false);
    }

    for(int i = 0; i < arrayList.size(); ++i) {
      JSONObject object = arrayList.get(i);
<<<<<<< HEAD
      itemPanel = new VerticalPanel();
      itemPanel.setStylePrimaryName("listViewItemStyle");
      itemPanel.setSize(ComponentConstants.LISTVIEW_PREFERRED_WIDTH + "px",
     ComponentConstants.LISTVIEW_PREFERRED_HEIGHT + "px");
      String text1 = object.containsKey("Text1")?object.get("Text1").isString().stringValue():"";
      String text2 = object.containsKey("Text2")?object.get("Text2").isString().stringValue():"";
      if(layout.equals("0")) {
        itemPanel.add(createInlineLabel(text1, "100%", textColor));
      } else if(layout.equals("1")) {
        itemPanel.add(createInlineLabel(text1, "50%", textColor));
        itemPanel.add(createInlineLabel(text2, "50%", detailTextColor));
      }
      listViewWidget.add(itemPanel);
    }
  }

  private InlineLabel createInlineLabel(String value, String heightValue, String color) {
    InlineLabel label = new InlineLabel(value);
    label.setSize(ComponentConstants.LISTVIEW_PREFERRED_WIDTH + "px", heightValue);
=======
      if (layout.equals("0")) {
        verticalItemPanel = new VerticalPanel();
        verticalItemPanel.setStylePrimaryName("listViewItemStyle");
        verticalItemPanel.setSize(ComponentConstants.LISTVIEW_PREFERRED_WIDTH + "px",
       ComponentConstants.LISTVIEW_PREFERRED_HEIGHT + "px");
        String text1 = object.containsKey("Text1")?object.get("Text1").isString().stringValue():"";
        verticalItemPanel.add(createInlineLabel(text1, textColor));
        listViewWidget.add(verticalItemPanel);
      } else if(layout.equals("1")) {
        verticalItemPanel = new VerticalPanel();
        verticalItemPanel.setStylePrimaryName("listViewItemStyle");
        verticalItemPanel.setSize(ComponentConstants.LISTVIEW_PREFERRED_WIDTH + "px",
        ComponentConstants.LISTVIEW_PREFERRED_HEIGHT + "px");
        String text1 = object.containsKey("Text1")?object.get("Text1").isString().stringValue():"";
        String text2 = object.containsKey("Text2")?object.get("Text2").isString().stringValue():"";
        verticalItemPanel.add(createInlineLabel(text1, textColor));
        verticalItemPanel.add(createInlineLabel(text2, detailTextColor));
        listViewWidget.add(verticalItemPanel);
      } else if(layout.equals("2")) {
        horizontalItemPanel = new HorizontalPanel();
        horizontalItemPanel.setStylePrimaryName("listViewItemStyle");
        horizontalItemPanel.setSize(ComponentConstants.LISTVIEW_PREFERRED_WIDTH + "px",
       ComponentConstants.LISTVIEW_PREFERRED_HEIGHT + "px");
        String text1 = object.containsKey("Text1")?object.get("Text1").isString().stringValue():"";
        String text2 = object.containsKey("Text2")?object.get("Text2").isString().stringValue():"";
        InlineLabel label1 = createInlineLabel(text1, textColor);
        InlineLabel label2 = createInlineLabel(text2, detailTextColor);
        horizontalItemPanel.add(label1);
        horizontalItemPanel.add(label2);
        listViewWidget.add(horizontalItemPanel);
      } else if (layout.equals("3")) {
        horizontalItemPanel = new HorizontalPanel();
        horizontalItemPanel.setStylePrimaryName("listViewItemStyle");
        horizontalItemPanel.setSize(ComponentConstants.LISTVIEW_PREFERRED_WIDTH + "px",
        ComponentConstants.LISTVIEW_PREFERRED_HEIGHT + "px");
        String text1 = object.containsKey("Text1")?object.get("Text1").isString().stringValue():"";
        String image = object.containsKey("Image")?object.get("Image").isString().stringValue():"None";
        horizontalItemPanel.add(createImage(image, ComponentConstants.LISTVIEW_PREFERRED_HEIGHT + "px",
        ComponentConstants.LISTVIEW_PREFERRED_HEIGHT + "px"));
        horizontalItemPanel.add(createInlineLabel(text1, textColor));
        listViewWidget.add(horizontalItemPanel);
      } else if(layout.equals("4")) {
        horizontalItemPanel = new HorizontalPanel();
        horizontalItemPanel.setStylePrimaryName("listViewItemStyle");
        horizontalItemPanel.setSize(ComponentConstants.LISTVIEW_PREFERRED_WIDTH + "px",
        ComponentConstants.LISTVIEW_PREFERRED_HEIGHT + "px");
        verticalItemPanel = new VerticalPanel();
        String text1 = object.containsKey("Text1")?object.get("Text1").isString().stringValue():"";
        String text2 = object.containsKey("Text2")?object.get("Text2").isString().stringValue():"";
        String image = object.containsKey("Image")?object.get("Image").isString().stringValue():"None";
        verticalItemPanel.add(createInlineLabel(text1, textColor));
        verticalItemPanel.add(createInlineLabel(text2, detailTextColor));
        horizontalItemPanel.add(createImage(image, ComponentConstants.LISTVIEW_PREFERRED_HEIGHT + "px",
        ComponentConstants.LISTVIEW_PREFERRED_HEIGHT + "px"));
        horizontalItemPanel.add(verticalItemPanel);
        listViewWidget.add(horizontalItemPanel);
      }
    }
  }

  /**
   * retrieves an image from media to diaplay in designer
   * @param imageName name of the image to be displayed for the row
   * @param widthValue width of the image
   * @param heightValue height of the image
   */
  private Image createImage(String imageName, String widthValue, String heightValue) {
      Image image = new Image();
      String url = convertImagePropertyValueToUrl(imageName);
      if (url == null) {
          // text was not recognized as an asset. Just display the icon for this type of component.
          image.setUrl(getIconImage().getUrl());
      } else {
          image.setUrl(url);
          image.setSize(widthValue, heightValue);
      }


      return image;
  }

  /**
   * creates label for a text element of a row in designer
   * @param value text to be displayed
   * @param color color of the text
   */
  private InlineLabel createInlineLabel(String value, String color) {
    InlineLabel label = new InlineLabel(value);
>>>>>>> ankriti/listview-layout
    MockComponentsUtil.setWidgetBackgroundColor(label, backgroundColor);
    MockComponentsUtil.setWidgetTextColor(label, color);
    return label;
  }

  // PropertyChangeListener implementation
  @Override
  public void onPropertyChange(String propertyName, String newValue) {
    super.onPropertyChange(propertyName, newValue);
    // Apply changed properties to the mock component
    if (propertyName.equals(PROPERTY_NAME_LISTVIEW)) {
      setElementsFromStringProperty(newValue);
      refreshForm();
    } else if (propertyName.equals(PROPERTY_NAME_SHOW_FILTER_BAR)) {
      setFilterShowBox(newValue);
      refreshForm();
    } else if (propertyName.equals(PROPERTY_NAME_BACKGROUNDCOLOR)) {
      setBackgroundColorProperty(newValue);
      if (currentList != null) {
        setElementsFromStringProperty(currentElements);
      }
      if (!currentItems.isEmpty()) {
        createLabelItem(currentItems);
      }
      refreshForm();
    } else if (propertyName.equals(PROPERTY_NAME_TEXTCOLOR)) {
      textColor = newValue;
      if (currentList != null) {
        setElementsFromStringProperty(currentElements);
      }
      if (!currentItems.isEmpty()) {
          createLabelItem(currentItems);
      }
      refreshForm();
    } else if (propertyName.equals(PROPERTY_NAME_DETAILTEXTCOLOR)) {
        detailTextColor = newValue;
        if (currentList != null) {
            setElementsFromStringProperty(currentElements);
        }
        if (!currentItems.isEmpty()) {
            createLabelItem(currentItems);
        }
        refreshForm();
    } else if (propertyName.equals(PROPERTY_NAME_LISTVIEW_LAYOUT)) {
      updateLayoutType(newValue);
      refreshForm();
    } else if (propertyName.equals(PROPERTY_NAME_LISTVIEW_ADD_DATA)) {
      displayOnDesigner(newValue);
<<<<<<< HEAD
=======

      /* checks if data is present in ElementsFromStringProperty too
       * and hence populate the listview with its data when data from
       * AddData property is cleared
       */
>>>>>>> ankriti/listview-layout
      if(currentList != null) {
        setElementsFromStringProperty(currentElements);
      }
      refreshForm();
    }
  }
}<|MERGE_RESOLUTION|>--- conflicted
+++ resolved
@@ -16,13 +16,6 @@
 import com.google.gwt.json.client.JSONObject;
 import com.google.gwt.json.client.JSONParser;
 import com.google.gwt.json.client.JSONValue;
-<<<<<<< HEAD
-import com.google.gwt.user.client.ui.TextBox;
-import com.google.gwt.user.client.ui.VerticalPanel;
-import com.google.gwt.user.client.ui.SimplePanel;
-import com.google.gwt.user.client.ui.ScrollPanel;
-import com.google.gwt.user.client.ui.InlineLabel;
-=======
 import com.google.gwt.user.client.ui.HorizontalPanel;
 import com.google.gwt.user.client.ui.Image;
 import com.google.gwt.user.client.ui.InlineLabel;
@@ -31,10 +24,6 @@
 import com.google.gwt.user.client.ui.VerticalPanel;
 
 import java.util.ArrayList;
->>>>>>> ankriti/listview-layout
-
-import java.util.ArrayList;
-
 
 /**
  * Mock ListView component.
@@ -53,12 +42,8 @@
   private SimplePanel panelForItem;
   private String[] currentList;
   private boolean filterShowing = false;
-<<<<<<< HEAD
-  private VerticalPanel itemPanel;
-=======
   private VerticalPanel verticalItemPanel;
   private HorizontalPanel horizontalItemPanel;
->>>>>>> ankriti/listview-layout
 
   private static final String DEFAULT_BACKGROUND_COLOR = "&HFF000000";
 
@@ -69,11 +54,6 @@
   private String textColor;
   private String detailTextColor;
   private String currentElements;
-<<<<<<< HEAD
-  private String layout;
-  private ArrayList<JSONObject> currentItems;
-  
-=======
 
   // variable to store the layout type for listview
   private String layout;
@@ -81,7 +61,6 @@
   // list to store data to be inflated in listview
   private ArrayList<JSONObject> currentItems;
 
->>>>>>> ankriti/listview-layout
   /**
    * Creates a new MockListView component. It places a label inside a simplepanel which
    * is then placed into a vertical panel
@@ -192,12 +171,9 @@
     listViewWidget.add(panelForItem);
   }
 
-<<<<<<< HEAD
-=======
   /**
    * update the layout type of the listview
    */
->>>>>>> ankriti/listview-layout
   private void updateLayoutType(String value) {
     layout = value;
     YoungAndroidListViewAddDataPropertyEditor editor =
@@ -208,12 +184,9 @@
     }
   }
 
-<<<<<<< HEAD
-=======
   /**
    * reads JSONString and convert it to JSONObject for each row and add it to ArrayList
    */
->>>>>>> ankriti/listview-layout
   private void displayOnDesigner(String value) {
     currentItems.clear();
     JSONValue jsonValue = (value.isEmpty() || value.equals("")) ? null : JSONParser.parseStrict(value);
@@ -229,12 +202,9 @@
     }
   }
 
-<<<<<<< HEAD
-=======
   /**
    * creates view of each row item in the designer according to the type of layout
    */
->>>>>>> ankriti/listview-layout
   private void createLabelItem(ArrayList<JSONObject> arrayList) {
     listViewWidget.clear();
     createFilterBox();
@@ -247,27 +217,6 @@
 
     for(int i = 0; i < arrayList.size(); ++i) {
       JSONObject object = arrayList.get(i);
-<<<<<<< HEAD
-      itemPanel = new VerticalPanel();
-      itemPanel.setStylePrimaryName("listViewItemStyle");
-      itemPanel.setSize(ComponentConstants.LISTVIEW_PREFERRED_WIDTH + "px",
-     ComponentConstants.LISTVIEW_PREFERRED_HEIGHT + "px");
-      String text1 = object.containsKey("Text1")?object.get("Text1").isString().stringValue():"";
-      String text2 = object.containsKey("Text2")?object.get("Text2").isString().stringValue():"";
-      if(layout.equals("0")) {
-        itemPanel.add(createInlineLabel(text1, "100%", textColor));
-      } else if(layout.equals("1")) {
-        itemPanel.add(createInlineLabel(text1, "50%", textColor));
-        itemPanel.add(createInlineLabel(text2, "50%", detailTextColor));
-      }
-      listViewWidget.add(itemPanel);
-    }
-  }
-
-  private InlineLabel createInlineLabel(String value, String heightValue, String color) {
-    InlineLabel label = new InlineLabel(value);
-    label.setSize(ComponentConstants.LISTVIEW_PREFERRED_WIDTH + "px", heightValue);
-=======
       if (layout.equals("0")) {
         verticalItemPanel = new VerticalPanel();
         verticalItemPanel.setStylePrimaryName("listViewItemStyle");
@@ -356,7 +305,6 @@
    */
   private InlineLabel createInlineLabel(String value, String color) {
     InlineLabel label = new InlineLabel(value);
->>>>>>> ankriti/listview-layout
     MockComponentsUtil.setWidgetBackgroundColor(label, backgroundColor);
     MockComponentsUtil.setWidgetTextColor(label, color);
     return label;
@@ -405,14 +353,11 @@
       refreshForm();
     } else if (propertyName.equals(PROPERTY_NAME_LISTVIEW_ADD_DATA)) {
       displayOnDesigner(newValue);
-<<<<<<< HEAD
-=======
 
       /* checks if data is present in ElementsFromStringProperty too
        * and hence populate the listview with its data when data from
        * AddData property is cleared
        */
->>>>>>> ankriti/listview-layout
       if(currentList != null) {
         setElementsFromStringProperty(currentElements);
       }
