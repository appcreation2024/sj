--- conflicted
+++ resolved
@@ -58,10 +58,6 @@
       titleBar.setStyleName("ode-ComponentHelpPopup-TitleBar");
 
       // Create content from help string.
-<<<<<<< HEAD
-      String helpTextKey = external ? helpString : name;
-      HTML helpText = new HTML(ComponentsTranslation.getComponentHelpString(helpTextKey));
-=======
       String helpTextKey = scd.getExternal() ? scd.getHelpString() : scd.getName();
       String translatedHelpText = ComponentsTranslation.getComponentHelpString(helpTextKey);
       if (!scd.getExternal() && translatedHelpText.equals(scd.getName())
@@ -69,7 +65,6 @@
         translatedHelpText = scd.getHelpString();
       }
       HTML helpText = new HTML(translatedHelpText);
->>>>>>> a12e311b
       helpText.setStyleName("ode-ComponentHelpPopup-Body");
 
       // Create panel to hold the above three widgets and act as the
@@ -182,19 +177,6 @@
     license = scd.getLicense();
   }
 
-  public ComponentHelpWidget(String name_p, String helpString_p, String helpURL_p, Boolean external_p,
-                             int version_p, String versionName_p, String datebuilt_p, String license_p) {
-    super(imageResource);
-    name = name_p;
-    helpString = helpString_p;
-    helpURL = helpURL_p;
-    external = external_p;
-    version = version_p;
-    versionName = versionName_p;
-    dateBuilt = datebuilt_p;
-    license = license_p;
-  }
-
   @Override
   protected void handleClick() {
     final long MINIMUM_MS_BETWEEN_SHOWS = 250;  // .25 seconds
