--- conflicted
+++ resolved
@@ -31,18 +31,10 @@
        align="center">
       <ya:RemoveFormAction />
     </ai:ToolbarItem>
-<<<<<<< HEAD
-    <!--
-=======
->>>>>>> 4de7a354
     <ai:ToolbarItem name="ProjectPropertiesDialog" caption="{messages.projectPropertiesText}" ui:field="projectPropertiesDialog"
                     align="center">
       <ya:ProjectPropertiesAction />
     </ai:ToolbarItem>
-<<<<<<< HEAD
-    -->
-=======
->>>>>>> 4de7a354
     <ai:ToolbarItem name="Gallery" caption="{messages.publishToGalleryButton}"
        ui:field="sendToGalleryItem" align="center">
       <actions:SendToGalleryAction />
