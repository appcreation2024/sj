// -*- mode: java; c-basic-offset: 2; -*-
// Copyright 2009-2011 Google, All Rights reserved
// Copyright 2011-2012 MIT, All rights reserved
// Released under the Apache License, Version 2.0
// http://www.apache.org/licenses/LICENSE-2.0

package com.google.appinventor.client.editor.simple.components;

import static com.google.appinventor.client.Ode.MESSAGES;

import com.google.appinventor.client.editor.simple.SimpleEditor;
import com.google.appinventor.client.editor.youngandroid.properties.YoungAndroidLengthPropertyEditor;
import com.google.appinventor.client.widgets.properties.EditableProperty;
import com.google.appinventor.client.widgets.properties.TextPropertyEditor;
import com.google.appinventor.components.common.ComponentConstants;
import com.google.appinventor.components.common.PropertyTypeConstants;
import com.google.appinventor.shared.settings.SettingsConstants;
import com.google.gwt.resources.client.ImageResource;
import com.google.gwt.user.client.ui.Image;
import com.google.gwt.user.client.ui.Widget;

/**
 * Abstract superclass for components with a visual representation.
 *
 */
public abstract class MockVisibleComponent extends MockComponent {

  // Common property names (not all components support all properties).
  protected static final String PROPERTY_NAME_TEXTALIGNMENT = "TextAlignment";
  protected static final String PROPERTY_NAME_BUTTONSHAPE = "Shape";
  protected static final String PROPERTY_NAME_BACKGROUNDCOLOR = "BackgroundColor";
  protected static final String PROPERTY_NAME_BACKGROUNDIMAGE = "BackgroundImage";
  protected static final String PROPERTY_NAME_THUMBCOLORACTIVE = "ThumbColorActive";
  protected static final String PROPERTY_NAME_THUMBCOLORINACTIVE = "ThumbColorInactive";
  protected static final String PROPERTY_NAME_TRACKCOLORACTIVE = "TrackColorActive";
  protected static final String PROPERTY_NAME_TRACKCOLORINACTIVE = "TrackColorInactive";
  protected static final String PROPERTY_NAME_ENABLED = "Enabled";
  protected static final String PROPERTY_NAME_FONTBOLD = "FontBold";
  protected static final String PROPERTY_NAME_FONTITALIC = "FontItalic";
  protected static final String PROPERTY_NAME_FONTSIZE = "FontSize";
  protected static final String PROPERTY_NAME_FONTTYPEFACE = "FontTypeface";
  protected static final String PROPERTY_NAME_TEXT = "Text";
  protected static final String PROPERTY_NAME_LISTVIEW = "ElementsFromString";
  protected static final String PROPERTY_NAME_SHOW_FILTER_BAR = "ShowFilterBar";
  protected static final String PROPERTY_NAME_TEXTCOLOR = "TextColor";
  protected static final String PROPERTY_NAME_CHECKED = "Checked"; // checkbox and radio button
  protected static final String PROPERTY_NAME_ON = "On"; // toggle switch
  protected static final String PROPERTY_NAME_HINT = "Hint";
  protected static final String PROPERTY_NAME_HTMLFORMAT = "HTMLFormat";
  protected static final String PROPERTY_NAME_VISIBLE = "Visible";
  protected static final String PROPERTY_NAME_WIDTH = "Width";
  protected static final String PROPERTY_NAME_HEIGHT = "Height";
<<<<<<< HEAD
  protected static final String PROPERTY_NAME_COLUMN = "Column";
  protected static final String PROPERTY_NAME_ROW = "Row";
  protected static final String PROPERTY_NAME_X_COORD = "XCoord";
  protected static final String PROPERTY_NAME_Y_COORD = "YCoord";
=======
  public static final String PROPERTY_NAME_COLUMN = "Column";
  public static final String PROPERTY_NAME_ROW = "Row";
>>>>>>> 85509cba

  // Note: the values below are duplicated in Component.java
  // If you change them here, change them there!

  // Length values for width and height
  // A value >= 0 specifies an explicit size.
  public static final int LENGTH_PREFERRED = -1;
  public static final int LENGTH_FILL_PARENT = -2;
  // If the length is <= -1000 then add 1000 and change the sign to
  // get the length is percent of Screen1
  public static final int LENGTH_PERCENT_TAG = -1000;

  // Useful colors
  protected static final String COLOR_NONE = "00FFFFFF";
  protected static final String COLOR_DEFAULT = "00000000";
  
  // to be used to check whether we want to show the x and y coordinate 
  // properties or not
  private boolean coordPropertiesVisible = false;

  // Stored Settings
  protected String phonePreview = editor.getProjectEditor().getProjectSettingsProperty(
      SettingsConstants.PROJECT_YOUNG_ANDROID_SETTINGS,
      SettingsConstants.YOUNG_ANDROID_SETTINGS_PHONE_PREVIEW);
  protected String colorAccent = editor.getProjectEditor().getProjectSettingsProperty(
      SettingsConstants.PROJECT_YOUNG_ANDROID_SETTINGS,
      SettingsConstants.YOUNG_ANDROID_SETTINGS_ACCENT_COLOR);

  /**
   * Creates a new instance of a visible component.
   *
   * @param editor  editor of source file the component belongs to
   */
  MockVisibleComponent(SimpleEditor editor, String type, ImageResource icon) {
    super(editor, type, new Image(icon));
  }
  
  /**
   * Creates a text property editor that throws an exception if an invalid 
   * number is entered. 
   * 
   * @return a text property editor object with an overridden validate method
   */
  private static final TextPropertyEditor makeCoordTextPropertyEditor() {
	return new TextPropertyEditor() {
		 @Override
		 protected void validate(String text) throws InvalidTextException {
		   try {
			 Integer.valueOf(text);
		   } catch (NumberFormatException e) {
		     throw new InvalidTextException("invalid coordinate provided: " + text);
		   }
		 }
	};
  }

  @Override
  public final void initComponent(Widget widget) {
    super.initComponent(widget);

    // Add standard per-child layout properties
    // NOTE: Not all layouts use these properties
    addProperty(PROPERTY_NAME_COLUMN, "" + ComponentConstants.DEFAULT_ROW_COLUMN, null,
        new TextPropertyEditor());
    addProperty(PROPERTY_NAME_ROW, "" + ComponentConstants.DEFAULT_ROW_COLUMN, null,
        new TextPropertyEditor());
    addProperty(PROPERTY_NAME_X_COORD, "" + ComponentConstants.DEFAULT_X_Y, MESSAGES.xCoordinateCaption(), 
		makeCoordTextPropertyEditor());
    addProperty(PROPERTY_NAME_Y_COORD, "" + ComponentConstants.DEFAULT_X_Y, MESSAGES.yCoordinateCaption(), 
        makeCoordTextPropertyEditor());
    addWidthHeightProperties();
  }

  protected void addWidthHeightProperties() {
    addProperty(PROPERTY_NAME_WIDTH, "" + LENGTH_PREFERRED, MESSAGES.widthPropertyCaption(),
        PropertyTypeConstants.PROPERTY_TYPE_LENGTH, null,
        new YoungAndroidLengthPropertyEditor());
    addProperty(PROPERTY_NAME_HEIGHT, "" + LENGTH_PREFERRED, MESSAGES.heightPropertyCaption(),
        PropertyTypeConstants.PROPERTY_TYPE_LENGTH, null,
        new YoungAndroidLengthPropertyEditor());
  }

  @Override
  protected boolean isPropertyVisible(String propertyName) {
    if (propertyName.equals(PROPERTY_NAME_COLUMN) ||
        propertyName.equals(PROPERTY_NAME_ROW)) {
      return false;
    } else if (propertyName.equals(PROPERTY_NAME_X_COORD) || 
    		   propertyName.equals(PROPERTY_NAME_Y_COORD)) {
      // the visibility of x and y coordinates strictly depends on whether the component 
      // is placed inside an absolute arrangement or not
      return this.coordPropertiesVisible;
    }
    return super.isPropertyVisible(propertyName);
  }

  /**
   * {@inheritDoc}
   *
   * This is always {@code true} for subclasses of this class.
   */
  @Override
  public final boolean isVisibleComponent() {
    return true;
  }

  private void setVisibleProperty(String text) {
    boolean visible = Boolean.parseBoolean(text);
    if (!visible && !editor.isLoadComplete()) {
      // As we are loading the scm file and encounter a visble property being set to false, set the
      // expanded field to false. This will make that branch of the components tree initially
      // collapsed.
      expanded = false;
    }
  }

  // PropertyChangeListener implementation

  @Override
  public void onPropertyChange(String propertyName, String newValue) {
    super.onPropertyChange(propertyName, newValue);

    if (propertyName.equals(PROPERTY_NAME_WIDTH)) {
      refreshForm();
    } else if (propertyName.equals(PROPERTY_NAME_HEIGHT)) {
      refreshForm();
    } else if (propertyName.equals(PROPERTY_NAME_VISIBLE)) {
      setVisibleProperty(newValue);
      refreshForm();
    } else if (propertyName.equals(PROPERTY_NAME_X_COORD)) { 
      refreshForm();
    } else if (propertyName.equals(PROPERTY_NAME_Y_COORD)) { 
      refreshForm();
    }
  }
<<<<<<< HEAD
  
  /**
   * Sets the visibility of x and y coordinate properties.
   * 
   * @param value true or false
   */
  public void setCoordPropertiesVisible(boolean value) {
	this.coordPropertiesVisible = value;
	
	int type = value ? EditableProperty.TYPE_NORMAL : EditableProperty.TYPE_INVISIBLE;
	
	EditableProperty xProperty = properties.getProperty(PROPERTY_NAME_X_COORD);
	EditableProperty yProperty = properties.getProperty(PROPERTY_NAME_Y_COORD);
	
	xProperty.setType(type);
	yProperty.setType(type);
  }
  
  /**
   * @return true iff x and y coordinate properties are visible
   */
  public boolean coordPropertiesVisible() {
	return this.coordPropertiesVisible;
  }
  
=======

  @Override
  public void onDesignPreviewChanged() {
    super.onDesignPreviewChanged();
    phonePreview = editor.getProjectEditor().getProjectSettingsProperty(
        SettingsConstants.PROJECT_YOUNG_ANDROID_SETTINGS,
        SettingsConstants.YOUNG_ANDROID_SETTINGS_PHONE_PREVIEW);
    colorAccent = editor.getProjectEditor().getProjectSettingsProperty(
        SettingsConstants.PROJECT_YOUNG_ANDROID_SETTINGS,
        SettingsConstants.YOUNG_ANDROID_SETTINGS_ACCENT_COLOR);
  }
>>>>>>> 85509cba
}<|MERGE_RESOLUTION|>--- conflicted
+++ resolved
@@ -50,15 +50,10 @@
   protected static final String PROPERTY_NAME_VISIBLE = "Visible";
   protected static final String PROPERTY_NAME_WIDTH = "Width";
   protected static final String PROPERTY_NAME_HEIGHT = "Height";
-<<<<<<< HEAD
-  protected static final String PROPERTY_NAME_COLUMN = "Column";
-  protected static final String PROPERTY_NAME_ROW = "Row";
+  public static final String PROPERTY_NAME_COLUMN = "Column";
+  public static final String PROPERTY_NAME_ROW = "Row";
   protected static final String PROPERTY_NAME_X_COORD = "XCoord";
   protected static final String PROPERTY_NAME_Y_COORD = "YCoord";
-=======
-  public static final String PROPERTY_NAME_COLUMN = "Column";
-  public static final String PROPERTY_NAME_ROW = "Row";
->>>>>>> 85509cba
 
   // Note: the values below are duplicated in Component.java
   // If you change them here, change them there!
@@ -194,8 +189,19 @@
       refreshForm();
     }
   }
-<<<<<<< HEAD
-  
+
+  @Override
+  public void onDesignPreviewChanged() {
+    super.onDesignPreviewChanged();
+    phonePreview = editor.getProjectEditor().getProjectSettingsProperty(
+        SettingsConstants.PROJECT_YOUNG_ANDROID_SETTINGS,
+        SettingsConstants.YOUNG_ANDROID_SETTINGS_PHONE_PREVIEW);
+    colorAccent = editor.getProjectEditor().getProjectSettingsProperty(
+        SettingsConstants.PROJECT_YOUNG_ANDROID_SETTINGS,
+        SettingsConstants.YOUNG_ANDROID_SETTINGS_ACCENT_COLOR);
+  }
+
+    
   /**
    * Sets the visibility of x and y coordinate properties.
    * 
@@ -219,18 +225,4 @@
   public boolean coordPropertiesVisible() {
 	return this.coordPropertiesVisible;
   }
-  
-=======
-
-  @Override
-  public void onDesignPreviewChanged() {
-    super.onDesignPreviewChanged();
-    phonePreview = editor.getProjectEditor().getProjectSettingsProperty(
-        SettingsConstants.PROJECT_YOUNG_ANDROID_SETTINGS,
-        SettingsConstants.YOUNG_ANDROID_SETTINGS_PHONE_PREVIEW);
-    colorAccent = editor.getProjectEditor().getProjectSettingsProperty(
-        SettingsConstants.PROJECT_YOUNG_ANDROID_SETTINGS,
-        SettingsConstants.YOUNG_ANDROID_SETTINGS_ACCENT_COLOR);
-  }
->>>>>>> 85509cba
 }