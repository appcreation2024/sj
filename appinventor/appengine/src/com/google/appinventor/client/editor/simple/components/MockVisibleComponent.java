// -*- mode: java; c-basic-offset: 2; -*-
// Copyright 2009-2011 Google, All Rights reserved
// Copyright 2011-2019 MIT, All rights reserved
// Released under the Apache License, Version 2.0
// http://www.apache.org/licenses/LICENSE-2.0

package com.google.appinventor.client.editor.simple.components;

import static com.google.appinventor.client.Ode.MESSAGES;

import com.google.appinventor.client.editor.simple.SimpleEditor;
import com.google.appinventor.client.editor.youngandroid.properties.YoungAndroidLengthPropertyEditor;
import com.google.appinventor.client.widgets.properties.TextPropertyEditor;
import com.google.appinventor.components.common.ComponentConstants;
import com.google.appinventor.components.common.PropertyTypeConstants;
import com.google.appinventor.shared.settings.SettingsConstants;
import com.google.gwt.resources.client.ImageResource;
import com.google.gwt.user.client.ui.Image;
import com.google.gwt.user.client.ui.Widget;

/**
 * Abstract superclass for components with a visual representation.
 *
 */
public abstract class MockVisibleComponent extends MockComponent {

  // Common property names (not all components support all properties).
  protected static final String PROPERTY_NAME_TEXTALIGNMENT = "TextAlignment";
<<<<<<< HEAD
  protected static final String PROPERTY_NAME_BUTTONSHAPE= "Shape";
  protected static final String PROPERTY_NAME_RECYCLERVIEW_ORIENTATION= "Orientation";
=======
  protected static final String PROPERTY_NAME_BUTTONSHAPE = "Shape";
>>>>>>> ffba5bea
  protected static final String PROPERTY_NAME_BACKGROUNDCOLOR = "BackgroundColor";
  protected static final String PROPERTY_NAME_BACKGROUNDIMAGE = "BackgroundImage";
  protected static final String PROPERTY_NAME_THUMBCOLORACTIVE = "ThumbColorActive";
  protected static final String PROPERTY_NAME_THUMBCOLORINACTIVE = "ThumbColorInactive";
  protected static final String PROPERTY_NAME_TRACKCOLORACTIVE = "TrackColorActive";
  protected static final String PROPERTY_NAME_TRACKCOLORINACTIVE = "TrackColorInactive";
  protected static final String PROPERTY_NAME_ENABLED = "Enabled";
  protected static final String PROPERTY_NAME_FONTBOLD = "FontBold";
  protected static final String PROPERTY_NAME_FONTITALIC = "FontItalic";
  protected static final String PROPERTY_NAME_FONTSIZE = "FontSize";
  protected static final String PROPERTY_NAME_FONTTYPEFACE = "FontTypeface";
  protected static final String PROPERTY_NAME_TEXT = "Text";
  protected static final String PROPERTY_NAME_LISTVIEW = "ElementsFromString";
  protected static final String PROPERTY_NAME_LISTVIEW_IMAGES = "Picture";
  protected static final String PROPERTY_NAME_SHOW_FILTER_BAR = "ShowFilterBar";
  protected static final String PROPERTY_NAME_TEXTCOLOR = "TextColor";
  // to set color for secondary text of listview items
  protected static final String PROPERTY_NAME_DETAILTEXTCOLOR = "TextColorDetail";
  protected static final String PROPERTY_NAME_CHECKED = "Checked"; // checkbox and radio button
  protected static final String PROPERTY_NAME_ON = "On"; // toggle switch
  protected static final String PROPERTY_NAME_HINT = "Hint";
  protected static final String PROPERTY_NAME_HTMLFORMAT = "HTMLFormat";
  protected static final String PROPERTY_NAME_VISIBLE = "Visible";
  protected static final String PROPERTY_NAME_WIDTH = "Width";
  protected static final String PROPERTY_NAME_HEIGHT = "Height";
  public static final String PROPERTY_NAME_COLUMN = "Column";
  public static final String PROPERTY_NAME_ROW = "Row";
  protected static final String PROPERTY_NAME_LISTVIEW_ADD_DATA = "ListData";
  protected static final String PROPERTY_NAME_LISTVIEW_LAYOUT = "ListViewLayout";

  // Note: the values below are duplicated in Component.java
  // If you change them here, change them there!

  // Length values for width and height
  // A value >= 0 specifies an explicit size.
  public static final int LENGTH_PREFERRED = -1;
  public static final int LENGTH_FILL_PARENT = -2;
  // If the length is <= -1000 then add 1000 and change the sign to
  // get the length is percent of Screen1
  public static final int LENGTH_PERCENT_TAG = -1000;

  // Useful colors
  protected static final String COLOR_NONE = "00FFFFFF";
  protected static final String COLOR_DEFAULT = "00000000";

  // Stored Settings
  protected String phonePreview = editor.getProjectEditor().getProjectSettingsProperty(
      SettingsConstants.PROJECT_YOUNG_ANDROID_SETTINGS,
      SettingsConstants.YOUNG_ANDROID_SETTINGS_PHONE_PREVIEW);
  protected String colorAccent = editor.getProjectEditor().getProjectSettingsProperty(
      SettingsConstants.PROJECT_YOUNG_ANDROID_SETTINGS,
      SettingsConstants.YOUNG_ANDROID_SETTINGS_ACCENT_COLOR);

  /**
   * Creates a new instance of a visible component.
   *
   * @param editor  editor of source file the component belongs to
   */
  MockVisibleComponent(SimpleEditor editor, String type, ImageResource icon) {
    super(editor, type, new Image(icon));
  }

  @Override
  public final void initComponent(Widget widget) {
    super.initComponent(widget);

    // Add standard per-child layout properties
    // NOTE: Not all layouts use these properties
    addProperty(PROPERTY_NAME_COLUMN, "" + ComponentConstants.DEFAULT_ROW_COLUMN, null,
        new TextPropertyEditor());
    addProperty(PROPERTY_NAME_ROW, "" + ComponentConstants.DEFAULT_ROW_COLUMN, null,
        new TextPropertyEditor());
    addWidthHeightProperties();
  }

  protected void addWidthHeightProperties() {
    addProperty(PROPERTY_NAME_WIDTH, "" + LENGTH_PREFERRED, MESSAGES.widthPropertyCaption(),
        PropertyTypeConstants.PROPERTY_TYPE_LENGTH, null,
        new YoungAndroidLengthPropertyEditor());
    addProperty(PROPERTY_NAME_HEIGHT, "" + LENGTH_PREFERRED, MESSAGES.heightPropertyCaption(),
        PropertyTypeConstants.PROPERTY_TYPE_LENGTH, null,
        new YoungAndroidLengthPropertyEditor());
  }

  @Override
  protected boolean isPropertyVisible(String propertyName) {
    if (propertyName.equals(PROPERTY_NAME_COLUMN) ||
        propertyName.equals(PROPERTY_NAME_ROW)) {
      return false;
    }
    return super.isPropertyVisible(propertyName);
  }

  /**
   * {@inheritDoc}
   *
   * This is always {@code true} for subclasses of this class.
   */
  @Override
  public final boolean isVisibleComponent() {
    return true;
  }

  private void setVisibleProperty(String text) {
    boolean visible = Boolean.parseBoolean(text);
    if (!visible && !editor.isLoadComplete()) {
      // As we are loading the scm file and encounter a visble property being set to false, set the
      // expanded field to false. This will make that branch of the components tree initially
      // collapsed.
      expanded = false;
    }
  }

  // PropertyChangeListener implementation

  @Override
  public void onPropertyChange(String propertyName, String newValue) {
    super.onPropertyChange(propertyName, newValue);

    if (propertyName.equals(PROPERTY_NAME_WIDTH)) {
      refreshForm();
    } else if (propertyName.equals(PROPERTY_NAME_HEIGHT)) {
      refreshForm();
    } else if (propertyName.equals(PROPERTY_NAME_VISIBLE)) {
      setVisibleProperty(newValue);
      refreshForm();
    }
  }

  @Override
  public void onDesignPreviewChanged() {
    super.onDesignPreviewChanged();
    phonePreview = editor.getProjectEditor().getProjectSettingsProperty(
        SettingsConstants.PROJECT_YOUNG_ANDROID_SETTINGS,
        SettingsConstants.YOUNG_ANDROID_SETTINGS_PHONE_PREVIEW);
    colorAccent = editor.getProjectEditor().getProjectSettingsProperty(
        SettingsConstants.PROJECT_YOUNG_ANDROID_SETTINGS,
        SettingsConstants.YOUNG_ANDROID_SETTINGS_ACCENT_COLOR);
  }
}<|MERGE_RESOLUTION|>--- conflicted
+++ resolved
@@ -26,12 +26,7 @@
 
   // Common property names (not all components support all properties).
   protected static final String PROPERTY_NAME_TEXTALIGNMENT = "TextAlignment";
-<<<<<<< HEAD
   protected static final String PROPERTY_NAME_BUTTONSHAPE= "Shape";
-  protected static final String PROPERTY_NAME_RECYCLERVIEW_ORIENTATION= "Orientation";
-=======
-  protected static final String PROPERTY_NAME_BUTTONSHAPE = "Shape";
->>>>>>> ffba5bea
   protected static final String PROPERTY_NAME_BACKGROUNDCOLOR = "BackgroundColor";
   protected static final String PROPERTY_NAME_BACKGROUNDIMAGE = "BackgroundImage";
   protected static final String PROPERTY_NAME_THUMBCOLORACTIVE = "ThumbColorActive";
