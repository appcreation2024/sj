--- conflicted
+++ resolved
@@ -29,16 +29,10 @@
 import com.google.appinventor.client.editor.youngandroid.properties.YoungAndroidScreenOrientationChoicePropertyEditor;
 import com.google.appinventor.client.editor.youngandroid.properties.YoungAndroidSensorDistIntervalChoicePropertyEditor;
 import com.google.appinventor.client.editor.youngandroid.properties.YoungAndroidSensorTimeIntervalChoicePropertyEditor;
-import com.google.appinventor.client.editor.youngandroid.properties.YoungAndroidTextReceivingPropertyEditor;
 import com.google.appinventor.client.editor.youngandroid.properties.YoungAndroidToastLengthChoicePropertyEditor;
 import com.google.appinventor.client.editor.youngandroid.properties.YoungAndroidVerticalAlignmentChoicePropertyEditor;
-<<<<<<< HEAD
-import com.google.appinventor.client.editor.youngandroid.properties.YoungAndroidVisibilityChoicePropertyEditor;
-import com.google.appinventor.client.editor.youngandroid.properties.YoungAndroidiSENSELoginTypePropertyEditor;
-=======
 import com.google.appinventor.client.editor.youngandroid.properties.YoungAndroidTextReceivingPropertyEditor;
 import com.google.appinventor.client.widgets.properties.CountryChoicePropertyEditor;
->>>>>>> 889a0f5f
 import com.google.appinventor.client.widgets.properties.FloatPropertyEditor;
 import com.google.appinventor.client.widgets.properties.IntegerPropertyEditor;
 import com.google.appinventor.client.widgets.properties.LanguageChoicePropertyEditor;
@@ -46,8 +40,8 @@
 import com.google.appinventor.client.widgets.properties.NonNegativeIntegerPropertyEditor;
 import com.google.appinventor.client.widgets.properties.PropertyEditor;
 import com.google.appinventor.client.widgets.properties.StringPropertyEditor;
+import com.google.appinventor.client.widgets.properties.TextPropertyEditor;
 import com.google.appinventor.client.widgets.properties.TextAreaPropertyEditor;
-import com.google.appinventor.client.widgets.properties.TextPropertyEditor;
 import com.google.appinventor.common.version.AppInventorFeatures;
 import com.google.appinventor.components.common.ComponentCategory;
 import com.google.appinventor.components.common.PropertyTypeConstants;
@@ -61,20 +55,16 @@
 import java.util.Map;
 
 /**
- * Panel showing Simple components which can be dropped onto the Young Android visual designer
- * panel.
- * 
+ * Panel showing Simple components which can be dropped onto the Young Android
+ * visual designer panel.
+ *
  * @author lizlooney@google.com (Liz Looney)
  */
 public class YoungAndroidPalettePanel extends Composite implements SimplePalettePanel {
 
   // Component database: information about components (including their properties and events)
-<<<<<<< HEAD
-  private static final SimpleComponentDatabase COMPONENT_DATABASE = SimpleComponentDatabase.getInstance();
-=======
   private static final SimpleComponentDatabase COMPONENT_DATABASE =
     SimpleComponentDatabase.getInstance();
->>>>>>> 889a0f5f
 
   // Associated editor
   private final YaFormEditor editor;
@@ -84,11 +74,7 @@
 
   /**
    * Creates a new component palette panel.
-<<<<<<< HEAD
-   * 
-=======
    *
->>>>>>> 889a0f5f
    * @param editor parent editor of this panel
    */
   public YoungAndroidPalettePanel(YaFormEditor editor) {
@@ -116,28 +102,14 @@
     if (category == ComponentCategory.UNINITIALIZED) {
       return false;
     }
-<<<<<<< HEAD
-    if (category == ComponentCategory.INTERNAL
-        && !AppInventorFeatures.showInternalComponentsCategory()) {
-=======
     if (category == ComponentCategory.INTERNAL &&
       !AppInventorFeatures.showInternalComponentsCategory()) {
->>>>>>> 889a0f5f
       return false;
     }
     return true;
   }
 
   /**
-<<<<<<< HEAD
-   * Loads all components to be shown on this palette. Specifically, for each component (except for
-   * those whose category is UNINITIALIZED, or whose category is INTERNAL and we're running on a
-   * production server, or who are specifically marked as not to be shown on the palette), this
-   * creates a corresponding {@link SimplePaletteItem} with the passed {@link DropTargetProvider}
-   * and adds it to the panel corresponding to its category.
-   * 
-   * @param dropTargetProvider provider of targets that palette items can be dropped on
-=======
    * Loads all components to be shown on this palette.  Specifically, for
    * each component (except for those whose category is UNINITIALIZED, or
    * whose category is INTERNAL and we're running on a production server,
@@ -148,7 +120,6 @@
    *
    * @param dropTargetProvider provider of targets that palette items can be
    *                           dropped on
->>>>>>> 889a0f5f
    */
   @Override
   public void loadComponents(DropTargetProvider dropTargetProvider) {
@@ -160,20 +131,11 @@
       Boolean nonVisible = COMPONENT_DATABASE.getNonVisible(component);
       ComponentCategory category = ComponentCategory.valueOf(categoryString);
       if (showOnPalette && showCategory(category)) {
-<<<<<<< HEAD
-        addPaletteItem(new SimplePaletteItem(new SimpleComponentDescriptor(component,
-            editor,
-            helpString,
-            categoryDocUrlString,
-            showOnPalette,
-            nonVisible), dropTargetProvider), category);
-=======
         addPaletteItem(new SimplePaletteItem(
             new SimpleComponentDescriptor(component, editor, helpString,
               categoryDocUrlString, showOnPalette, nonVisible),
             dropTargetProvider),
           category);
->>>>>>> 889a0f5f
       }
     }
   }
@@ -184,18 +146,11 @@
 
     // Configure properties
     for (PropertyDefinition property : COMPONENT_DATABASE.getPropertyDefinitions(componentType)) {
-<<<<<<< HEAD
-      mockComponent.addProperty(property.getName(),
-          property.getDefaultValue(),
-          property.getCaption(),
-          createPropertyEditor(property.getEditorType()));
-=======
       mockComponent.addProperty(property.getName(), property.getDefaultValue(),
           ComponentsTranslation.getPropertyName(property.getCaption()),
           createPropertyEditor(property.getEditorType()));
       /*OdeLog.log("Property Caption: " + property.getCaption() + ", "
           + TranslationComponentProperty.getName(property.getCaption()));*/
->>>>>>> 889a0f5f
     }
   }
 
@@ -211,8 +166,8 @@
       return new YoungAndroidAssetSelectorPropertyEditor(editor);
     } else if (editorType.equals(PropertyTypeConstants.PROPERTY_TYPE_BLUETOOTHCLIENT)) {
       return new YoungAndroidComponentSelectorPropertyEditor(editor,
-      // Pass the set of component types that will be shown in the property editor,
-      // in this case, just "BluetoothClient".
+          // Pass the set of component types that will be shown in the property editor,
+          // in this case, just "BluetoothClient".
           Collections.singleton("BluetoothClient"));
     } else if (editorType.equals(PropertyTypeConstants.PROPERTY_TYPE_BOOLEAN)) {
       return new YoungAndroidBooleanPropertyEditor();
@@ -229,7 +184,8 @@
     } else if (editorType.equals(PropertyTypeConstants.PROPERTY_TYPE_LEGO_NXT_SENSOR_PORT)) {
       return new YoungAndroidLegoNxtSensorPortChoicePropertyEditor();
     } else if (editorType.equals(PropertyTypeConstants.PROPERTY_TYPE_LEGO_NXT_GENERATED_COLOR)) {
-      return new YoungAndroidColorChoicePropertyEditor(YoungAndroidColorChoicePropertyEditor.NXT_GENERATED_COLORS);
+      return new YoungAndroidColorChoicePropertyEditor(
+          YoungAndroidColorChoicePropertyEditor.NXT_GENERATED_COLORS);
     } else if (editorType.equals(PropertyTypeConstants.PROPERTY_TYPE_NON_NEGATIVE_FLOAT)) {
       return new NonNegativeFloatPropertyEditor();
     } else if (editorType.equals(PropertyTypeConstants.PROPERTY_TYPE_NON_NEGATIVE_INTEGER)) {
@@ -258,15 +214,12 @@
       return new YoungAndroidTextReceivingPropertyEditor();
     } else if (editorType.equals(PropertyTypeConstants.PROPERTY_TYPE_ACCELEROMETER_SENSITIVITY)) {
       return new YoungAndroidAccelerometerSensitivityChoicePropertyEditor();
-<<<<<<< HEAD
-    } else if (editorType.equals(PropertyTypeConstants.PROPERTY_TYPE_ISENSE_LOGIN_TYPE)) {
-      return new YoungAndroidiSENSELoginTypePropertyEditor();
-=======
     } else if (editorType.equals(PropertyTypeConstants.PROPERTY_TYPE_TEXT_TO_SPEECH_COUNTRIES)) {
       return new CountryChoicePropertyEditor();
     } else if (editorType.equals(PropertyTypeConstants.PROPERTY_TYPE_TEXT_TO_SPEECH_LANGUAGES)) {
       return new LanguageChoicePropertyEditor();
->>>>>>> 889a0f5f
+    } else if (editorType.equals(PropertyTypeConstants.PROPERTY_TYPE_ISENSE_LOGIN_TYPE)) {
+      return new YoungAndroidiSENSELoginTypePropertyEditor();
     } else {
       return new TextPropertyEditor();
     }
