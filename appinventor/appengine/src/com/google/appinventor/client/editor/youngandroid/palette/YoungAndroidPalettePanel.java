// -*- mode: java; c-basic-offset: 2; -*-
// Copyright 2009-2011 Google, All Rights reserved
// Copyright 2011-2014 MIT, All rights reserved
// Released under the Apache License, Version 2.0
// http://www.apache.org/licenses/LICENSE-2.0

package com.google.appinventor.client.editor.youngandroid.palette;

import com.google.appinventor.client.ComponentsTranslation;
import com.google.appinventor.client.TranslationDesignerPallete;
import com.google.appinventor.client.editor.simple.SimpleComponentDatabase;
import com.google.appinventor.client.editor.simple.components.MockComponent;
import com.google.appinventor.client.editor.simple.palette.DropTargetProvider;
import com.google.appinventor.client.editor.simple.palette.SimpleComponentDescriptor;
import com.google.appinventor.client.editor.simple.palette.SimplePaletteItem;
import com.google.appinventor.client.editor.simple.palette.SimplePalettePanel;
import com.google.appinventor.client.editor.youngandroid.YaFormEditor;
import com.google.appinventor.client.editor.youngandroid.properties.YoungAndroidAccelerometerSensitivityChoicePropertyEditor;
import com.google.appinventor.client.editor.youngandroid.properties.YoungAndroidAlignmentChoicePropertyEditor;
import com.google.appinventor.client.editor.youngandroid.properties.YoungAndroidAssetSelectorPropertyEditor;
import com.google.appinventor.client.editor.youngandroid.properties.YoungAndroidBooleanPropertyEditor;
import com.google.appinventor.client.editor.youngandroid.properties.YoungAndroidButtonShapeChoicePropertyEditor;
import com.google.appinventor.client.editor.youngandroid.properties.YoungAndroidColorChoicePropertyEditor;
import com.google.appinventor.client.editor.youngandroid.properties.YoungAndroidComponentSelectorPropertyEditor;
import com.google.appinventor.client.editor.youngandroid.properties.YoungAndroidDefaultURLPropertyEditor;
import com.google.appinventor.client.editor.youngandroid.properties.YoungAndroidFontTypefaceChoicePropertyEditor;
import com.google.appinventor.client.editor.youngandroid.properties.YoungAndroidHorizontalAlignmentChoicePropertyEditor;
import com.google.appinventor.client.editor.youngandroid.properties.YoungAndroidLegoNxtSensorPortChoicePropertyEditor;
import com.google.appinventor.client.editor.youngandroid.properties.YoungAndroidScreenAnimationChoicePropertyEditor;
import com.google.appinventor.client.editor.youngandroid.properties.YoungAndroidScreenOrientationChoicePropertyEditor;
import com.google.appinventor.client.editor.youngandroid.properties.YoungAndroidSensorDistIntervalChoicePropertyEditor;
import com.google.appinventor.client.editor.youngandroid.properties.YoungAndroidSensorTimeIntervalChoicePropertyEditor;
import com.google.appinventor.client.editor.youngandroid.properties.YoungAndroidSizingChoicePropertyEditor;
import com.google.appinventor.client.editor.youngandroid.properties.YoungAndroidToastLengthChoicePropertyEditor;
import com.google.appinventor.client.editor.youngandroid.properties.YoungAndroidVerticalAlignmentChoicePropertyEditor;
import com.google.appinventor.client.editor.youngandroid.properties.YoungAndroidTextReceivingPropertyEditor;
import com.google.appinventor.client.widgets.properties.CountryChoicePropertyEditor;
import com.google.appinventor.client.widgets.properties.FloatPropertyEditor;
import com.google.appinventor.client.widgets.properties.IntegerPropertyEditor;
import com.google.appinventor.client.widgets.properties.LanguageChoicePropertyEditor;
import com.google.appinventor.client.widgets.properties.NonNegativeFloatPropertyEditor;
import com.google.appinventor.client.widgets.properties.NonNegativeIntegerPropertyEditor;
import com.google.appinventor.client.widgets.properties.PropertyEditor;
import com.google.appinventor.client.widgets.properties.ScalingChoicePropertyEditor;
import com.google.appinventor.client.widgets.properties.StringPropertyEditor;
import com.google.appinventor.client.widgets.properties.TextPropertyEditor;
import com.google.appinventor.client.widgets.properties.TextAreaPropertyEditor;
import com.google.appinventor.common.version.AppInventorFeatures;
import com.google.appinventor.components.common.ComponentCategory;
import com.google.appinventor.components.common.PropertyTypeConstants;
import com.google.appinventor.shared.simple.ComponentDatabaseInterface.PropertyDefinition;
import com.google.gwt.user.client.ui.Composite;
import com.google.gwt.user.client.ui.StackPanel;
import com.google.gwt.user.client.ui.VerticalPanel;

import java.util.Collections;
import java.util.HashMap;
import java.util.Map;

/**
 * Panel showing Simple components which can be dropped onto the Young Android
 * visual designer panel.
 *
 * @author lizlooney@google.com (Liz Looney)
 */
public class YoungAndroidPalettePanel extends Composite implements SimplePalettePanel {

  // Component database: information about components (including their properties and events)
  private static final SimpleComponentDatabase COMPONENT_DATABASE =
    SimpleComponentDatabase.getInstance();

  // Associated editor
  private final YaFormEditor editor;

  private final Map<ComponentCategory, PaletteHelper> paletteHelpers;

  private final StackPanel stackPalette;
  private final Map<ComponentCategory, VerticalPanel> categoryPanels;

  /**
   * Creates a new component palette panel.
   *
   * @param editor parent editor of this panel
   */
  public YoungAndroidPalettePanel(YaFormEditor editor) {
    this.editor = editor;

    stackPalette = new StackPanel();

    paletteHelpers = new HashMap<ComponentCategory, PaletteHelper>();
    // If a category has a palette helper, add it to the paletteHelpers map here.
    paletteHelpers.put(ComponentCategory.LEGOMINDSTORMS, new NxtPaletteHelper());

    categoryPanels = new HashMap<ComponentCategory, VerticalPanel>();

    for (ComponentCategory category : ComponentCategory.values()) {
      if (showCategory(category)) {
        VerticalPanel categoryPanel = new VerticalPanel();
        categoryPanel.setWidth("100%");
        categoryPanels.put(category, categoryPanel);
        stackPalette.add(categoryPanel,
            TranslationDesignerPallete.getCorrespondingString(category.getName()));
      }
    }

    stackPalette.setWidth("100%");
    initWidget(stackPalette);
  }

  private static boolean showCategory(ComponentCategory category) {
    if (category == ComponentCategory.UNINITIALIZED) {
      return false;
    }
    if (category == ComponentCategory.INTERNAL &&
        !AppInventorFeatures.showInternalComponentsCategory()) {
      return false;
    }
    return true;
  }

  /**
   * Loads all components to be shown on this palette.  Specifically, for
   * each component (except for those whose category is UNINITIALIZED, or
   * whose category is INTERNAL and we're running on a production server,
   * or who are specifically marked as not to be shown on the palette),
   * this creates a corresponding {@link SimplePaletteItem} with the passed
   * {@link DropTargetProvider} and adds it to the panel corresponding to
   * its category.
   *
   * @param dropTargetProvider provider of targets that palette items can be
   *                           dropped on
   */
  @Override
  public void loadComponents(DropTargetProvider dropTargetProvider) {
    for (String component : COMPONENT_DATABASE.getComponentNames()) {
      String categoryString = COMPONENT_DATABASE.getCategoryString(component);
      String helpString = COMPONENT_DATABASE.getHelpString(component);
      String categoryDocUrlString = COMPONENT_DATABASE.getCategoryDocUrlString(component);
      Boolean showOnPalette = COMPONENT_DATABASE.getShowOnPalette(component);
      Boolean nonVisible = COMPONENT_DATABASE.getNonVisible(component);
      ComponentCategory category = ComponentCategory.valueOf(categoryString);
      if (showOnPalette && showCategory(category)) {
        addPaletteItem(new SimplePaletteItem(
            new SimpleComponentDescriptor(component, editor, helpString,
              categoryDocUrlString, showOnPalette, nonVisible),
            dropTargetProvider),
          category);
      }
    }
  }

  @Override
  public void configureComponent(MockComponent mockComponent) {
    String componentType = mockComponent.getType();

    // Configure properties
    for (PropertyDefinition property : COMPONENT_DATABASE.getPropertyDefinitions(componentType)) {
      mockComponent.addProperty(property.getName(), property.getDefaultValue(),
          ComponentsTranslation.getPropertyName(property.getCaption()),
          createPropertyEditor(property.getEditorType()));
      /*OdeLog.log("Property Caption: " + property.getCaption() + ", "
          + TranslationComponentProperty.getName(property.getCaption()));*/
    }
  }

  /*
   * Creates a new property editor.
   */
  private PropertyEditor createPropertyEditor(String editorType) {
    if (editorType.equals(PropertyTypeConstants.PROPERTY_TYPE_HORIZONTAL_ALIGNMENT)) {
      return new YoungAndroidHorizontalAlignmentChoicePropertyEditor();
    } else if (editorType.equals(PropertyTypeConstants.PROPERTY_TYPE_VERTICAL_ALIGNMENT)) {
      return new YoungAndroidVerticalAlignmentChoicePropertyEditor();
    } else if (editorType.equals(PropertyTypeConstants.PROPERTY_TYPE_ASSET)) {
      return new YoungAndroidAssetSelectorPropertyEditor(editor);
    } else if (editorType.equals(PropertyTypeConstants.PROPERTY_TYPE_BLUETOOTHCLIENT)) {
      return new YoungAndroidComponentSelectorPropertyEditor(editor,
          // Pass the set of component types that will be shown in the property editor,
          // in this case, just "BluetoothClient".
          Collections.singleton("BluetoothClient"));
    } else if (editorType.equals(PropertyTypeConstants.PROPERTY_TYPE_BOOLEAN)) {
      return new YoungAndroidBooleanPropertyEditor();
    } else if (editorType.equals(PropertyTypeConstants.PROPERTY_TYPE_BUTTON_SHAPE)) {
      return new YoungAndroidButtonShapeChoicePropertyEditor();
    } else if (editorType.equals(PropertyTypeConstants.PROPERTY_TYPE_COLOR)) {
      return new YoungAndroidColorChoicePropertyEditor();
    } else if (editorType.equals(PropertyTypeConstants.PROPERTY_TYPE_COMPONENT)) {
      return new YoungAndroidComponentSelectorPropertyEditor(editor);
    } else if (editorType.equals(PropertyTypeConstants.PROPERTY_TYPE_FLOAT)) {
      return new FloatPropertyEditor();
    } else if (editorType.equals(PropertyTypeConstants.PROPERTY_TYPE_INTEGER)) {
      return new IntegerPropertyEditor();
    } else if (editorType.equals(PropertyTypeConstants.PROPERTY_TYPE_LEGO_NXT_SENSOR_PORT)) {
      return new YoungAndroidLegoNxtSensorPortChoicePropertyEditor();
    } else if (editorType.equals(PropertyTypeConstants.PROPERTY_TYPE_LEGO_NXT_GENERATED_COLOR)) {
      return new YoungAndroidColorChoicePropertyEditor(
          YoungAndroidColorChoicePropertyEditor.NXT_GENERATED_COLORS);
    } else if (editorType.equals(PropertyTypeConstants.PROPERTY_TYPE_NON_NEGATIVE_FLOAT)) {
      return new NonNegativeFloatPropertyEditor();
    } else if (editorType.equals(PropertyTypeConstants.PROPERTY_TYPE_NON_NEGATIVE_INTEGER)) {
      return new NonNegativeIntegerPropertyEditor();
    } else if (editorType.equals(PropertyTypeConstants.PROPERTY_TYPE_SCREEN_ORIENTATION)) {
      return new YoungAndroidScreenOrientationChoicePropertyEditor();
    } else if (editorType.equals(PropertyTypeConstants.PROPERTY_TYPE_SCREEN_ANIMATION)) {
      return new YoungAndroidScreenAnimationChoicePropertyEditor();
    } else if (editorType.equals(PropertyTypeConstants.PROPERTY_TYPE_SENSOR_DIST_INTERVAL)) {
      return new YoungAndroidSensorDistIntervalChoicePropertyEditor();
    } else if (editorType.equals(PropertyTypeConstants.PROPERTY_TYPE_SENSOR_TIME_INTERVAL)) {
      return new YoungAndroidSensorTimeIntervalChoicePropertyEditor();
    } else if (editorType.equals(PropertyTypeConstants.PROPERTY_TYPE_STRING)) {
      return new StringPropertyEditor();
    } else if (editorType.equals(PropertyTypeConstants.PROPERTY_TYPE_TEXTALIGNMENT)) {
      return new YoungAndroidAlignmentChoicePropertyEditor();
    } else if (editorType.equals(PropertyTypeConstants.PROPERTY_TYPE_TEXTAREA)) {
      return new TextAreaPropertyEditor();
    } else if (editorType.equals(PropertyTypeConstants.PROPERTY_TYPE_TOAST_LENGTH)) {
      return new YoungAndroidToastLengthChoicePropertyEditor();
    } else if (editorType.equals(PropertyTypeConstants.PROPERTY_TYPE_TYPEFACE)) {
      return new YoungAndroidFontTypefaceChoicePropertyEditor();
    } else if (editorType.equals(PropertyTypeConstants.PROPERTY_TYPE_VISIBILITY)) {
      return new YoungAndroidBooleanPropertyEditor();
    } else if (editorType.equals(PropertyTypeConstants.PROPERTY_TYPE_TEXT_RECEIVING)) {
      return new YoungAndroidTextReceivingPropertyEditor();
    } else if (editorType.equals(PropertyTypeConstants.PROPERTY_TYPE_ACCELEROMETER_SENSITIVITY)) {
      return new YoungAndroidAccelerometerSensitivityChoicePropertyEditor();
    } else if (editorType.equals(PropertyTypeConstants.PROPERTY_TYPE_TEXT_TO_SPEECH_COUNTRIES)) {
      return new CountryChoicePropertyEditor();
    } else if (editorType.equals(PropertyTypeConstants.PROPERTY_TYPE_TEXT_TO_SPEECH_LANGUAGES)) {
      return new LanguageChoicePropertyEditor();
    } else if (editorType.equals(PropertyTypeConstants.PROPERTY_TYPE_SIZING)) {
      return new YoungAndroidSizingChoicePropertyEditor();
<<<<<<< HEAD
    } else if (editorType.equals(PropertyTypeConstants.PROPERTY_TYPE_SCALING)) {
      return new ScalingChoicePropertyEditor();
=======
    } else if (editorType.equals(PropertyTypeConstants.PROPERTY_TYPE_FIREBASE_URL)) {
      return new YoungAndroidDefaultURLPropertyEditor("DEFAULT");
>>>>>>> 2d426e9e
    } else {
      return new TextPropertyEditor();
    }
  }

  /*
   * Adds a component entry to the palette.
   */
  private void addPaletteItem(SimplePaletteItem component, ComponentCategory category) {
    VerticalPanel panel = categoryPanels.get(category);
    PaletteHelper paletteHelper = paletteHelpers.get(category);
    if (paletteHelper != null) {
      paletteHelper.addPaletteItem(panel, component);
    } else {
      panel.add(component);
    }
  }
}<|MERGE_RESOLUTION|>--- conflicted
+++ resolved
@@ -229,13 +229,10 @@
       return new LanguageChoicePropertyEditor();
     } else if (editorType.equals(PropertyTypeConstants.PROPERTY_TYPE_SIZING)) {
       return new YoungAndroidSizingChoicePropertyEditor();
-<<<<<<< HEAD
     } else if (editorType.equals(PropertyTypeConstants.PROPERTY_TYPE_SCALING)) {
       return new ScalingChoicePropertyEditor();
-=======
     } else if (editorType.equals(PropertyTypeConstants.PROPERTY_TYPE_FIREBASE_URL)) {
       return new YoungAndroidDefaultURLPropertyEditor("DEFAULT");
->>>>>>> 2d426e9e
     } else {
       return new TextPropertyEditor();
     }
