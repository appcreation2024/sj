// -*- mode: java; c-basic-offset: 2; -*-
// Copyright 2009-2011 Google, All Rights reserved
// Copyright 2011-2012 MIT, All rights reserved
// Released under the Apache License, Version 2.0
// http://www.apache.org/licenses/LICENSE-2.0

package com.google.appinventor.client.editor.youngandroid;

import static com.google.appinventor.client.Ode.MESSAGES;

import com.google.appinventor.client.Ode;
import com.google.appinventor.client.OdeAsyncCallback;
import com.google.appinventor.client.boxes.AssetListBox;
import com.google.appinventor.client.boxes.PaletteBox;
import com.google.appinventor.client.boxes.PropertiesBox;
import com.google.appinventor.client.boxes.SourceStructureBox;
import com.google.appinventor.client.editor.ProjectEditor;
import com.google.appinventor.client.editor.simple.SimpleComponentDatabase;
import com.google.appinventor.client.editor.simple.SimpleEditor;
import com.google.appinventor.client.editor.simple.SimpleNonVisibleComponentsPanel;
import com.google.appinventor.client.editor.simple.SimpleVisibleComponentsPanel;
import com.google.appinventor.client.editor.simple.components.FormChangeListener;
import com.google.appinventor.client.editor.simple.components.MockComponent;
import com.google.appinventor.client.editor.simple.components.MockContainer;
import com.google.appinventor.client.editor.simple.components.MockForm;
import com.google.appinventor.client.editor.simple.palette.DropTargetProvider;
import com.google.appinventor.client.editor.simple.palette.SimpleComponentDescriptor;
import com.google.appinventor.client.editor.simple.palette.SimplePalettePanel;
import com.google.appinventor.client.editor.youngandroid.palette.YoungAndroidPalettePanel;
import com.google.appinventor.client.explorer.SourceStructureExplorer;
import com.google.appinventor.client.explorer.project.ComponentDatabaseChangeListener;
import com.google.appinventor.client.output.OdeLog;
import com.google.appinventor.client.properties.json.ClientJsonParser;
import com.google.appinventor.client.properties.json.ClientJsonString;
import com.google.appinventor.client.widgets.dnd.DropTarget;
import com.google.appinventor.client.widgets.properties.EditableProperties;
import com.google.appinventor.client.widgets.properties.PropertiesPanel;
import com.google.appinventor.client.youngandroid.YoungAndroidFormUpgrader;
import com.google.appinventor.components.common.YaVersion;
import com.google.appinventor.shared.properties.json.JSONArray;
import com.google.appinventor.shared.properties.json.JSONObject;
import com.google.appinventor.shared.properties.json.JSONParser;
import com.google.appinventor.shared.properties.json.JSONValue;
import com.google.appinventor.shared.rpc.project.ChecksumedFileException;
import com.google.appinventor.shared.rpc.project.ChecksumedLoadFile;
import com.google.appinventor.shared.rpc.project.youngandroid.YoungAndroidFormNode;
import com.google.appinventor.shared.youngandroid.YoungAndroidSourceAnalyzer;
import com.google.common.base.Preconditions;
import com.google.common.collect.Maps;
import com.google.gwt.user.client.Command;
import com.google.gwt.user.client.Window;
import com.google.gwt.user.client.ui.DockPanel;

import java.util.ArrayList;
import java.util.List;
import java.util.Map;

/**
 * Editor for Young Android Form (.scm) files.
 *
 * <p>This editor shows a designer that provides support for visual design of
 * forms.</p>
 *
 * @author markf@google.com (Mark Friedman)
 * @author lizlooney@google.com (Liz Looney)
 */
public final class YaFormEditor extends SimpleEditor implements FormChangeListener, ComponentDatabaseChangeListener {

  private static class FileContentHolder {
    private String content;

    FileContentHolder(String content) {
      this.content = content;
    }

    void setFileContent(String content) {
      this.content = content;
    }

    String getFileContent() {
      return content;
    }
  }

  // JSON parser
  private static final JSONParser JSON_PARSER = new ClientJsonParser();

  private final SimpleComponentDatabase COMPONENT_DATABASE;

  private final YoungAndroidFormNode formNode;

  // Flag to indicate when loading the file is completed. This is needed because building the mock
  // form from the file properties fires events that need to be ignored, otherwise the file will be
  // marked as being modified.
  private boolean loadComplete;

  // References to other panels that we need to control.
  private final SourceStructureExplorer sourceStructureExplorer;

  // Panels that are used as the content of the palette and properties boxes.
  private final YoungAndroidPalettePanel palettePanel;
  private final PropertiesPanel designProperties;

  // UI elements
  private final SimpleVisibleComponentsPanel visibleComponentsPanel;
  private final SimpleNonVisibleComponentsPanel nonVisibleComponentsPanel;

  private MockForm form;  // initialized lazily after the file is loaded from the ODE server

  // [lyn, 2014/10/13] Need to remember JSON initially loaded from .scm file *before* it is upgraded
  // by YoungAndroidFormUpgrader within upgradeFile. This JSON contains pre-upgrade component
  // version info that is needed by Blockly.SaveFile.load to perform upgrades in the Blocks Editor.
  // This was unnecessary in AI Classic because the .blk file contained component version info
  // as well as the .scm file. But in AI2, the .bky file contains no component version info,
  // and we rely on the pre-upgraded .scm file for this info.
  private String preUpgradeJsonString;

<<<<<<< HEAD
  private final List<ComponentDatabaseChangeListener> componentDatabaseChangeListeners = new ArrayList<ComponentDatabaseChangeListener>();
=======
  private JSONArray authURL;    // List of App Inventor versions we have been edited on.

  private static final int OLD_PROJECT_YAV = 150; // Projects older then this have no authURL
>>>>>>> 9d7d547c

  /**
   * Creates a new YaFormEditor.
   *
   * @param projectEditor  the project editor that contains this file editor
   * @param formNode the YoungAndroidFormNode associated with this YaFormEditor
   */
  YaFormEditor(ProjectEditor projectEditor, YoungAndroidFormNode formNode) {
    super(projectEditor, formNode);

    this.formNode = formNode;
    COMPONENT_DATABASE = SimpleComponentDatabase.getInstance(getProjectId());

    // Get reference to the source structure explorer
    sourceStructureExplorer =
        SourceStructureBox.getSourceStructureBox().getSourceStructureExplorer();

    // Create UI elements for the designer panels.
    nonVisibleComponentsPanel = new SimpleNonVisibleComponentsPanel();
    visibleComponentsPanel = new SimpleVisibleComponentsPanel(this, nonVisibleComponentsPanel);
    DockPanel componentsPanel = new DockPanel();
    componentsPanel.setHorizontalAlignment(DockPanel.ALIGN_CENTER);
    componentsPanel.add(visibleComponentsPanel, DockPanel.NORTH);
    componentsPanel.add(nonVisibleComponentsPanel, DockPanel.SOUTH);
    componentsPanel.setSize("100%", "100%");

    // Create palettePanel, which will be used as the content of the PaletteBox.
    palettePanel = new YoungAndroidPalettePanel(this);
    palettePanel.loadComponents(new DropTargetProvider() {
      @Override
      public DropTarget[] getDropTargets() {
        // TODO(markf): Figure out a good way to memorize the targets or refactor things so that
        // getDropTargets() doesn't get called for each component.
        // NOTE: These targets must be specified in depth-first order.
        List<DropTarget> dropTargets = form.getDropTargetsWithin();
        dropTargets.add(visibleComponentsPanel);
        dropTargets.add(nonVisibleComponentsPanel);
        return dropTargets.toArray(new DropTarget[dropTargets.size()]);
      }
    });
    palettePanel.setSize("100%", "100%");
    addComponentDatabaseChangeListener(palettePanel);

    // Create designProperties, which will be used as the content of the PropertiesBox.
    designProperties = new PropertiesPanel();
    designProperties.setSize("100%", "100%");
    initWidget(componentsPanel);
    setSize("100%", "100%");
  }

  // FileEditor methods

  @Override
  public void loadFile(final Command afterFileLoaded) {
    final long projectId = getProjectId();
    final String fileId = getFileId();
    OdeAsyncCallback<ChecksumedLoadFile> callback = new OdeAsyncCallback<ChecksumedLoadFile>(MESSAGES.loadError()) {
      @Override
      public void onSuccess(ChecksumedLoadFile result) {
        String contents;
        try {
          contents = result.getContent();
        } catch (ChecksumedFileException e) {
          this.onFailure(e);
          return;
        }
        final FileContentHolder fileContentHolder = new FileContentHolder(contents);
        upgradeFile(fileContentHolder, new Command() {
          @Override
          public void execute() {
            onFileLoaded(fileContentHolder.getFileContent());
            if (afterFileLoaded != null) {
              afterFileLoaded.execute();
            }
          }
        });
      }
      @Override
      public void onFailure(Throwable caught) {
        if (caught instanceof ChecksumedFileException) {
          Ode.getInstance().recordCorruptProject(projectId, fileId, caught.getMessage());
        }
        super.onFailure(caught);
      }
    };
    Ode.getInstance().getProjectService().load2(projectId, fileId, callback);
  }

  @Override
  public String getTabText() {
    return formNode.getFormName();
  }

  @Override
  public void onShow() {
    OdeLog.log("YaFormEditor: got onShow() for " + getFileId());
    super.onShow();
    loadDesigner();
  }

  @Override
  public void onHide() {
    OdeLog.log("YaFormEditor: got onHide() for " + getFileId());
    // When an editor is detached, if we are the "current" editor,
    // set the current editor to null and clean up the UI.
    // Note: I'm not sure it is possible that we would not be the "current"
    // editor when this is called, but we check just to be safe.
    if (Ode.getInstance().getCurrentFileEditor() == this) {
      super.onHide();
      unloadDesigner();
    } else {
      OdeLog.wlog("YaFormEditor.onHide: Not doing anything since we're not the "
          + "current file editor!");
    }
  }

  @Override
  public void onClose() {
    form.removeFormChangeListener(this);
    // Note: our partner YaBlocksEditor will remove itself as a FormChangeListener, even
    // though we added it.
  }

  @Override
  public String getRawFileContent() {
    String encodedProperties = encodeFormAsJsonString(false);
    JSONObject propertiesObject = JSON_PARSER.parse(encodedProperties).asObject();
    return YoungAndroidSourceAnalyzer.generateSourceFile(propertiesObject);
  }

  @Override
  public void onSave() {
  }

  // SimpleEditor methods

  @Override
  public boolean isLoadComplete() {
    return loadComplete;
  }

  @Override
  public Map<String, MockComponent> getComponents() {
    Map<String, MockComponent> map = Maps.newHashMap();
    if (loadComplete) {
      populateComponentsMap(form, map);
    }
    return map;
  }

  @Override
  public List<String> getComponentNames() {
    return new ArrayList<String>(getComponents().keySet());
  }

  @Override
  public SimplePalettePanel getComponentPalettePanel() {
    return palettePanel;
  }

  @Override
  public SimpleNonVisibleComponentsPanel getNonVisibleComponentsPanel() {
    return nonVisibleComponentsPanel;
  }

  public SimpleVisibleComponentsPanel getVisibleComponentsPanel() {
    return visibleComponentsPanel;
  }

  @Override
  public boolean isScreen1() {
    return formNode.isScreen1();
  }

  // FormChangeListener implementation

  @Override
  public void onComponentPropertyChanged(MockComponent component,
      String propertyName, String propertyValue) {
    if (loadComplete) {
      // If the property isn't actually persisted to the .scm file, we don't need to do anything.
      if (component.isPropertyPersisted(propertyName)) {
        Ode.getInstance().getEditorManager().scheduleAutoSave(this);
        updatePhone();          // Push changes to the phone if it is connected
      }
    } else {
      OdeLog.elog("onComponentPropertyChanged called when loadComplete is false");
    }
  }

  @Override
  public void onComponentRemoved(MockComponent component, boolean permanentlyDeleted) {
    if (loadComplete) {
      if (permanentlyDeleted) {
        onFormStructureChange();
      }
    } else {
      OdeLog.elog("onComponentRemoved called when loadComplete is false");
    }
  }

  @Override
  public void onComponentAdded(MockComponent component) {
    if (loadComplete) {
      onFormStructureChange();
    } else {
      OdeLog.elog("onComponentAdded called when loadComplete is false");
    }
  }

  @Override
  public void onComponentRenamed(MockComponent component, String oldName) {
    if (loadComplete) {
      onFormStructureChange();
      updatePropertiesPanel(component);
    } else {
      OdeLog.elog("onComponentRenamed called when loadComplete is false");
    }
  }

  @Override
  public void onComponentSelectionChange(MockComponent component, boolean selected) {
    if (loadComplete) {
      if (selected) {
        // Select the item in the source structure explorer.
        sourceStructureExplorer.selectItem(component.getSourceStructureExplorerItem());

        // Show the component properties in the properties panel.
        updatePropertiesPanel(component);
      } else {
        // Unselect the item in the source structure explorer.
        sourceStructureExplorer.unselectItem(component.getSourceStructureExplorerItem());
      }
    } else {
      OdeLog.elog("onComponentSelectionChange called when loadComplete is false");
    }
  }

  // other public methods

  /**
   * Returns the form associated with this YaFormEditor.
   *
   * @return a MockForm
   */
  public MockForm getForm() {
    return form;
  }

  public String getComponentInstanceTypeName(String instanceName) {
    return getComponents().get(instanceName).getType();
  }

  // private methods

  /*
   * Upgrades the given file content, saves the upgraded content back to the
   * ODE server, and calls the afterUpgradeComplete command after the save
   * operation succeeds.
   *
   * If no upgrade is necessary, the afterSavingFiles command is called
   * immediately.
   *
   * @param fileContentHolder  holds the file content
   * @param afterUpgradeComplete  optional command to be executed after the
   *                              file has upgraded and saved back to the ODE
   *                              server
   */
  private void upgradeFile(FileContentHolder fileContentHolder,
      final Command afterUpgradeComplete) {
    JSONObject propertiesObject = YoungAndroidSourceAnalyzer.parseSourceFile(
        fileContentHolder.getFileContent(), JSON_PARSER);

    // BEGIN PROJECT TAGGING CODE

    // |-------------------------------------------------------------------|
    // | Project Tagging Code:                                             |
    // | Because of the likely proliferation of various versions of App    |
    // | Inventor, we want to mark a project with the history of which     |
    // | versions have seen it. We do that with the "authURL" tag which we |
    // | add to the Form files. It is a JSON array of versions identified  |
    // | by the hostname portion of the URL of the service editing the     |
    // | project. Older projects will not have this field, so if we detect |
    // | an older project (YAV < OLD_PROJECT_YAV) we create the list and   |
    // | add ourselves. If we read in a project where YAV >=               |
    // | OLD_PROJECT_YAV *and* there is no authURL, we assume that it was  |
    // | created on a version of App Inventor that doesn't support project |
    // | tagging and we add an "*UNKNOWN*" tag to indicate this. So for    |
    // | example if you examine a (newer) project and look in the          |
    // | Screen1.scm file, you should just see an authURL that looks like  |
    // | ["ai2.appinventor.mit.edu"]. This would indicate a project that   |
    // | has only been edited on MIT App Inventor. If instead you see      |
    // | something like ["localhost", "ai2.appinventor.mit.edu"] it        |
    // | implies that at some point in its history this project was edited |
    // | using the local dev server on someone's own computer.             |
    // |-------------------------------------------------------------------|

    authURL = (JSONArray) propertiesObject.get("authURL");
    String ourHost = Window.Location.getHostName();
    JSONValue us = new ClientJsonString(ourHost);
    if (authURL != null) {
      List<JSONValue> values = authURL.asArray().getElements();
      boolean foundUs = false;
      for (JSONValue value : values) {
        if (value.asString().getString().equals(ourHost)) {
          foundUs = true;
          break;
        }
      }
      if (!foundUs) {
        authURL.asArray().getElements().add(us);
      }
    } else {
      // Kludgey way to create an empty JSON array. But we cannot call ClientJsonArray ourselves
      // because it is not a public class. So rather then make it public (and violate an abstraction
      // barrier). We create the array this way. Sigh.
      authURL = JSON_PARSER.parse("[]").asArray();
      // Warning: If YaVersion isn't present, we will get an NPF on
      // the line below. But it should always be there...
      // Note: YaVersion although a numeric value is stored as a Json String so we have
      // to parse it as a string and then convert it to a number in Java.
      int yav = Integer.parseInt(propertiesObject.get("YaVersion").asString().getString());
      // If yav is > OLD_PROJECT_YAV, and we still don't have an
      // authURL property then we likely originated from a non-MIT App
      // Inventor instance so add an *Unknown* tag before our tag
      if (yav > OLD_PROJECT_YAV) {
        authURL.asArray().getElements().add(new ClientJsonString("*UNKNOWN*"));
      }
      authURL.asArray().getElements().add(us);
    }

    // END OF PROJECT TAGGING CODE

    preUpgradeJsonString =  propertiesObject.toJson(); // [lyn, [2014/10/13] remember pre-upgrade component versions.
    if (YoungAndroidFormUpgrader.upgradeSourceProperties(propertiesObject.getProperties())) {
      String upgradedContent = YoungAndroidSourceAnalyzer.generateSourceFile(propertiesObject);
      fileContentHolder.setFileContent(upgradedContent);

      Ode.getInstance().getProjectService().save(Ode.getInstance().getSessionId(),
          getProjectId(), getFileId(), upgradedContent,
          new OdeAsyncCallback<Long>(MESSAGES.saveError()) {
            @Override
            public void onSuccess(Long result) {
              // Execute the afterUpgradeComplete command if one was given.
              if (afterUpgradeComplete != null) {
                afterUpgradeComplete.execute();
              }
            }
          });
    } else {
      // No upgrade was necessary.
      // Execute the afterUpgradeComplete command if one was given.
      if (afterUpgradeComplete != null) {
        afterUpgradeComplete.execute();
      }
    }
  }

  private void onFileLoaded(String content) {
    JSONObject propertiesObject = YoungAndroidSourceAnalyzer.parseSourceFile(
        content, JSON_PARSER);
    form = createMockForm(propertiesObject.getProperties().get("Properties").asObject());

    // Initialize the nonVisibleComponentsPanel and visibleComponentsPanel.
    nonVisibleComponentsPanel.setForm(form);
    visibleComponentsPanel.setForm(form);
    form.select();

    // Set loadCompleted to true.
    // From now on, all change events will be taken seriously.
    loadComplete = true;
  }

  /*
   * Parses the JSON properties and creates the form and its component structure.
   */
  private MockForm createMockForm(JSONObject propertiesObject) {
    return (MockForm) createMockComponent(propertiesObject, null);
  }

  /*
   * Parses the JSON properties and creates the component structure. This method is called
   * recursively for nested components. For the initial invocation parent shall be null.
   */
  private MockComponent createMockComponent(JSONObject propertiesObject, MockContainer parent) {
    Map<String, JSONValue> properties = propertiesObject.getProperties();

    // Component name and type
    String componentType = properties.get("$Type").asString().getString();

    // Instantiate a mock component for the visual designer
    MockComponent mockComponent;
    if (componentType.equals(MockForm.TYPE)) {
      Preconditions.checkArgument(parent == null);

      // Instantiate new root component
      mockComponent = new MockForm(this);
    } else {
      mockComponent = SimpleComponentDescriptor.createMockComponent(componentType, this);

      // Add the component to its parent component (and if it is non-visible, add it to the
      // nonVisibleComponent panel).
      parent.addComponent(mockComponent);
      if (!mockComponent.isVisibleComponent()) {
        nonVisibleComponentsPanel.addComponent(mockComponent);
      }
    }

    // Set the name of the component (on instantiation components are assigned a generated name)
    String componentName = properties.get("$Name").asString().getString();
    mockComponent.changeProperty("Name", componentName);

    // Set component properties
    for (String name : properties.keySet()) {
      if (name.charAt(0) != '$') { // Ignore special properties (name, type and nested components)
        mockComponent.changeProperty(name, properties.get(name).asString().getString());
      }
    }



    //This is for old project which doesn't have the AppName property
    if (mockComponent instanceof MockForm) {
      if (!properties.keySet().contains("AppName")) {
        String fileId = getFileId();
        String projectName = fileId.split("/")[3];
        mockComponent.changeProperty("AppName", projectName);
      }
    }

    // Add component type to the blocks editor
    YaProjectEditor yaProjectEditor = (YaProjectEditor) projectEditor;
    YaBlocksEditor blockEditor = yaProjectEditor.getBlocksFileEditor(formNode.getFormName());
    blockEditor.addComponent(mockComponent.getType(), mockComponent.getName(),
        mockComponent.getUuid());

    // Add nested components
    if (properties.containsKey("$Components")) {
      for (JSONValue nestedComponent : properties.get("$Components").asArray().getElements()) {
        createMockComponent(nestedComponent.asObject(), (MockContainer) mockComponent);
      }
    }

    return mockComponent;
  }

  /*
   * Updates the the whole designer: form, palette, source structure explorer,
   * assets list, and properties panel.
   */
  private void loadDesigner() {
    form.refresh();
    MockComponent selectedComponent = form.getSelectedComponent();

    // Set the palette box's content.
    PaletteBox paletteBox = PaletteBox.getPaletteBox();
    paletteBox.setContent(palettePanel);

    // Update the source structure explorer with the tree of this form's components.
    sourceStructureExplorer.updateTree(form.buildComponentsTree(),
        selectedComponent.getSourceStructureExplorerItem());
    SourceStructureBox.getSourceStructureBox().setVisible(true);

    // Show the assets box.
    AssetListBox assetListBox = AssetListBox.getAssetListBox();
    assetListBox.setVisible(true);

    // Set the properties box's content.
    PropertiesBox propertiesBox = PropertiesBox.getPropertiesBox();
    propertiesBox.setContent(designProperties);
    updatePropertiesPanel(selectedComponent);
    propertiesBox.setVisible(true);

    // Listen to changes on the form.
    form.addFormChangeListener(this);
    // Also have the blocks editor listen to changes. Do this here instead
    // of in the blocks editor so that we don't risk it missing any updates.
    OdeLog.log("Adding blocks editor as a listener for " + form.getName());
    form.addFormChangeListener(((YaProjectEditor) projectEditor)
        .getBlocksFileEditor(form.getName()));
  }

  /*
   * Show the given component's properties in the properties panel.
   */
  private void updatePropertiesPanel(MockComponent component) {
    designProperties.setProperties(component.getProperties());
    // need to update the caption after the setProperties call, since
    // setProperties clears the caption!
    designProperties.setPropertiesCaption(component.getName());
  }

  private void onFormStructureChange() {
    Ode.getInstance().getEditorManager().scheduleAutoSave(this);

    // Update source structure panel
    sourceStructureExplorer.updateTree(form.buildComponentsTree(),
        form.getSelectedComponent().getSourceStructureExplorerItem());
    updatePhone();          // Push changes to the phone if it is connected
  }

  private void populateComponentsMap(MockComponent component, Map<String, MockComponent> map) {
    EditableProperties properties = component.getProperties();
    map.put(properties.getPropertyValue("Name"), component);
    List<MockComponent> children = component.getChildren();
    for (MockComponent child : children) {
      populateComponentsMap(child, map);
    }
  }

  /*
   * Encodes the form's properties as a JSON encoded string. Used by YaBlocksEditor as well,
   * to send the form info to the blockly world during code generation.
   */
  protected String encodeFormAsJsonString(boolean forYail) {
    StringBuilder sb = new StringBuilder();
    sb.append("{");
    // Include authURL in output if it is non-null
    if (authURL != null) {
      sb.append("\"authURL\":").append(authURL.toJson()).append(",");
    }
    sb.append("\"YaVersion\":\"").append(YaVersion.YOUNG_ANDROID_VERSION).append("\",");
    sb.append("\"Source\":\"Form\",");
    sb.append("\"Properties\":");
    encodeComponentProperties(form, sb, forYail);
    sb.append("}");
    return sb.toString();
  }

  // [lyn, 2014/10/13] returns the *pre-upgraded* JSON for this form.
  // needed to allow associated blocks editor to get this info.
  protected String preUpgradeJsonString() {
    return preUpgradeJsonString;
  }

  /*
   * Encodes a component and its properties into a JSON encoded string.
   */
  private void encodeComponentProperties(MockComponent component, StringBuilder sb, boolean forYail) {
    // The component encoding starts with component name and type
    String componentType = component.getType();
    EditableProperties properties = component.getProperties();
    sb.append("{\"$Name\":\"");
    sb.append(properties.getPropertyValue("Name"));
    sb.append("\",\"$Type\":\"");
    sb.append(componentType);
    sb.append("\",\"$Version\":\"");
    sb.append(COMPONENT_DATABASE.getComponentVersion(componentType));
    sb.append('"');

    // Next the actual component properties
    //
    // NOTE: It is important that these be encoded before any children components.
    String propertiesString = properties.encodeAsPairs(forYail);
    if (propertiesString.length() > 0) {
      sb.append(',');
      sb.append(propertiesString);
    }

    // Finally any children of the component
    List<MockComponent> children = component.getChildren();
    if (!children.isEmpty()) {
      sb.append(",\"$Components\":[");
      String separator = "";
      for (MockComponent child : children) {
        sb.append(separator);
        encodeComponentProperties(child, sb, forYail);
        separator = ",";
      }
      sb.append(']');
    }

    sb.append('}');
  }

  /*
   * Clears the palette, source structure explorer, and properties panel.
   */
  private void unloadDesigner() {
    // The form can still potentially change if the blocks editor is displayed
    // so don't remove the formChangeListener.

    // Clear the palette box.
    PaletteBox paletteBox = PaletteBox.getPaletteBox();
    paletteBox.clear();

    // Clear and hide the source structure explorer.
    sourceStructureExplorer.clearTree();
    SourceStructureBox.getSourceStructureBox().setVisible(false);

    // Hide the assets box.
    AssetListBox assetListBox = AssetListBox.getAssetListBox();
    assetListBox.setVisible(false);

    // Clear and hide the properties box.
    PropertiesBox propertiesBox = PropertiesBox.getPropertiesBox();
    propertiesBox.clear();
    propertiesBox.setVisible(false);
  }

  /*
   * Push changes to a connected phone (or emulator).
   */
  private void updatePhone() {
    YaProjectEditor yaProjectEditor = (YaProjectEditor) projectEditor;
    YaBlocksEditor blockEditor = yaProjectEditor.getBlocksFileEditor(formNode.getFormName());
    blockEditor.onBlocksAreaChanged(getProjectId() + "_" + formNode.getFormName());
  }

  private void addComponentDatabaseChangeListener(ComponentDatabaseChangeListener cdbChangeListener) {
    componentDatabaseChangeListeners.add(cdbChangeListener);
  }

  private void removeComponentDatabaseChangeListener(ComponentDatabaseChangeListener cdbChangeListener) {
    componentDatabaseChangeListeners.remove(cdbChangeListener);
  }

  private void clearComponentDatabaseChangeListener() {
    componentDatabaseChangeListeners.clear();
  }

  @Override
  public void onComponentTypeAdded(List<String> componentTypes) {
    COMPONENT_DATABASE.removeComponentDatabaseListener(this);
    for (ComponentDatabaseChangeListener cdbChangeListener : componentDatabaseChangeListeners) {
      cdbChangeListener.onComponentTypeAdded(componentTypes);
    }
  }

  @Override
  public boolean beforeComponentTypeRemoved(List<String> componentTypes) {
    boolean result = true;
    for (ComponentDatabaseChangeListener cdbChangeListener : componentDatabaseChangeListeners) {
      result = result & cdbChangeListener.beforeComponentTypeRemoved(componentTypes);
    }
    List<MockComponent> mockComponents = new ArrayList<MockComponent>(getForm().getChildren());
    for (String compType : componentTypes) {
      for (MockComponent mockComp : mockComponents) {
        if (mockComp.getType().equals(compType)) {
          mockComp.delete();
        }
      }
    }
    return result;
  }

  @Override
  public void onComponentTypeRemoved(Map<String, String> componentTypes) {
    COMPONENT_DATABASE.removeComponentDatabaseListener(this);
    for (ComponentDatabaseChangeListener cdbChangeListener : componentDatabaseChangeListeners) {
      cdbChangeListener.onComponentTypeRemoved(componentTypes);
    }
  }

  @Override
  public void onResetDatabase() {
    COMPONENT_DATABASE.removeComponentDatabaseListener(this);
    for (ComponentDatabaseChangeListener cdbChangeListener : componentDatabaseChangeListeners) {
      cdbChangeListener.onResetDatabase();
    }
  }
}<|MERGE_RESOLUTION|>--- conflicted
+++ resolved
@@ -115,13 +115,10 @@
   // and we rely on the pre-upgraded .scm file for this info.
   private String preUpgradeJsonString;
 
-<<<<<<< HEAD
   private final List<ComponentDatabaseChangeListener> componentDatabaseChangeListeners = new ArrayList<ComponentDatabaseChangeListener>();
-=======
   private JSONArray authURL;    // List of App Inventor versions we have been edited on.
 
   private static final int OLD_PROJECT_YAV = 150; // Projects older then this have no authURL
->>>>>>> 9d7d547c
 
   /**
    * Creates a new YaFormEditor.
