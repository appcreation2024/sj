--- conflicted
+++ resolved
@@ -26,11 +26,7 @@
 import com.google.appinventor.client.editor.youngandroid.HiddenComponentsCheckbox;
 import com.google.appinventor.client.editor.youngandroid.TutorialPanel;
 import com.google.appinventor.client.editor.youngandroid.YaFormEditor;
-<<<<<<< HEAD
-=======
 import com.google.appinventor.client.editor.youngandroid.YaProjectEditor;
-import com.google.appinventor.client.editor.youngandroid.i18n.BlocklyMsg;
->>>>>>> d1a51847
 import com.google.appinventor.client.explorer.commands.ChainableCommand;
 import com.google.appinventor.client.explorer.commands.CommandRegistry;
 import com.google.appinventor.client.explorer.commands.SaveAllEditorsCommand;
@@ -767,13 +763,6 @@
           return null;
         });
 
-    History.addValueChangeHandler(new ValueChangeHandler<String>() {
-      @Override
-      public void onValueChange(ValueChangeEvent<String> event) {
-        openProject(event.getValue());
-      }
-    });
-
     // load project based on current url
     // TODO(sharon): Seems like a possible race condition here if the onValueChange
     // handler defined above gets called before the getSystemConfig call sets
@@ -1031,6 +1020,13 @@
     if (getUserDyslexicFont()) {
       RootPanel.get().addStyleName("dyslexic");
     }
+
+    History.addValueChangeHandler(new ValueChangeHandler<String>() {
+      @Override
+      public void onValueChange(ValueChangeEvent<String> event) {
+        openProject(event.getValue());
+      }
+    });
 
     // There is no sure-fire way of preventing people from accidentally navigating away from ODE
     // (e.g. by hitting the Backspace key). What we do need though is to make sure that people will
