// -*- mode: java; c-basic-offset: 2; -*-
// Copyright 2009-2011 Google, All Rights reserved
// Copyright 2011-2019 MIT, All rights reserved
// Released under the Apache License, Version 2.0
// http://www.apache.org/licenses/LICENSE-2.0

package com.google.appinventor.client;

<<<<<<< HEAD
import com.google.appinventor.client.actions.DisableAutoloadAction;
import com.google.appinventor.client.actions.EnableAutoloadAction;
import com.google.appinventor.client.boxes.ProfileBox;
import com.google.appinventor.client.boxes.ProjectListBox;
=======
import com.google.appinventor.client.boxes.AdminUserListBox;
import com.google.appinventor.client.boxes.AssetListBox;
import com.google.appinventor.client.boxes.BlockSelectorBox;
import com.google.appinventor.client.boxes.MessagesOutputBox;
import com.google.appinventor.client.boxes.OdeLogBox;
import com.google.appinventor.client.boxes.PaletteBox;
import com.google.appinventor.client.boxes.ProjectListBox;
import com.google.appinventor.client.boxes.PropertiesBox;
import com.google.appinventor.client.boxes.SourceStructureBox;
>>>>>>> 5c9435a0
import com.google.appinventor.client.boxes.ViewerBox;

import com.google.appinventor.client.editor.EditorManager;
import com.google.appinventor.client.editor.FileEditor;
import com.google.appinventor.client.editor.youngandroid.i18n.BlocklyMsg;
import com.google.appinventor.client.editor.youngandroid.BlocklyPanel;
import com.google.appinventor.client.editor.youngandroid.TutorialPanel;
import com.google.appinventor.client.explorer.commands.ChainableCommand;
import com.google.appinventor.client.explorer.commands.CommandRegistry;
import com.google.appinventor.client.explorer.commands.SaveAllEditorsCommand;
import com.google.appinventor.client.explorer.dialogs.NoProjectDialogBox;
import com.google.appinventor.client.explorer.project.Project;
import com.google.appinventor.client.explorer.project.ProjectChangeAdapter;
import com.google.appinventor.client.explorer.project.ProjectManager;
import com.google.appinventor.client.explorer.project.ProjectManagerEventAdapter;
<<<<<<< HEAD
import com.google.appinventor.client.explorer.youngandroid.ProjectToolbar;
=======

import com.google.appinventor.client.explorer.youngandroid.ProjectToolbar;

>>>>>>> 5c9435a0
import com.google.appinventor.client.output.OdeLog;

import com.google.appinventor.client.settings.Settings;
import com.google.appinventor.client.settings.user.UserSettings;

import com.google.appinventor.client.tracking.Tracking;
import com.google.appinventor.client.utils.HTML5DragDrop;
import com.google.appinventor.client.utils.PZAwarePositionCallback;
<<<<<<< HEAD
import com.google.appinventor.client.widgets.DropDownButton;
=======

import com.google.appinventor.client.widgets.boxes.Box;
import com.google.appinventor.client.widgets.boxes.ColumnLayout.Column;
import com.google.appinventor.client.widgets.boxes.ColumnLayout;
>>>>>>> 5c9435a0
import com.google.appinventor.client.widgets.boxes.WorkAreaPanel;

import com.google.appinventor.client.wizards.NewProjectWizard.NewProjectCommand;

import com.google.appinventor.client.wizards.TemplateUploadWizard;

import com.google.appinventor.common.version.AppInventorFeatures;

import com.google.appinventor.components.common.YaVersion;
<<<<<<< HEAD
=======

import com.google.appinventor.shared.rpc.cloudDB.CloudDBAuthService;
import com.google.appinventor.shared.rpc.cloudDB.CloudDBAuthServiceAsync;

import com.google.appinventor.shared.rpc.component.ComponentService;
import com.google.appinventor.shared.rpc.component.ComponentServiceAsync;

>>>>>>> 5c9435a0
import com.google.appinventor.shared.rpc.GetMotdService;
import com.google.appinventor.shared.rpc.GetMotdServiceAsync;
import com.google.appinventor.shared.rpc.RpcResult;
import com.google.appinventor.shared.rpc.ServerLayout;
import com.google.appinventor.shared.rpc.admin.AdminInfoService;
import com.google.appinventor.shared.rpc.admin.AdminInfoServiceAsync;
import com.google.appinventor.shared.rpc.cloudDB.CloudDBAuthService;
import com.google.appinventor.shared.rpc.cloudDB.CloudDBAuthServiceAsync;
import com.google.appinventor.shared.rpc.component.ComponentService;
import com.google.appinventor.shared.rpc.component.ComponentServiceAsync;
import com.google.appinventor.shared.rpc.project.FileNode;
<<<<<<< HEAD
import com.google.appinventor.shared.rpc.project.GalleryAppListResult;
import com.google.appinventor.shared.rpc.project.GalleryComment;
import com.google.appinventor.shared.rpc.project.GalleryService;
import com.google.appinventor.shared.rpc.project.GalleryServiceAsync;
import com.google.appinventor.shared.rpc.project.GallerySettings;
import com.google.appinventor.shared.rpc.project.ProjectRootNode;
import com.google.appinventor.shared.rpc.project.ProjectService;
import com.google.appinventor.shared.rpc.project.ProjectServiceAsync;
import com.google.appinventor.shared.rpc.project.UserProject;
=======
import com.google.appinventor.shared.rpc.project.ProjectRootNode;
import com.google.appinventor.shared.rpc.project.ProjectService;
import com.google.appinventor.shared.rpc.project.ProjectServiceAsync;
>>>>>>> 5c9435a0
import com.google.appinventor.shared.rpc.project.youngandroid.YoungAndroidSourceNode;

import com.google.appinventor.shared.rpc.user.Config;
import com.google.appinventor.shared.rpc.user.SplashConfig;
import com.google.appinventor.shared.rpc.user.User;
import com.google.appinventor.shared.rpc.user.UserInfoService;
import com.google.appinventor.shared.rpc.user.UserInfoServiceAsync;

import com.google.appinventor.shared.settings.SettingsConstants;

import com.google.common.annotations.VisibleForTesting;

import com.google.gwt.core.client.Callback;
import com.google.gwt.core.client.EntryPoint;
import com.google.gwt.core.client.GWT;
<<<<<<< HEAD
import com.google.gwt.event.dom.client.ClickHandler;
import com.google.gwt.event.dom.client.MouseWheelEvent;
import com.google.gwt.event.dom.client.MouseWheelHandler;
=======

import com.google.gwt.event.dom.client.ClickEvent;
import com.google.gwt.event.dom.client.ClickHandler;
import com.google.gwt.event.dom.client.MouseWheelEvent;
import com.google.gwt.event.dom.client.MouseWheelHandler;

import com.google.gwt.event.logical.shared.ResizeEvent;
import com.google.gwt.event.logical.shared.ResizeHandler;
>>>>>>> 5c9435a0
import com.google.gwt.event.logical.shared.ValueChangeEvent;
import com.google.gwt.event.logical.shared.ValueChangeHandler;

import com.google.gwt.http.client.Response;

import com.google.gwt.resources.client.ImageResource;
<<<<<<< HEAD
import com.google.gwt.uibinder.client.UiBinder;
import com.google.gwt.uibinder.client.UiField;
=======

>>>>>>> 5c9435a0
import com.google.gwt.user.client.Command;
import com.google.gwt.user.client.Event;
import com.google.gwt.user.client.History;
import com.google.gwt.user.client.Timer;
import com.google.gwt.user.client.Window;
import com.google.gwt.user.client.rpc.AsyncCallback;
import com.google.gwt.user.client.rpc.StatusCodeException;

import com.google.gwt.user.client.ui.Button;
import com.google.gwt.user.client.ui.CheckBox;
import com.google.gwt.user.client.ui.ClickListener;
import com.google.gwt.user.client.ui.DeckPanel;
import com.google.gwt.user.client.ui.DialogBox;
import com.google.gwt.user.client.ui.FlowPanel;
import com.google.gwt.user.client.ui.Grid;
import com.google.gwt.user.client.ui.HTML;
import com.google.gwt.user.client.ui.HasHorizontalAlignment;
import com.google.gwt.user.client.ui.HasVerticalAlignment;
import com.google.gwt.user.client.ui.HorizontalPanel;
import com.google.gwt.user.client.ui.Image;
import com.google.gwt.user.client.ui.Label;
import com.google.gwt.user.client.ui.PushButton;
import com.google.gwt.user.client.ui.RootPanel;
import com.google.gwt.user.client.ui.TextBox;
import com.google.gwt.user.client.ui.VerticalPanel;
import com.google.gwt.user.client.ui.Widget;
<<<<<<< HEAD
import java.util.List;
import java.util.Random;
import java.util.logging.Logger;
=======

import java.util.Date;
import java.util.Random;
>>>>>>> 5c9435a0

/**
 * Main entry point for Ode. Defines the startup UI elements in
 * {@link #onModuleLoad()}.
 *
 */
public class Ode implements EntryPoint {
  // I18n messages
  public static final OdeMessages MESSAGES = GWT.create(OdeMessages.class);

  interface OdeUiBinder extends UiBinder<FlowPanel, Ode> {}

  // Global instance of the Ode object
  private static Ode instance;

  // Application level image bundle
  private static final Images IMAGES = GWT.create(Images.class);

  // ProjectEditor registry
  private static final ProjectEditorRegistry EDITORS = new ProjectEditorRegistry();

  // Command registry
  private static final CommandRegistry COMMANDS = new CommandRegistry();

  // System config
  private static Config config;

  // User settings
  private static UserSettings userSettings;

  private MotdFetcher motdFetcher;

  // User information
  private User user;

  // Template path if set by /?repo=
  private String templatePath;
  private boolean templateLoadingFlag = false;

  // New Gallery path if set by /?ng=
  // Set to true if we are loading from the new Gallery
  private boolean newGalleryLoadingFlag = false;
  private String newGalleryId;

  // Nonce Information
  private String nonce;

  // Read Only Flag: If true, the UI will not permit operations which permit
  // write requests

  private boolean isReadOnly;

  private String sessionId = generateUuid(); // Create new session id

  private Random random = new Random(); // For generating random nonce

  // Collection of projects
  private ProjectManager projectManager;

  // Collection of editors
  private EditorManager editorManager;

  // Currently active file editor, could be a YaFormEditor or a YaBlocksEditor or null.
  private FileEditor currentFileEditor;

  private AssetManager assetManager;

  // Remembers the current View
  public static final int DESIGNER = 0;
  public static final int PROJECTS = 1;
  public static final int USERADMIN = 2;
  public static final int TRASHCAN = 3;
  public static int currentView = DESIGNER;

  /*
   * The following fields define the general layout of the UI as seen in the following diagram:
   *
   *  +-- mainPanel --------------------------------+
   *  |+-- topPanel -------------------------------+|
   *  ||                                           ||
   *  |+-------------------------------------------+|
   *  |+-- overDeckPanel --+-----------------------+|
   *  || tutorialPanel     |  deckPanel            ||
   *  |+-------------------+-----------------------+|
   *  |+-- statusPanel ----------------------------+|
   *  ||                                           ||
   *  |+-------------------------------------------+|
   *  +---------------------------------------------+
   */
  @UiField(provided = true) DeckPanel deckPanel;
  @UiField(provided = true) FlowPanel overDeckPanel;
  @UiField TutorialPanel tutorialPanel;
  private int projectsTabIndex;
  private int designTabIndex;
  private int debuggingTabIndex;
  private int userAdminTabIndex;
<<<<<<< HEAD
  private int userProfileTabIndex;
  private int privateUserProfileIndex;
  private int moderationPageTabIndex;
  @UiField TopPanel topPanel;
  @UiField StatusPanel statusPanel;
  @UiField FlowPanel workColumns;
  @UiField FlowPanel structureAndAssets;
  @UiField ProjectToolbar projectToolbar;
  @UiField DesignToolbar designToolbar;
  @UiField FlowPanel projectPanel;
=======
  private TopPanel topPanel;
  private StatusPanel statusPanel;
  private HorizontalPanel workColumns;
  private VerticalPanel structureAndAssets;
  private ProjectToolbar projectToolbar;
  private AdminUserListBox uaListBox;
  private DesignToolbar designToolbar;
  private TopToolbar topToolbar;
  private VerticalPanel pVertPanel;
>>>>>>> 5c9435a0
  private HorizontalPanel projectListPanel = new HorizontalPanel();

  // Is the tutorial toolbar currently displayed?
  private boolean tutorialVisible = false;

  // Popup that indicates that an asynchronous request is pending. It is visible
  // initially, and will be hidden automatically after the first RPC completes.
  private static RpcStatusPopup rpcStatusPopup;

  // Web service for project related information
  private final ProjectServiceAsync projectService = GWT.create(ProjectService.class);

  // Web service for user related information
  private final UserInfoServiceAsync userInfoService = GWT.create(UserInfoService.class);

  // Web service for get motd information
  private final GetMotdServiceAsync getMotdService = GWT.create(GetMotdService.class);

  // Web service for component related operations
  private final ComponentServiceAsync componentService = GWT.create(ComponentService.class);
  private final AdminInfoServiceAsync adminInfoService = GWT.create(AdminInfoService.class);

  //Web service for CloudDB authentication operations
  private final CloudDBAuthServiceAsync cloudDBAuthService = GWT.create(CloudDBAuthService.class);

  private boolean windowClosing;

  private boolean screensLocked;

  // Licensing related variables
  private String licenseCode;
  private String systemId;

  /**
   * Flag set if we may need to show the splash screen based on
   * current user settings.
   */
  private boolean mayNeedSplash = false;

  /**
   * Flag to inidcate that we have already transitioned away from the
   * project list to a project (auto-open feature).
   */
  private boolean didTransitionFromProjectList = false;

  /**
   * Flag indicating that we have shown the splash screens.
   */
  private boolean didShowSplash = false;

  private SplashConfig splashConfig; // Splash Screen Configuration

  private boolean secondBuildserver = false; // True if we have a second
                                             // buildserver.

  // The flags below are used by the Build menus. Because we have two
  // different buildservers, we have two sets of build menu items, one
  // for each buildserver.  The first time one is selected, we put up
  // a warning/notice dialog box explaining its purpose. We don't show
  // it again during the same session, and keeping track of that is
  // the purpose of these two flags.

  private boolean warnedBuild1 = false;
  private boolean warnedBuild2 = false;

  /**
   * Returns global instance of Ode.
   *
   * @return  global Ode instance
   */
  public static Ode getInstance() {
    return instance;
  }

  /**
   * Returns instance of the aggregate image bundle for the application.
   *
   * @return  image bundle
   */
  public static Images getImageBundle() {
    return IMAGES;
  }

  /**
   * Returns the editor registry.
   *
   * @return the editor registry
   */
  public static ProjectEditorRegistry getProjectEditorRegistry() {
    return EDITORS;
  }

  /**
   * Returns the command registry.
   *
   * @return the command registry
   */
  public static CommandRegistry getCommandRegistry() {
    return COMMANDS;
  }

  /**
   * Returns the system config.
   *
   * @return  system config
   */
  public static Config getSystemConfig() {
    return config;
  }

  /**
   * Returns the user settings.
   *
   * @return  user settings
   */
  public static UserSettings getUserSettings() {
    return userSettings;
  }

  /**
   * Returns the asset manager.
   *
   * @return  asset manager
   */
  public AssetManager getAssetManager() {
    return assetManager;
  }

  /**
   * Returns true if we have received the window closing event.
   */
  public static boolean isWindowClosing() {
    return getInstance().windowClosing;
  }

  /**
   * Get the current view
   */
  public int getCurrentView() {
    return currentView;
  }

  public DeckPanel getDeckPanel() {
    return deckPanel;
  }

  public HorizontalPanel getOverDeckPanel() {
    return overDeckPanel;
  }

  /**
   * Switch to the Projects tab
   */
  public void switchToProjectsView() {
    // We may need to pass the code below as a runnable to
    // screenShotMaybe() so build the runnable now
    hideChaff();
    hideTutorials();
    Runnable next = new Runnable() {
        @Override
        public void run() {
          ProjectListBox.getProjectListBox().loadProjectList();
          currentView = PROJECTS;
          getTopToolbar().updateFileMenuButtons(currentView);
          deckPanel.showWidget(projectsTabIndex);
          // If we started a project, then the start button was disabled (to avoid
          // a second press while the new project wizard was starting (aka we "debounce"
          // the button). When the person switches to the projects list view again (here)
          // we re-enable it.
          projectToolbar.enableStartButton();
          projectToolbar.setProjectTabButtonsVisible(true);
          projectToolbar.setTrashTabButtonsVisible(false);
        }
      };
    if (designToolbar.getCurrentView() != DesignToolbar.View.BLOCKS) {
      next.run();
    } else {
      // maybe take a screenshot, second argument is true so we wait for i/o to complete
      screenShotMaybe(next, true);
    }
  }

  /**
   * Switch to the Trash tab
   */

  public void switchToTrash() {
    Ode.getInstance().getTopToolbar().updateMoveToTrash("Delete From Trash");
    hideChaff();
    hideTutorials();
    ProjectListBox.getProjectListBox().loadTrashList();
    currentView = TRASHCAN;
    projectToolbar.enableStartButton();
    projectToolbar.setProjectTabButtonsVisible(false);
    projectToolbar.setTrashTabButtonsVisible(true);
  }

  /**
   * Switch to the User Admin Panel
   */

  public void switchToUserAdminPanel() {
    hideChaff();
    hideTutorials();
    currentView = USERADMIN;
    deckPanel.showWidget(userAdminTabIndex);
  }

  /**
<<<<<<< HEAD
   * Switch to the user profile
   * TODO: change string parameter
   */
  public void switchToUserProfileView(String userId, int editStatus) {
    hideChaff();
    hideTutorials();
    currentView = USERPROFILE;
    OdeLog.log("###########" + userId + "||||||" + editStatus);
    ProfileBox.setProfile(userId, editStatus);
    deckPanel.showWidget(userProfileTabIndex);
  }

  /**
=======
>>>>>>> 5c9435a0
   * Switch to the Designer tab. Shows an error message if there is no currentFileEditor.
   */
  public void switchToDesignView() {
    hideChaff();
    // Only show designer if there is a current editor.
    // ***** THE DESIGNER TAB DOES NOT DISPLAY CORRECTLY IF THERE IS NO CURRENT EDITOR. *****
    showTutorials();
    currentView = DESIGNER;
    getTopToolbar().updateFileMenuButtons(currentView);
    if (currentFileEditor != null) {
      deckPanel.showWidget(designTabIndex);
    } else if (!editorManager.hasOpenEditor()) {  // is there a project editor pending visibility?
      OdeLog.wlog("No current file editor to show in designer");
      ErrorReporter.reportInfo(MESSAGES.chooseProject());
    }
  }

  /**
<<<<<<< HEAD
   * Switch to Gallery TabPanel
   */
  public void switchToPrivateUserProfileView() {
    hideChaff();
    currentView = privateUserProfileIndex;
    deckPanel.showWidget(privateUserProfileIndex);
  }

  /**
   * Switch to the Moderation Page tab
   */
  public void switchToModerationPageView() {
    hideChaff();
    hideTutorials();
    currentView = MODERATIONPAGE;
    deckPanel.showWidget(moderationPageTabIndex);
  }
  /**
=======
>>>>>>> 5c9435a0
   * Switch to the Debugging tab
   */
  public void switchToDebuggingView() {
    hideChaff();
    hideTutorials();
    deckPanel.showWidget(debuggingTabIndex);

    // NOTE(lizlooney) - Calling resizeWorkArea for debuggingTab prevents the
    // boxes from overlapping each other.
    resizeWorkArea((WorkAreaPanel) deckPanel.getWidget(debuggingTabIndex));
  }

  /**
   * Processes the template and galleryId flags.
   *
   * @return true if a template or gallery id is present and being handled, otherwise false.
   */
  private boolean handleQueryString() {
    if (userSettings == null) {
      return false;
    }
    // Retrieve the userTemplates
    String userTemplates = userSettings.getSettings(SettingsConstants.USER_GENERAL_SETTINGS)
        .getPropertyValue(SettingsConstants.USER_TEMPLATE_URLS);
    TemplateUploadWizard.setStoredTemplateUrls(userTemplates);

    if (templateLoadingFlag) {  // We are loading a template, open it instead
                                // of the last project
      NewProjectCommand callbackCommand = new NewProjectCommand() {
        @Override
        public void execute(Project project) {
          templateLoadingFlag = false;
          Ode.getInstance().openYoungAndroidProjectInDesigner(project);
        }
      };
      TemplateUploadWizard.openProjectFromTemplate(templatePath, callbackCommand);
      return true;
    } else if (newGalleryLoadingFlag) {
      final DialogBox dialog = galleryLoadingDialog();
      NewProjectCommand callback = new NewProjectCommand() {
          @Override
          public void execute(Project project) {
            newGalleryLoadingFlag = false;
            dialog.hide();      // Get rid of the project loading dialog
            Ode.getInstance().openYoungAndroidProjectInDesigner(project);
          }
        };
<<<<<<< HEAD
      TemplateUploadWizard.openProjectFromTemplate(templatePath, callbackCommand);
    } else if(galleryIdLoadingFlag){
    } else {
      openProject(value);
=======
      LoadGalleryProject.openProjectFromGallery(newGalleryId, callback);
      return true;
    }
    return false;
  }

  /**
   * Opens the user's last project, if the information is known.
   */
  private void openPreviousProject() {
    if (userSettings == null) {
      OdeLog.wlog("Ignoring openPreviousProject() since userSettings is null");
      return;
>>>>>>> 5c9435a0
    }
    final String value = userSettings.getSettings(SettingsConstants.USER_GENERAL_SETTINGS)
        .getPropertyValue(SettingsConstants.GENERAL_SETTINGS_CURRENT_PROJECT_ID);
    openProject(value);
  }

  private void openProject(String projectIdString) {
    if (projectIdString.equals("")) {
      openPreviousProject();
    } else if (!projectIdString.equals("0")) {
      final long projectId = Long.parseLong(projectIdString);
      Project project = projectManager.getProject(projectId);
      if (project != null && !project.isInTrash()) {   // If last opened project is now in the trash, don't open it.
        openYoungAndroidProjectInDesigner(project);
      } else {
        // The project hasn't been added to the ProjectManager yet.
        // Add a ProjectManagerEventListener so we'll be notified when it has been added.
        // Alternatively, it is an invalid projectId. In which case,
        // nothing happens since if the listener eventually fires
        // it will not match the projectId.
        projectManager.addProjectManagerEventListener(new ProjectManagerEventAdapter() {
          @Override
          public void onProjectAdded(Project project) {
            if (project.getProjectId() == projectId) {
              projectManager.removeProjectManagerEventListener(this);
              openYoungAndroidProjectInDesigner(project);
            }
          }
          @Override
          public void onProjectsLoaded() {
            // we only get here iff onProjectAdded is never called with the target project id
            projectManager.removeProjectManagerEventListener(this);
            switchToProjectsView();  // the user will need to select a project...
            ErrorReporter.reportInfo(MESSAGES.chooseProject());
          }
        });
      }
    }
    // else projectIdString == 0; do nothing
  }

  public void openYoungAndroidProjectInDesigner(final Project project) {
    ProjectRootNode projectRootNode = project.getRootNode();
    if (projectRootNode == null) {
      // The project nodes haven't been loaded yet.
      // Add a ProjectChangeListener so we'll be notified when they have been loaded.
      project.addProjectChangeListener(new ProjectChangeAdapter() {
        @Override
        public void onProjectLoaded(Project glass) {
          project.removeProjectChangeListener(this);
          openYoungAndroidProjectInDesigner(project);
        }
      });
      project.loadProjectNodes();

    } else {
      // The project nodes have been loaded. Tell the viewer to open
      // the project. This will cause the projects source files to be fetched
      // asynchronously, and loaded into file editors.
      ViewerBox.getViewerBox().show(projectRootNode);
      // Note: we can't call switchToDesignView until the Screen1 file editor
      // finishes loading. We leave that to setCurrentFileEditor(), which
      // will get called at the appropriate time.
      String projectIdString = Long.toString(project.getProjectId());
      if (!History.getToken().equals(projectIdString)) {
        // insert token into history but do not trigger listener event
        History.newItem(projectIdString, false);
      }
      if (assetManager == null) {
        assetManager = AssetManager.getInstance();
      }
      assetManager.loadAssets(project.getProjectId());
    }
    getTopToolbar().updateFileMenuButtons(1);
  }

  /**
   * Returns i18n compatible messages
   * @return messages
   */
  public static OdeMessages getMessages() {
    return MESSAGES;
  }

  /**
   * Returns the rpcStatusPopup object.
   * @return RpcStatusPopup
   */
  public static RpcStatusPopup getRpcStatusPopup() {
    return rpcStatusPopup;
  }

  /**
   * Main entry point for Ode. Setting up the UI and the web service
   * connections.
   */
  @Override
  public void onModuleLoad() {
    Tracking.trackPageview();

    // Handler for any otherwise unhandled exceptions
    GWT.setUncaughtExceptionHandler(new GWT.UncaughtExceptionHandler() {
      @Override
      public void onUncaughtException(Throwable e) {
        OdeLog.xlog(e);

        if (AppInventorFeatures.sendBugReports()) {
          if (Window.confirm(MESSAGES.internalErrorReportBug())) {
            Window.open(BugReport.getBugReportLink(e), "_blank", "");
          }
        } else {
          // Display a confirm dialog with error msg and if 'ok' open the debugging view
          if (Window.confirm(MESSAGES.internalErrorClickOkDebuggingView())) {
            Ode.getInstance().switchToDebuggingView();
          }
        }
      }
    });

    // Initialize global Ode instance
    instance = this;

    // Let's see if we were started with a repo= parameter which points to a template
    templatePath = Window.Location.getParameter("repo");
    if (templatePath != null) {
      OdeLog.wlog("Got a template path of " + templatePath);
      templateLoadingFlag = true;
    }

    // OK, let's see if we are loading from the new gallery Note: If
    // we are loading from a template (see above) then we ignore the
    // "ng" parameter. It doesn't make sense to have both, but if we
    // do, template loading wins.

    if (!templateLoadingFlag) {
      newGalleryId = Window.Location.getParameter("ng");
      if (newGalleryId != null) {
        OdeLog.wlog("Got a new Gallery ID of " + newGalleryId);
        newGalleryLoadingFlag = true;
      }
    }

    // We call this below to initialize the ConnectProgressBar
    ConnectProgressBar.getInstance();

    // Get user information.
    OdeAsyncCallback<Config> callback = new OdeAsyncCallback<Config>(
        // failure message
        MESSAGES.serverUnavailable()) {

      @Override
      public void onSuccess(Config result) {
        config = result;
        user = result.getUser();
        isReadOnly = user.isReadOnly();

        // Arrange to redirect to the new gallery, which is run as a
        // separate server when we are started with a galleryId flag
        // We process this as soon as we have the system config
        // because we need the system config to tell us where the
        // gallery is located!

        String galleryId = Window.Location.getParameter("galleryId");
        if (galleryId != null) {
          // This will replace us with the gallery server, displaying the app in question
          Window.open(config.getGalleryLocation() + "?galleryid=" + galleryId, "_self", null);
          // Never get here...(?)
          return;
        }

        // load the user's backpack if we are not using a shared
        // backpack

        final String backPackId = user.getBackpackId();
        if (backPackId == null || backPackId.isEmpty()) {
          loadBackpack();
          OdeLog.log("backpack: No shared backpack");
        } else {
          BlocklyMsg.Loader.ensureTranslationsLoaded(new BlocklyMsg.LoadCallback() {
            @Override
            public void call() {
              BlocklyPanel.setSharedBackpackId(backPackId);
            }
          });
          OdeLog.log("Have a shared backpack backPackId = " + backPackId);
        }

        // Setup noop timer (if enabled)
        int noop = config.getNoop();
        if (noop > 0) {
          // If we have a noop time, setup a timer to do the noop
          Timer t = new Timer() {
              @Override
              public void run() {
                userInfoService.noop(new AsyncCallback<Void>() {
                    @Override
                    public void onSuccess(Void e) {
                    }
                    @Override
                    public void onFailure(Throwable e) {
                    }
                  });
              }
            };
            t.scheduleRepeating(1000*60*noop);
        }

        // If user hasn't accepted terms of service, ask them to.
        if (!user.getUserTosAccepted() && !isReadOnly) {
          // We expect that the redirect to the TOS page should be handled
          // by the onFailure method below. The server should return a
          // "forbidden" error if the TOS wasn't accepted.
          ErrorReporter.reportError(MESSAGES.serverUnavailable());
          return;
        }

        splashConfig = result.getSplashConfig();
        secondBuildserver = result.getSecondBuildserver();
        // The code below is invoked if we do not have a second buildserver
        // configured. It sets the warnedBuild1 flag to true which inhibits
        // the display of the dialog box used when building. This means that
        // if no second buildserver is configured, there is no dialog box
        // displayed when the build menu items are invoked.
        if (!secondBuildserver) {
          warnedBuild1 = true;
        }

        if (result.getRendezvousServer() != null) {
          setRendezvousServer(result.getRendezvousServer(), true);
        } else {
          setRendezvousServer(YaVersion.RENDEZVOUS_SERVER, false);
        }

        userSettings = new UserSettings(user);
        userSettings.loadSettings(new Command() {
          @Override
          public void execute() {

            // Initialize project and editor managers
            // The project manager loads the user's projects asynchronously
            projectManager = new ProjectManager();
            projectManager.addProjectManagerEventListener(new ProjectManagerEventAdapter() {
              @Override
              public void onProjectsLoaded() {
                projectManager.removeProjectManagerEventListener(this);
                if (!handleQueryString() && shouldAutoloadLastProject()) {
                  openPreviousProject();
                }

                // This handles any built-in templates stored in /war
                // Retrieve template data stored in war/templates folder and
                // and save it for later use in TemplateUploadWizard
                OdeAsyncCallback<String> templateCallback =
                    new OdeAsyncCallback<String>(
                        // failure message
                        MESSAGES.createProjectError()) {
                      @Override
                      public void onSuccess(String json) {
                        // Save the templateData
                        TemplateUploadWizard.initializeBuiltInTemplates(json);
                      }
                    };
                Ode.getInstance().getProjectService().retrieveTemplateData(TemplateUploadWizard.TEMPLATES_ROOT_DIRECTORY, templateCallback);
              }
            });
            editorManager = new EditorManager();


            // Initialize UI
            initializeUi();
            topPanel.showUserEmail(user.getUserEmail());

          }
        });
      }

      private boolean isSet(String str) {
        return str != null && !str.equals("");
      }

      private String makeUri(String base) {
        String[] params = new String[] { "locale", "repo", "galleryId", "autoload", "ng" };
        String separator = "?";
        StringBuilder sb = new StringBuilder(base);
        for (String param : params) {
          String value = Window.Location.getParameter(param);
          if (isSet(value)) {
            sb.append(separator);
            sb.append(param);
            sb.append("=");
            sb.append(value);
            separator = "&";
          }
        }
        return sb.toString();
      }

      @Override
      public void onFailure(Throwable caught) {
        if (caught instanceof StatusCodeException) {
          StatusCodeException e = (StatusCodeException) caught;
          int statusCode = e.getStatusCode();
          switch (statusCode) {
            case Response.SC_UNAUTHORIZED:
              // unauthorized => not on whitelist
              // getEncodedResponse() gives us the message that we wrote in
              // OdeAuthFilter.writeWhitelistErrorMessage().
              Window.alert(e.getEncodedResponse());
              return;
            case Response.SC_FORBIDDEN:
              // forbidden => need tos accept
              Window.open(makeUri("/" + ServerLayout.YA_TOS_FORM), "_self", null);
              return;
            case Response.SC_PRECONDITION_FAILED:
              Window.Location.replace(makeUri("/login/"));
              return;           // likely not reached
          }
        }
        super.onFailure(caught);
      }
    };

    // The call below begins an asynchronous read of the user's settings
    // When the settings are finished reading, various settings parsers
    // will be called on the returned JSON object. They will call various
    // other functions in this module, including openPreviousProject (the
    // previous project ID is stored in the settings) as well as the splash
    // screen displaying functions below.
    //
    // TODO(user): ODE makes too many RPC requests at startup time. Currently
    // we do 3 RPCs + 1 per project + 1 per open file. We should bundle some of
    // those with each other or with the initial HTML transfer.
    //
    // This call also stores our sessionId in the backend. This will be checked
    // when we go to save a file and if different file saving will be disabled
    // Newer sessions invalidate older sessions.

    userInfoService.getSystemConfig(sessionId, callback);

    History.addValueChangeHandler(new ValueChangeHandler<String>() {
      @Override
      public void onValueChange(ValueChangeEvent<String> event) {
        openProject(event.getValue());
      }
    });

    // load project based on current url
    // TODO(sharon): Seems like a possible race condition here if the onValueChange
    // handler defined above gets called before the getSystemConfig call sets
    // userSettings.
    // The following line causes problems with GWT debugging, and commenting
    // it out doesn't seem to break things.
    //History.fireCurrentHistoryState();
  }

  /*
   * Initializes all UI elements.
   */
  private void initializeUi() {
    rpcStatusPopup = new RpcStatusPopup();

    // Register services with RPC status popup
    rpcStatusPopup.register((ExtendedServiceProxy<?>) projectService);
    rpcStatusPopup.register((ExtendedServiceProxy<?>) userInfoService);
    rpcStatusPopup.register((ExtendedServiceProxy<?>) componentService);

    overDeckPanel = new FlowPanel("main");
    Window.setTitle(MESSAGES.titleYoungAndroid());
    Window.enableScrolling(true);

    // Create tab panel for subsequent tabs
    deckPanel = new DeckPanel() {
      @Override
      public final void onBrowserEvent(Event event) {
        switch (event.getTypeInt()) {
          case Event.ONCONTEXTMENU:
            event.preventDefault();
            break;
        }
      }
    };
    deckPanel.sinkEvents(Event.ONCONTEXTMENU);

    OdeUiBinder uiBinder = GWT.create(OdeUiBinder.class);
    FlowPanel mainPanel = uiBinder.createAndBindUi(this);

<<<<<<< HEAD
    // Projects tab
    projectsTabIndex = 0;

    // Design tab
    designTabIndex = 1;

    // User Admin Panel
    userAdminTabIndex = 2;
=======
        // Override to add splash screen behavior after leaving the project list
        @Override
        public void setVisible(boolean visible) {
          super.setVisible(visible);
          if (visible && !rendered) {
            // setVisible(false) will be called during UI initialization.
            // this flag indicates we are now being shown (possibly again...)
            rendered = true;
            maybeShowSplash2();  // in case of new user; they have no projects!
          } else if (rendered && !visible && (mayNeedSplash || shouldShowWelcomeDialog())
                     && !didShowSplash) {
            showSplashScreens();
          }
        }
      };
    pVertPanel.setWidth("100%");
    pVertPanel.setSpacing(0);
    projectListPanel.setWidth("100%");
    projectListPanel.add(ProjectListBox.getProjectListBox());
    projectToolbar = new ProjectToolbar();
    pVertPanel.add(projectToolbar);
    pVertPanel.add(projectListPanel);
    projectsTabIndex = deckPanel.getWidgetCount();
    deckPanel.add(pVertPanel);

    // Design tab
    VerticalPanel dVertPanel = new VerticalPanel();
    dVertPanel.setWidth("100%");
    dVertPanel.setHeight("100%");

    // Add the Code Navigation arrow
//    switchToBlocksButton = new VerticalPanel();
//    switchToBlocksButton.setVerticalAlignment(VerticalPanel.ALIGN_MIDDLE);
//    switchToBlocksButton.setHorizontalAlignment(VerticalPanel.ALIGN_CENTER);
//    switchToBlocksButton.setStyleName("ode-NavArrow");
//    switchToBlocksButton.add(new Image(RIGHT_ARROW_IMAGE_URL));
//    switchToBlocksButton.setWidth("25px");
//    switchToBlocksButton.setHeight("100%");

    // Add the Code Navigation arrow
//    switchToDesignerButton = new VerticalPanel();
//    switchToDesignerButton.setVerticalAlignment(VerticalPanel.ALIGN_MIDDLE);
//    switchToDesignerButton.setHorizontalAlignment(VerticalPanel.ALIGN_CENTER);
//    switchToDesignerButton.setStyleName("ode-NavArrow");
//    switchToDesignerButton.add(new Image(LEFT_ARROW_IMAGE_URL));
//    switchToDesignerButton.setWidth("25px");
//    switchToDesignerButton.setHeight("100%");

    designToolbar = new DesignToolbar();
    dVertPanel.add(designToolbar);

    workColumns = new HorizontalPanel();
    workColumns.setWidth("100%");

    //workColumns.add(switchToDesignerButton);

    Box palletebox = PaletteBox.getPaletteBox();
    palletebox.setWidth("240px");
    workColumns.add(palletebox);

    Box viewerbox = ViewerBox.getViewerBox();
    workColumns.add(viewerbox);
    workColumns.setCellWidth(viewerbox, "97%");
    workColumns.setCellHeight(viewerbox, "97%");

    structureAndAssets = new VerticalPanel();
    structureAndAssets.setVerticalAlignment(VerticalPanel.ALIGN_TOP);
    // Only one of the SourceStructureBox and the BlockSelectorBox is visible
    // at any given time, according to whether we are showing the form editor
    // or the blocks editor. They share the same screen real estate.
    structureAndAssets.add(SourceStructureBox.getSourceStructureBox());
    structureAndAssets.add(BlockSelectorBox.getBlockSelectorBox());  // initially not visible
    structureAndAssets.add(AssetListBox.getAssetListBox());
    workColumns.add(structureAndAssets);

    Box propertiesbox = PropertiesBox.getPropertiesBox();
    propertiesbox.setWidth("222px");
    workColumns.add(propertiesbox);
    //switchToBlocksButton.setHeight("650px");
    //workColumns.add(switchToBlocksButton);
    dVertPanel.add(workColumns);
    designTabIndex = deckPanel.getWidgetCount();
    deckPanel.add(dVertPanel);

    // User Admin Panel
    VerticalPanel uaVertPanel = new VerticalPanel();
    uaVertPanel.setWidth("100%");
    uaVertPanel.setSpacing(0);
    HorizontalPanel adminUserListPanel = new HorizontalPanel();
    adminUserListPanel.setWidth("100%");
    adminUserListPanel.add(AdminUserListBox.getAdminUserListBox());
    uaVertPanel.add(adminUserListPanel);
    userAdminTabIndex = deckPanel.getWidgetCount();
    deckPanel.add(uaVertPanel);

    // Debugging tab
    if (AppInventorFeatures.hasDebuggingView()) {

      Button dismissButton = new Button(MESSAGES.dismissButton());
      dismissButton.addClickHandler(new ClickHandler() {
        @Override
        public void onClick(ClickEvent event) {
          if (currentView == DESIGNER)
            switchToDesignView();
          else
            switchToProjectsView();
        }
      });

      ColumnLayout defaultLayout = new ColumnLayout("Default");
      Column column = defaultLayout.addColumn(100);
      column.add(MessagesOutputBox.class, 300, false);
      column.add(OdeLogBox.class, 300, false);
      final WorkAreaPanel debuggingTab = new WorkAreaPanel(new OdeBoxRegistry(), defaultLayout);

      debuggingTab.add(dismissButton);

      debuggingTabIndex = deckPanel.getWidgetCount();
      deckPanel.add(debuggingTab);

      // Hook the window resize event, so that we can adjust the UI.
      Window.addResizeHandler(new ResizeHandler() {
        @Override
        public void onResize(ResizeEvent event) {
          resizeWorkArea(debuggingTab);
        }
      });

      // Call the window resized handler to get the initial sizes setup. Doing this in a deferred
      // command causes it to occur after all widgets' sizes have been computed by the browser.
      DeferredCommand.addCommand(new Command() {
        @Override
        public void execute() {
          resizeWorkArea(debuggingTab);
        }
      });

      resizeWorkArea(debuggingTab);
    }

    // We do not select the designer tab here because at this point there is no current project.
    // Instead, we select the projects tab. If the user has a previously opened project, we will
    // open it and switch to the designer after the user settings are loaded.
    // Remember, the user may not have any projects at all yet.
    // Or, the user may have deleted their previously opened project.
    // ***** THE DESIGNER TAB DOES NOT DISPLAY CORRECTLY IF THERE IS NO CURRENT PROJECT. *****
    deckPanel.showWidget(projectsTabIndex);

    overDeckPanel = new HorizontalPanel();
    overDeckPanel.setHeight("100%");
    overDeckPanel.setWidth("100%");
    overDeckPanel.add(tutorialPanel);
    overDeckPanel.setCellWidth(tutorialPanel, "0%");
    overDeckPanel.setCellHeight(tutorialPanel, "100%");
    overDeckPanel.add(deckPanel);
    mainPanel.add(overDeckPanel, DockPanel.CENTER);
    mainPanel.setCellHeight(overDeckPanel, "100%");
    mainPanel.setCellWidth(overDeckPanel, "100%");

//    mainPanel.add(switchToDesignerButton, DockPanel.WEST);
//    mainPanel.add(switchToBlocksButton, DockPanel.EAST);
>>>>>>> 5c9435a0

    //Commenting out for now to gain more space for the blocks editor
    RootPanel.get().add(mainPanel);

    // Add a handler to the RootPanel to keep track of Google Chrome Pinch Zooming and
    // handle relevant bugs. Chrome maps a Pinch Zoom to a MouseWheelEvent with the
    // control key pressed.
    RootPanel.get().addDomHandler(new MouseWheelHandler() {
      @Override
      public void onMouseWheel(MouseWheelEvent event) {
        if(event.isControlKeyDown()) {
          // Trip the appropriate flag in PZAwarePositionCallback when the page
          // is Pinch Zoomed. Note that this flag does not need to be removed when
          // the browser is un-zoomed because the patched function for determining
          // absolute position works in all circumstances.
          PZAwarePositionCallback.setPinchZoomed(true);
        }
      }
    }, MouseWheelEvent.getType());

    if (getUserDyslexicFont()) {
      RootPanel.get().addStyleName("dyslexic");
    }

    // There is no sure-fire way of preventing people from accidentally navigating away from ODE
    // (e.g. by hitting the Backspace key). What we do need though is to make sure that people will
    // not lose any work because of this. We hook into the window closing  event to detect the
    // situation.
    Window.addWindowClosingHandler(new Window.ClosingHandler() {
      @Override
      public void onWindowClosing(Window.ClosingEvent event) {
        onClosing();
      }
    });

    setupMotd();
    HTML5DragDrop.init();
  }

  private void setupMotd() {
    AsyncCallback<Integer> callback = new AsyncCallback<Integer>() {
      @Override
      public void onFailure(Throwable caught) {
        OdeLog.log(MESSAGES.getMotdFailed());
      }

      @Override
      public void onSuccess(Integer intervalSecs) {
        if (intervalSecs > 0) {
          topPanel.showMotd();
          motdFetcher = new MotdFetcher(intervalSecs);
          motdFetcher.register((ExtendedServiceProxy<?>) projectService);
          motdFetcher.register((ExtendedServiceProxy<?>) userInfoService);
        }
      }
    };

    getGetMotdService().getCheckInterval(callback);
  }

  /**
   * Returns the editor manager.
   *
   * @return  {@link EditorManager}
   */
  public EditorManager getEditorManager() {
    return editorManager;
  }

  /**
   * Returns the project manager.
   *
   * @return  {@link ProjectManager}
   */
  public ProjectManager getProjectManager() {
    return projectManager;
  }

  /**
   * Returns the project tool bar.
   *
   * @return  {@link ProjectToolbar}
   */
  public ProjectToolbar getProjectToolbar() {
    return projectToolbar;
  }

  /**
   * Returns the structureAndAssets panel.
   *
   * @return  {@link VerticalPanel}
   */
  public FlowPanel getStructureAndAssets() {
    return structureAndAssets;
  }

  /**
   * Returns the workColumns panel.
   *
   * @return  {@link HorizontalPanel}
   */
  public FlowPanel getWorkColumns() {
    return workColumns;
  }

  /**
   * Returns the design tool bar.
   *
   * @return  {@link DesignToolbar}
   */
  public DesignToolbar getDesignToolbar() {
    return designToolbar;
  }

  /**
   * Returns the design tool bar.
   *
   * @return  {@link DesignToolbar}
   */
  public TopToolbar getTopToolbar() {
    return topPanel.getTopToolbar();
  }

  /**
   * Get an instance of the project information web service.
   *
   * @return project web service instance
   */
  public ProjectServiceAsync getProjectService() {
    return projectService;
  }

  /**
   * Get an instance of the user information web service.
   *
   * @return user information web service instance
   */
  public UserInfoServiceAsync getUserInfoService() {
    return userInfoService;
  }

  /**
   * Get an instance of the motd web service.
   *
   * @return motd web service instance
   */
  public GetMotdServiceAsync getGetMotdService() {
    return getMotdService;
  }

  /**
   * Get an instance of the Admin Info service
   *
   * @return admin info service instance
   */
  public AdminInfoServiceAsync getAdminInfoService() {
    return adminInfoService;
  }

  /**
   * Get an instance of the component web service.
   *
   * @return component web service instance
   */
  public ComponentServiceAsync getComponentService() {
    return componentService;
  }

  /**
   * Get an instance of the CloudDBAuth web service.
   *
   * @return CloudDBAuth web service instance
   */
  public CloudDBAuthServiceAsync getCloudDBAuthService(){
    return cloudDBAuthService;
  }

  /**
   * Set the current file editor.
   *
   * @param fileEditor  the file editor, can be null.
   */
  public void setCurrentFileEditor(FileEditor fileEditor) {
    currentFileEditor = fileEditor;
    if (currentFileEditor == null) {
      // nothing more we can do
      OdeLog.log("Setting current file editor to null");
      return;
    }
    OdeLog.log("Ode: Setting current file editor to " + currentFileEditor.getFileId());
    switchToDesignView();
    if (!windowClosing) {
      userSettings.getSettings(SettingsConstants.USER_GENERAL_SETTINGS).
      changePropertyValue(SettingsConstants.GENERAL_SETTINGS_CURRENT_PROJECT_ID,
          "" + getCurrentYoungAndroidProjectId());
      userSettings.saveSettings(null);
    }
  }

  /**
   * @return  currently open FileEditor, or null if none
   */
  public FileEditor getCurrentFileEditor() {
    return currentFileEditor;
  }

  /**
   * Returns the project root node for the current project, or null if there is no current project.
   *
   * @return  project root node corresponding to current project
   */
  public ProjectRootNode getCurrentYoungAndroidProjectRootNode() {
    if (currentFileEditor != null) {
      return currentFileEditor.getProjectRootNode();
    }
    return null;
  }

  /**
   * Updates the modification date for the requested projected in the local
   * cached data structure based on the date received from the server.
   * @param date  the date to update it to
   */
  public void updateModificationDate(long projectId, long date) {
    Project project = getProjectManager().getProject(projectId);
    if (project != null) {
      project.setDateModified(date);
    }
  }

  /**
   * Returns the current project id, or 0 if there is no current project.
   *
   * @return  the current project id
   */
  public long getCurrentYoungAndroidProjectId() {
    if (currentFileEditor != null) {
      return currentFileEditor.getProjectId();
    }
    return 0;
  }

  /**
   * Returns the current source node, or null if there is no current source node.
   *
   * @return  the current source node
   */
  public YoungAndroidSourceNode getCurrentYoungAndroidSourceNode() {
    if (currentFileEditor != null) {
      FileNode fileNode = currentFileEditor.getFileNode();
      if (fileNode instanceof YoungAndroidSourceNode) {
        return (YoungAndroidSourceNode) fileNode;
      }
    }
    return null;
  }

  /**
   * Returns user account information.
   *
   * @return user account information
   */
  public User getUser() {
    return user;
  }

  /**
   * Checks whether autoloading of the user's previous project should be
   * performed.
   *
   * @return true if autoloading should be performed, otherwise false.
   */
  public boolean shouldAutoloadLastProject() {
    String autoloadParam = Window.Location.getParameter("autoload");
    if ("false".equalsIgnoreCase(autoloadParam)) {
      return false;
    } else if ("true".equalsIgnoreCase(autoloadParam)) {
      return true;
    }
    return getUserAutoloadProject();
  }

  /**
   * HideChaff when switching view from block to others
   */
  private void hideChaff() {
    if (designToolbar.getCurrentView() == DesignToolbar.View.BLOCKS
        // currentFileEditor may be null when switching projects
        && currentFileEditor != null) {
      currentFileEditor.hideChaff();
    }
  }
  /**
   * Returns user dyslexic font setting.
   *
   * @return user default font
   */
  public static boolean getUserDyslexicFont() {
    String value = userSettings.getSettings(SettingsConstants.USER_GENERAL_SETTINGS).
            getPropertyValue(SettingsConstants.USER_DYSLEXIC_FONT);
    return Boolean.parseBoolean(value);
  }

  /**
   * Set user dyslexic font setting.
   *
   * @param dyslexicFont new value for the user default font
   */
  public static void setUserDyslexicFont(boolean dyslexicFont) {
    userSettings.getSettings(SettingsConstants.USER_GENERAL_SETTINGS).
            changePropertyValue(SettingsConstants.USER_DYSLEXIC_FONT,
                    "" + dyslexicFont);
    userSettings.saveSettings(new Command() {
        @Override
        public void execute() {
          // Reload for the new font to take effect. We
          // do this here because we need to make sure that
          // the user settings were saved before we terminate
          // this browsing session. This is particularly important
          // for Firefox
          Window.Location.reload();
        }
      });
  }

  /**
   * Checks whether the user has autoloading enabled in their settings.
   *
   * @return true if autoloading is enabled, otherwise false.
   */
  public static boolean getUserAutoloadProject() {
    String value = userSettings.getSettings(SettingsConstants.USER_GENERAL_SETTINGS)
        .getPropertyValue(SettingsConstants.USER_AUTOLOAD_PROJECT);
    return Boolean.parseBoolean(value);
  }

  /**
   * Sets whether to use autoloading for the current user.
   *
   * @param enable true if autoloading should be enabled or false if it should be disabled.
   */
  public static void setUserAutoloadProject(final boolean enable) {
    userSettings.getSettings(SettingsConstants.USER_GENERAL_SETTINGS)
        .changePropertyValue(SettingsConstants.USER_AUTOLOAD_PROJECT, Boolean.toString(enable));
    userSettings.saveSettings(new Command() {
      @Override
      public void execute() {
        DropDownButton settings = Ode.getInstance().getTopToolbar().settingsDropDown;
        if (enable) {
          settings.setCommandById("AutoloadLastProject", new DisableAutoloadAction());
          settings.setItemHtmlById("AutoloadLastProject", MESSAGES.disableAutoload());
        } else {
          settings.setCommandById("AutoloadLastProject", new EnableAutoloadAction());
          settings.setItemHtmlById("AutoloadLastProject", MESSAGES.enableAutoload());
        }
      }
    });
  }

  /**
   * Helper method to create push buttons.
   *
   * @param img  image to shown on face of push button
   * @param tip  text to show in tooltip
   * @return  newly created push button
   */
  public static PushButton createPushButton(ImageResource img, String tip,
                                            ClickHandler handler) {
    PushButton pb = new PushButton(new Image(img));
    pb.addClickHandler(handler);
    pb.setTitle(tip);
    return pb;
  }

  /**
   * Compares two locales and determines if they are equal. We consider oldLocale value
   * of null to be equal to the empty string to handle default values.
   * @param oldLocale one locale
   * @param newLocale another locale
   * @param defaultValue the default locale
   * @return  true if the locale ISO strings are equal modulo case or if both
   *          are empty, otherwise false
   */
  @VisibleForTesting
  static boolean compareLocales(String oldLocale, String newLocale, String defaultValue) {
    if ((oldLocale == null || oldLocale.isEmpty()) && (newLocale == null || newLocale.isEmpty())) {
      return true;
    } else if (oldLocale == null || oldLocale.isEmpty()) {
      return defaultValue.equalsIgnoreCase(newLocale);
    } else {
      return oldLocale.equalsIgnoreCase(newLocale);
    }
  }

  /**
   * Check the user's locale against the currently requested locale. No locale
   * is specified in the query string, then we redirect to the user's previous
   * locale. English, the default locale, won't redirect in this scenario to
   * prevent double requests for most of our users. If locale parameter is
   * specified and the locales don't match, then we set the user's last locale
   * to the current locale.
   */
  public static boolean handleUserLocale() {
    String locale = Window.Location.getParameter("locale");
    String lastUserLocale = userSettings.getSettings(SettingsConstants.USER_GENERAL_SETTINGS).getPropertyValue(SettingsConstants.USER_LAST_LOCALE);
    if (!compareLocales(locale, lastUserLocale, "en")) {
      if (locale == null) {
        Window.Location.assign(Window.Location.createUrlBuilder().setParameter("locale", lastUserLocale).buildString());
        return false;
      } else {
        userSettings.getSettings(SettingsConstants.USER_GENERAL_SETTINGS).changePropertyValue(SettingsConstants.USER_LAST_LOCALE, locale);
        userSettings.saveSettings(null);
      }
    }
    BlocklyMsg.Loader.ensureTranslationsLoaded();
    return true;
  }

  private void resizeWorkArea(WorkAreaPanel workArea) {
    // Subtract 16px from width to account for vertical scrollbar FF3 likes to add
    workArea.onResize(Window.getClientWidth() - 16, Window.getClientHeight());
  }

  private void onClosing() {
    // At this point, we aren't allowed to do any UI.
    windowClosing = true;

    if (motdFetcher != null) {
      motdFetcher.unregister((ExtendedServiceProxy<?>) projectService);
      motdFetcher.unregister((ExtendedServiceProxy<?>) userInfoService);
    }

    // Unregister services with RPC status popup.
    rpcStatusPopup.unregister((ExtendedServiceProxy<?>) projectService);
    rpcStatusPopup.unregister((ExtendedServiceProxy<?>) userInfoService);

    // Save the user settings.
    userSettings.saveSettings(null);

    // Save all unsaved editors.
    editorManager.saveDirtyEditors(null);

    // Not sure if this will get to do its work...
    // We purposely do this after saving dirty
    // editors because saving work is more important then
    // getting this screenshot!
    screenShotMaybe(new Runnable() {
        @Override
        public void run() {
        }
      }, true);                 // Wait for i/o!!!
  }

  /**
   * Creates, visually centers, and optionally displays the dialog box
   * that informs the user how to start learning about using App Inventor
   * or create a new project.
   * @param showDialog Convenience variable to show the created DialogBox.
   * @return The created and optionally displayed Dialog box.
   */
  public DialogBox createNoProjectsDialog(boolean showDialog) {
    final NoProjectDialogBox dialogBox = new NoProjectDialogBox();
    
    if (showDialog) {
      dialogBox.show();
    }
  
    return dialogBox;
  }

  /**
   * Creates a dialog box to show empty trash list message.
   * @param showDialog Convenience variable to show the created DialogBox.
   * @return The created and optionally displayed Dialog box.
   */

  public DialogBox createEmptyTrashDialog(boolean showDialog) {
    // Create the UI elements of the DialogBox
    final DialogBox dialogBox = new DialogBox(true, false); //DialogBox(autohide, modal)
    dialogBox.setStylePrimaryName("ode-DialogBox");
    dialogBox.setText(MESSAGES.createNoProjectsDialogText());

    Grid mainGrid = new Grid(2, 2);
    mainGrid.getCellFormatter().setAlignment(0,
            0,
            HasHorizontalAlignment.ALIGN_CENTER,
            HasVerticalAlignment.ALIGN_MIDDLE);
    mainGrid.getCellFormatter().setAlignment(0,
            1,
            HasHorizontalAlignment.ALIGN_CENTER,
            HasVerticalAlignment.ALIGN_MIDDLE);
    mainGrid.getCellFormatter().setAlignment(1,
            1,
            HasHorizontalAlignment.ALIGN_RIGHT,
            HasVerticalAlignment.ALIGN_MIDDLE);

    Image dialogImage = new Image(Ode.getImageBundle().codiVert());

    Grid messageGrid = new Grid(2, 1);
    messageGrid.getCellFormatter().setAlignment(0,
            0,
            HasHorizontalAlignment.ALIGN_JUSTIFY,
            HasVerticalAlignment.ALIGN_MIDDLE);
    messageGrid.getCellFormatter().setAlignment(1,
            0,
            HasHorizontalAlignment.ALIGN_LEFT,
            HasVerticalAlignment.ALIGN_MIDDLE);


    Label messageChunk2 = new Label(MESSAGES.showEmptyTrashMessage());
    messageGrid.setWidget(1, 0, messageChunk2);
    mainGrid.setWidget(0, 0, dialogImage);
    mainGrid.setWidget(0, 1, messageGrid);

    dialogBox.setWidget(mainGrid);
    dialogBox.center();

    if (showDialog) {
      dialogBox.show();
    }

    return dialogBox;
  }

  /**
   * public entry for (re)displaying the welcome dialog box.
   * Bypass the "Do Not Show Again" feature. This is used by the
   * menu choice to explicitly show the dialog box. This lets
   * people who have dismissed the dialog to manually decide to
   * see it again.
   *
   */
  public void showWelcomeDialog() {
    createWelcomeDialog(true);
  }

  /**
   * Possibly display the MIT App Inventor "Splash Screen"
   *
   * @param force Bypass the check to see if they have dimissed this version
   */
  private void createWelcomeDialog(final boolean force) {
    if (!shouldShowWelcomeDialog() && !force) {
      maybeShowNoProjectsDialog();
      return;
    }
    // Create the UI elements of the DialogBox
    final DialogBox dialogBox = new DialogBox(false, true); // DialogBox(autohide, modal)
    dialogBox.setStylePrimaryName("ode-DialogBox");
    dialogBox.setText(MESSAGES.createWelcomeDialogText());
    dialogBox.setHeight(splashConfig.height + "px");
    dialogBox.setWidth(splashConfig.width + "px");
    dialogBox.setGlassEnabled(true);
    dialogBox.setAnimationEnabled(true);
    dialogBox.center();
    VerticalPanel DialogBoxContents = new VerticalPanel();
    HTML message = new HTML(splashConfig.content);
    message.setStyleName("DialogBox-message");
    FlowPanel holder = new FlowPanel();
    Button ok = new Button(MESSAGES.createWelcomeDialogButton());
    final CheckBox noshow = new CheckBox(MESSAGES.doNotShow());
    ok.addClickListener(new ClickListener() {
        public void onClick(Widget sender) {
          dialogBox.hide();
          if (noshow.getValue()) { // User checked the box
            userSettings.getSettings(SettingsConstants.SPLASH_SETTINGS).
              changePropertyValue(SettingsConstants.SPLASH_SETTINGS_VERSION,
                "" + splashConfig.version);
            userSettings.saveSettings(null);
          }
          maybeShowNoProjectsDialog();
        }
      });
    holder.add(ok);
    holder.add(noshow);
    DialogBoxContents.add(message);
    DialogBoxContents.add(holder);
    dialogBox.setWidget(DialogBoxContents);
    dialogBox.show();
  }

  /**
   * Check the number of projects for the user and show the "no projects" dialog if no projects
   * are present.
   */
  private void maybeShowNoProjectsDialog() {
    projectManager.addProjectManagerEventListener(new ProjectManagerEventAdapter() {
      @Override
      public void onProjectsLoaded() {
        if (ProjectListBox.getProjectListBox().getProjectList().getMyProjectsCount() == 0 && !templateLoadingFlag &&
          !newGalleryLoadingFlag) {
          ErrorReporter.hide();  // hide the "Please choose a project" message
          createNoProjectsDialog(true);
        }
      }
    });
  }

  /*
   * Check the user's setting to get the version of the Splash
   * Screen that they have seen. If they have seen this version (or greater)
   * then return false so they do not see it again. Return true to show it
   */
  private boolean shouldShowWelcomeDialog() {
    if (splashConfig.version == 0) {   // Never show splash if version is 0
      return false;             // Check first to avoid others unnecessary calls
    }
    String value = userSettings.getSettings(SettingsConstants.SPLASH_SETTINGS).
      getPropertyValue(SettingsConstants.SPLASH_SETTINGS_VERSION);
    int uversion;
    if (value == null) {        // Nothing stored
      uversion = 0;
    } else {
      uversion = Integer.parseInt(value);
    }
    if (uversion >= splashConfig.version) {
      return false;
    } else {
      return true;
    }
  }

  /**
   * Show a Survey Splash Screen to the user if they have not previously
   * acknowledged it.
   */
  private void showSurveySplash() {
    // Create the UI elements of the DialogBox
    if (isReadOnly) {           // Bypass the survey if we are read-only
      maybeShowSplash();
      return;
    }
    final DialogBox dialogBox = new DialogBox(false, true); // DialogBox(autohide, modal)
    dialogBox.setStylePrimaryName("ode-DialogBox");
    dialogBox.setText(MESSAGES.createWelcomeDialogText());
    dialogBox.setHeight("200px");
    dialogBox.setWidth("600px");
    dialogBox.setGlassEnabled(true);
    dialogBox.setAnimationEnabled(true);
    dialogBox.center();
    VerticalPanel DialogBoxContents = new VerticalPanel();
    HTML message = new HTML(MESSAGES.showSurveySplashMessage());
    message.setStyleName("DialogBox-message");
    FlowPanel holder = new FlowPanel();
    Button takesurvey = new Button(MESSAGES.showSurveySplashButtonNow());
    takesurvey.addClickListener(new ClickListener() {
        public void onClick(Widget sender) {
          dialogBox.hide();
          // Update Splash Settings here
          userSettings.getSettings(SettingsConstants.SPLASH_SETTINGS).
            changePropertyValue(SettingsConstants.SPLASH_SETTINGS_SHOWSURVEY,
              "" + YaVersion.SPLASH_SURVEY);
          userSettings.saveSettings(null);
          takeSurvey();         // Open survey in a new window
          maybeShowSplash();
        }
      });
    holder.add(takesurvey);
    Button latersurvey = new Button(MESSAGES.showSurveySplashButtonLater());
    latersurvey.addClickListener(new ClickListener() {
        public void onClick(Widget sender) {
          dialogBox.hide();
          maybeShowSplash();
        }
      });
    holder.add(latersurvey);
    Button neversurvey = new Button(MESSAGES.showSurveySplashButtonNever());
    neversurvey.addClickListener(new ClickListener() {
        public void onClick(Widget sender) {
          dialogBox.hide();
          // Update Splash Settings here
          Settings settings =
            userSettings.getSettings(SettingsConstants.SPLASH_SETTINGS);
          settings.changePropertyValue(SettingsConstants.SPLASH_SETTINGS_SHOWSURVEY,
            "" + YaVersion.SPLASH_SURVEY);
          String declined = settings.getPropertyValue(SettingsConstants.SPLASH_SETTINGS_DECLINED);
          if (declined == null) declined = ""; // Shouldn't happen
          if (declined != "") declined += ",";
          declined += "" + YaVersion.SPLASH_SURVEY; // Record that we declined this survey
          settings.changePropertyValue(SettingsConstants.SPLASH_SETTINGS_DECLINED, declined);
          userSettings.saveSettings(null);
          maybeShowSplash();
        }
      });
    holder.add(neversurvey);
    DialogBoxContents.add(message);
    DialogBoxContents.add(holder);
    dialogBox.setWidget(DialogBoxContents);
    dialogBox.show();
  }

  private void maybeShowSplash() {
    if (AppInventorFeatures.showSplashScreen() && !isReadOnly) {
      createWelcomeDialog(false);
    } else {
      maybeShowNoProjectsDialog();
    }
  }

  private void maybeShowSplash2() {
    projectManager.addProjectManagerEventListener(new ProjectManagerEventAdapter() {
      @Override
      public void onProjectsLoaded() {
        if (ProjectListBox.getProjectListBox().getProjectList().getMyProjectsCount() == 0 && !templateLoadingFlag
          && !newGalleryLoadingFlag) {
          ErrorReporter.hide();  // hide the "Please choose a project" message
          showSplashScreens();
        }
      }
    });
  }

  public void requestShowSplashScreens() {
    mayNeedSplash = true;
    if (didTransitionFromProjectList) {  // do immediately
      showSplashScreens();
    }
  }

  // Display the Survey and/or Normal Splash Screens
  // (if enabled). This function is called out of SplashSettings.java
  // after the userSettings object is loaded (above) and parsed.
  private void showSplashScreens() {
    boolean showSplash = false;
    if (AppInventorFeatures.showSurveySplashScreen()) {
      int nvalue = 0;
      String value = userSettings.getSettings(SettingsConstants.SPLASH_SETTINGS).
        getPropertyValue(SettingsConstants.SPLASH_SETTINGS_SHOWSURVEY);
      if (value != null) {
        nvalue = Integer.parseInt(value);
      }
      if (nvalue < YaVersion.SPLASH_SURVEY) {
        showSurveySplash();
      } else {
        showSplash = true;
      }
    } else {
      showSplash = true;
    }
    if (showSplash) {
      maybeShowSplash();
    }
    didShowSplash = true;
  }

  /**
   * Show a Dialog Box when we receive an SC_PRECONDITION_FAILED
   * response code to any Async RPC call. This is a signal that
   * either our session has expired, or our login cookie has otherwise
   * become invalid. This is a fatal error and the user should not
   * be permitted to continue (many ignore the red error bar and keep
   * working, in vain). So now when this happens, we put up this
   * modal dialog box which cannot be dismissed. Instead it presents
   * just one option, a "Reload" button which reloads the browser.
   * This should trigger a re-authentication (or in the case of an
   * App Inventor upgrade trigging the problem, the loading of newer
   * code).
   */

  public void sessionDead() {
    // Create the UI elements of the DialogBox
    final DialogBox dialogBox = new DialogBox(false, true); // DialogBox(autohide, modal)
    dialogBox.setStylePrimaryName("ode-DialogBox");
    dialogBox.setText(MESSAGES.invalidSessionDialogText());
    dialogBox.setWidth("400px");
    dialogBox.setGlassEnabled(true);
    dialogBox.setAnimationEnabled(true);
    dialogBox.center();
    VerticalPanel DialogBoxContents = new VerticalPanel();
    HTML message = new HTML(MESSAGES.sessionDead());
    message.setStyleName("DialogBox-message");
    FlowPanel holder = new FlowPanel();
    Button reloadSession = new Button(MESSAGES.reloadWindow());
    reloadSession.addClickListener(new ClickListener() {
        public void onClick(Widget sender) {
          dialogBox.hide();
          reloadWindow(true);
        }
      });
    holder.add(reloadSession);
    DialogBoxContents.add(message);
    DialogBoxContents.add(holder);
    dialogBox.setWidget(DialogBoxContents);
    dialogBox.show();
  }

  /**
   * Show a Warning Dialog box when another login session has been
   * created. The user is then given two choices. They can either
   * close this session of App Inventor, which will close the current
   * window, or they can click "Take Over" which will reload this
   * window effectively making it the latest login and invalidating
   * all other sessions.
   *
   * We are called from OdeAsyncCallback when we detect that our
   * session has been invalidated.
   */
  public void invalidSessionDialog() {
    // Create the UI elements of the DialogBox
    final DialogBox dialogBox = new DialogBox(false, true); // DialogBox(autohide, modal)
    dialogBox.setStylePrimaryName("ode-DialogBox");
    dialogBox.setText(MESSAGES.invalidSessionDialogText());
    dialogBox.setHeight("200px");
    dialogBox.setWidth("800px");
    dialogBox.setGlassEnabled(true);
    dialogBox.setAnimationEnabled(true);
    dialogBox.center();
    VerticalPanel DialogBoxContents = new VerticalPanel();
    HTML message = new HTML(MESSAGES.invalidSessionDialogMessage());
    message.setStyleName("DialogBox-message");
    FlowPanel holder = new FlowPanel();
    Button closeSession = new Button(MESSAGES.invalidSessionDialogButtonEnd());
    closeSession.addClickListener(new ClickListener() {
        public void onClick(Widget sender) {
          dialogBox.hide();
          finalDialog();
        }
      });
    holder.add(closeSession);
    Button reloadSession = new Button(MESSAGES.invalidSessionDialogButtonCurrent());
    reloadSession.addClickListener(new ClickListener() {
        public void onClick(Widget sender) {
          dialogBox.hide();
          reloadWindow(false);
        }
      });
    holder.add(reloadSession);
    Button continueSession = new Button(MESSAGES.invalidSessionDialogButtonContinue());
    continueSession.addClickListener(new ClickListener() {
        public void onClick(Widget sender) {
          dialogBox.hide();
          bashWarningDialog();
        }
      });
    holder.add(continueSession);
    DialogBoxContents.add(message);
    DialogBoxContents.add(holder);
    dialogBox.setWidget(DialogBoxContents);
    dialogBox.show();
  }

  /**
   * The user has chosen to continue a session even though
   * others are still active. This risks damaging (bashing) projects.
   * So before we proceed, we provide a stern warning. If they press
   * "Continue" we set their sessionId to "force" which is recognized
   * by the backend as a sessionId that should always match. This is
   * safe because normal sessionIds are UUIDs which are always longer
   * then the word "force." I know this is a bit kludgey, but by doing
   * it this way we don't have to change the RPC interface which makes
   * releasing this code non-disruptive to people using App Inventor
   * during the release.
   *
   * If the user selects "Cancel" we take them back to the
   * invalidSessionDialog.
   */

  private void bashWarningDialog() {
    // Create the UI elements of the DialogBox
    final DialogBox dialogBox = new DialogBox(false, true); // DialogBox(autohide, modal)
    dialogBox.setStylePrimaryName("ode-DialogBox");
    dialogBox.setText(MESSAGES.bashWarningDialogText());
    dialogBox.setHeight("200px");
    dialogBox.setWidth("800px");
    dialogBox.setGlassEnabled(true);
    dialogBox.setAnimationEnabled(true);
    dialogBox.center();
    VerticalPanel DialogBoxContents = new VerticalPanel();
    HTML message = new HTML(MESSAGES.bashWarningDialogMessage());
    message.setStyleName("DialogBox-message");
    FlowPanel holder = new FlowPanel();
    Button continueSession = new Button(MESSAGES.bashWarningDialogButtonContinue());
    continueSession.addClickListener(new ClickListener() {
        public void onClick(Widget sender) {
          dialogBox.hide();
          sessionId = "force";  // OK, over-ride in place!
          // Because we ultimately got here from a failure in the save function...
          ChainableCommand cmd = new SaveAllEditorsCommand(null);
          cmd.startExecuteChain(Tracking.PROJECT_ACTION_SAVE_YA, getCurrentYoungAndroidProjectRootNode());
          // Will now go back to our regularly scheduled main loop
        }
      });
    holder.add(continueSession);
    Button cancelSession = new Button(MESSAGES.bashWarningDialogButtonNo());
    cancelSession.addClickListener(new ClickListener() {
        public void onClick(Widget sender) {
          dialogBox.hide();
          invalidSessionDialog();
        }
      });
    holder.add(cancelSession);
    DialogBoxContents.add(message);
    DialogBoxContents.add(holder);
    dialogBox.setWidget(DialogBoxContents);
    dialogBox.show();
  }

  /**
   * The "Final" Dialog box. When a user chooses to end their session
   * due to a conflicting login, we should show this dialog which is modal
   * and has no exit! My preference would have been to close the window
   * altogether, but the browsers won't let javascript code close windows
   * that it didn't open itself (like the main window). I also tried to
   * use document.write() to write replacement HTML but that caused errors
   * in Firefox and strange behavior in Chrome. So we do this...
   *
   * We are called from invalidSessionDialog() (above).
   */
  private void finalDialog() {
    // Create the UI elements of the DialogBox
    final DialogBox dialogBox = new DialogBox(false, true); // DialogBox(autohide, modal)
    dialogBox.setStylePrimaryName("ode-DialogBox");
    dialogBox.setText(MESSAGES.finalDialogText());
    dialogBox.setHeight("100px");
    dialogBox.setWidth("400px");
    dialogBox.setGlassEnabled(true);
    dialogBox.setAnimationEnabled(true);
    dialogBox.center();
    VerticalPanel DialogBoxContents = new VerticalPanel();
    HTML message = new HTML(MESSAGES.finalDialogMessage());
    message.setStyleName("DialogBox-message");
    DialogBoxContents.add(message);
    dialogBox.setWidget(DialogBoxContents);
    dialogBox.show();
  }

  /**
   * galleryLoadingDialog -- Put up a dialog box while a Gallery
   * project is loading.
   *
   */

  private DialogBox galleryLoadingDialog() {
    // Create the UI elements of the DialogBox
    final DialogBox dialogBox = new DialogBox(false, true); // DialogBox(autohide, modal)
    dialogBox.setStylePrimaryName("ode-DialogBox");
    // dialogBox.setText(MESSAGES.galleryLoadingDialogText());
    dialogBox.setHeight("100px");
    dialogBox.setWidth("400px");
    dialogBox.setGlassEnabled(true);
    dialogBox.setAnimationEnabled(true);
    dialogBox.center();
    VerticalPanel DialogBoxContents = new VerticalPanel();
    HTML message = new HTML(MESSAGES.galleryLoadingDialogText());
    message.setStyleName("DialogBox-message");
    DialogBoxContents.add(message);
    dialogBox.setWidget(DialogBoxContents);
    dialogBox.show();
    return dialogBox;
  }

  /**
   * corruptionDialog -- Put up a dialog box explaining that we detected corruption
   * while reading in a project file. There is no continuing once this happens.
   *
   */
  void corruptionDialog() {
    // Create the UI elements of the DialogBox
    final DialogBox dialogBox = new DialogBox(false, true); // DialogBox(autohide, modal)
    dialogBox.setStylePrimaryName("ode-DialogBox");
    dialogBox.setText(MESSAGES.corruptionDialogText());
    dialogBox.setHeight("100px");
    dialogBox.setWidth("400px");
    dialogBox.setGlassEnabled(true);
    dialogBox.setAnimationEnabled(true);
    dialogBox.center();
    VerticalPanel DialogBoxContents = new VerticalPanel();
    HTML message = new HTML(MESSAGES.corruptionDialogMessage());
    message.setStyleName("DialogBox-message");
    DialogBoxContents.add(message);
    dialogBox.setWidget(DialogBoxContents);
    dialogBox.show();
  }

  public void blocksTruncatedDialog(final long projectId, final String fileId, final String content, final OdeAsyncCallback callback) {
    final DialogBox dialogBox = new DialogBox(false, true); // DialogBox(autohide, modal)
    dialogBox.setStylePrimaryName("ode-DialogBox");
    dialogBox.setText(MESSAGES.blocksTruncatedDialogText());
    dialogBox.setHeight("150px");
    dialogBox.setWidth("600px");
    dialogBox.setGlassEnabled(true);
    dialogBox.setAnimationEnabled(true);
    dialogBox.center();
    String [] fileParts = fileId.split("/");
    String screenNameParts = fileParts[fileParts.length - 1];
    final String screenName = screenNameParts.split("\\.")[0]; // Get rid of the .bky part
    final String userEmail = user.getUserEmail();
    VerticalPanel DialogBoxContents = new VerticalPanel();
    HTML message = new HTML(MESSAGES.blocksTruncatedDialogMessage().replace("%1", screenName));
    message.setStyleName("DialogBox-message");
    FlowPanel holder = new FlowPanel();
    final Button continueSession = new Button(MESSAGES.blocksTruncatedDialogButtonSave());
    continueSession.addClickListener(new ClickListener() {
        public void onClick(Widget sender) {
          dialogBox.hide();
          // call save2 again, this time with force = true so the empty workspace will be written
          getProjectService().save2(getSessionId(), projectId, fileId, true, content, callback);
        }
      });
    holder.add(continueSession);
    final Button cancelSession = new Button(MESSAGES.blocksTruncatedDialogButtonNoSave());
    final OdeAsyncCallback<Void> logReturn = new OdeAsyncCallback<Void> () {
      @Override
      public void onSuccess(Void result) {
        reloadWindow(false);
      }
    };
    cancelSession.addClickListener(new ClickListener() {
        public void onClick(Widget sender) {
          // Note: We do *not* remove the dialog, this locks the UI up (our intent)
          // Wait for a few seconds for other I/O to complete
          cancelSession.setEnabled(false); // Disable button to prevent further clicking
          continueSession.setEnabled(false); // This one as well
          Timer t = new Timer() {
              int count = 5;
              @Override
              public void run() {
                if (count > 0) {
                  HTML html = (HTML) ((VerticalPanel)dialogBox.getWidget()).getWidget(0);
                  html.setHTML(MESSAGES.blocksTruncatedDialogButtonHTML().replace("%1", "" + count));
                  count -= 1;
                } else {
                  this.cancel();
                  getProjectService().log("Disappearing Blocks: ProjectId = " + projectId +
                      " fileId = " + fileId + " User = " + userEmail, logReturn);
                }
              }
            };
          t.scheduleRepeating(1000);     // Run every second
        }
      });
    holder.add(cancelSession);
    DialogBoxContents.add(message);
    DialogBoxContents.add(holder);
    dialogBox.setWidget(DialogBoxContents);
    dialogBox.show();
  }

  /**
   * Display a dialog box with a provided warning message.
   *
   * @param inputMessage The message to display
   */

  public void genericWarning(String inputMessage) {
    // Create the UI elements of the DialogBox
    final DialogBox dialogBox = new DialogBox(false, true); // DialogBox(autohide, modal)
    dialogBox.setStylePrimaryName("ode-DialogBox");
    dialogBox.setText(MESSAGES.warningDialogTitle());
    dialogBox.setHeight("100px");
    dialogBox.setWidth("400px");
    dialogBox.setGlassEnabled(true);
    dialogBox.setAnimationEnabled(true);
    dialogBox.center();
    VerticalPanel DialogBoxContents = new VerticalPanel();
    HTML message = new HTML("<p>" + inputMessage + "</p>");
    message.setStyleName("DialogBox-message");
    FlowPanel holder = new FlowPanel();
    Button okButton = new Button("OK");
    okButton.addClickListener(new ClickListener() {
        public void onClick(Widget sender) {
          dialogBox.hide();
        }
      });
    holder.add(okButton);
    DialogBoxContents.add(message);
    DialogBoxContents.add(holder);
    dialogBox.setWidget(DialogBoxContents);
    dialogBox.show();
  }

  /**
   * Display a Dialog box that explains that you cannot connect a
   * device or the emulator to App Inventor until you have a project
   * selected.
   */

  private void wontConnectDialog() {
    // Create the UI elements of the DialogBox
    final DialogBox dialogBox = new DialogBox(false, true); // DialogBox(autohide, modal)
    dialogBox.setStylePrimaryName("ode-DialogBox");
    dialogBox.setText(MESSAGES.noprojectDialogTitle());
    dialogBox.setHeight("100px");
    dialogBox.setWidth("400px");
    dialogBox.setGlassEnabled(true);
    dialogBox.setAnimationEnabled(true);
    dialogBox.center();
    VerticalPanel DialogBoxContents = new VerticalPanel();
    HTML message = new HTML("<p>" + MESSAGES.noprojectDuringConnect() + "</p>");
    message.setStyleName("DialogBox-message");
    FlowPanel holder = new FlowPanel();
    Button okButton = new Button("OK");
    okButton.addClickListener(new ClickListener() {
        public void onClick(Widget sender) {
          dialogBox.hide();
        }
      });
    holder.add(okButton);
    DialogBoxContents.add(message);
    DialogBoxContents.add(holder);
    dialogBox.setWidget(DialogBoxContents);
    dialogBox.show();
  }

  /**
   * This dialog is showned if an account is disabled. It is
   * completely modal with no escape. The provided URL is displayed in
   * an iframe, so it can be tailored to each person whose account is
   * disabled.
   *
   * @param Url the Url to display in the dialog box.
   */

  public void disabledAccountDialog(String Url) {
    // Create the UI elements of the DialogBox
    final DialogBox dialogBox = new DialogBox(false, true); // DialogBox(autohide, modal)
    dialogBox.setStylePrimaryName("ode-DialogBox");
    dialogBox.setText(MESSAGES.accountDisabledMessage());
    dialogBox.setHeight("700px");
    dialogBox.setWidth("700px");
    dialogBox.setGlassEnabled(true);
    dialogBox.setAnimationEnabled(true);
    dialogBox.center();
    VerticalPanel DialogBoxContents = new VerticalPanel();
    HTML message = new HTML("<iframe src=\"" + Url + "\" style=\"border: 0; width: 680px; height: 660px;\"></iframe>");
    message.setStyleName("DialogBox-message");
    DialogBoxContents.add(message);
    dialogBox.setWidget(DialogBoxContents);
    dialogBox.show();
  }

  /**
   * Is it OK to connect a device/emulator. Returns true if so false
   * otherwise.
   *
   * Determination is made based on whether or not a project is
   * selected.
   *
   * @return boolean
   */

  public boolean okToConnect() {
    if (getCurrentYoungAndroidProjectId() == 0) {
      wontConnectDialog();
      return false;
    } else {
      return true;
    }
  }

  /**
   * recordCorruptProject -- Record that we received a corrupt read. This
   * may or may not work depending on the reason why we received a corrupt
   * file. If the network just went down, then obviously we won't be able
   * to use the network to report this problem. However if the corruption
   * was due to a proxy mangling data (perhaps in the name of censorship)
   * then this will likely work. We'll see.... (JIS)
   *
   */

  public void recordCorruptProject(long projectId, String fileId, String message) {
    getProjectService().recordCorruption(projectId, fileId, message,
        new OdeAsyncCallback<Void>(
          "") {                   // No failure message
          @Override
            public void onSuccess(Void result) {
            // do nothing
          }
        });
  }

  /**
   * generateNonce() -- Generate a unique String value
   * this value is used to reference a built APK without
   * requiring explicit authentication.
   *
   * @return nonce
   */
  public String generateNonce() {
    int v = random.nextInt(1000000);
    nonce = Integer.toString(v, 36); // Base 36 string
    return nonce;
  }

  public String getSessionId() {
    return sessionId;
  }

  /*
   * getNonce() -- return a previously generated nonce.
   *
   * @return nonce
   */
  public String getNonce() {
    return nonce;
  }

  public boolean isReadOnly() {
    return isReadOnly;
  }

  // This is called from AdminUserList when we are switching users
  // See the comment there...
  public void setReadOnly() {
    isReadOnly = true;
  }

  // Code to lock out certain screen and project switching code
  // These are locked out while files are being saved
  // lockScreens(true) is called from EditorManager when it
  // is about to call saveDirtyEditors() and then cleared
  // in the afterSaving command called when saveDirtyEditors
  // is finished.

  public boolean screensLocked() {
    return screensLocked;
  }

  public void lockScreens(boolean value) {
    if (value) {
      OdeLog.log("Locking Screens");
    } else {
      OdeLog.log("Unlocking Screens");
    }
    screensLocked = value;
  }

  /**
   * Take a screenshot when the user leaves a blocks editor
   *
   * Take note of the "deferred" flag. If set, we run the runnable
   * after i/o is finished. Otherwise we run it immediately while i/o
   * may still be happening. We wait in the case of logout or window
   * closing, where we want to hold things up until i/o is done.
   *
   * @param next a runnable to run when we are finished
   * @param deferred whether to run the runnable immediately or after i/o is finished
   */

  public void screenShotMaybe(final Runnable next, final boolean deferred) {
    // Only take screenshots if we are an enabled feature
    if (!AppInventorFeatures.takeScreenShots()) {
      next.run();
      return;
    }
    // If we are not in the blocks editor, we do nothing
    // but we do run our callback
    if (designToolbar.getCurrentView() != DesignToolbar.View.BLOCKS) {
      next.run();
      return;
    }
    String image = "";
    FileEditor editor = Ode.getInstance().getCurrentFileEditor();
    final long projectId = editor.getProjectId();
    final FileNode fileNode = editor.getFileNode();
    currentFileEditor.getBlocksImage(new Callback<String,String>() {
        @Override
        public void onSuccess(String result) {
          int comma = result.indexOf(",");
          if (comma < 0) {
            OdeLog.log("screenshot invalid");
            next.run();
            return;
          }
          result = result.substring(comma+1); // Strip off url header
          String screenShotName = fileNode.getName();
          int period = screenShotName.lastIndexOf(".");
          screenShotName = "screenshots/" + screenShotName.substring(0, period) + ".png";
          OdeLog.log("ScreenShotName = " + screenShotName);
          projectService.screenshot(sessionId, projectId, screenShotName, result,
            new OdeAsyncCallback<RpcResult>() {
              @Override
              public void onSuccess(RpcResult result) {
                if (deferred) {
                  next.run();
                }
              }
              public void OnFailure(Throwable caught) {
                super.onFailure(caught);
                if (deferred) {
                  next.run();
                }
              }
            });
          if (!deferred) {
            next.run();
          }
        }
        @Override
        public void onFailure(String error) {
          OdeLog.log("Screenshot failed: " + error);
          next.run();
        }
      });
  }

<<<<<<< HEAD
  private Widget createLoadingWidget(final int pending) {
    final HorizontalPanel container = new HorizontalPanel();
    container.setWidth("100%");
    container.setSpacing(0);
    container.setHorizontalAlignment(HorizontalPanel.ALIGN_CENTER);
    HorizontalPanel panel = new HorizontalPanel();
    Image image = new Image();
    image.setResource(IMAGES.waitingIcon());
    panel.add(image);
    Label label = new Label();
    label.setText(MESSAGES.defaultRpcMessage());
    panel.add(label);
    container.add(panel);
    GalleryClient.getInstance().addListener(new GalleryRequestListener() {
      volatile int count = pending;
      private void hideLoadingWidget() {
        if (container.getParent() != null) {
          container.clear();
          container.removeFromParent();
        }
      }
      @Override
      public boolean onAppListRequestCompleted(GalleryAppListResult appsResult, int requestID, boolean refreshable) {
        if ((--count) <= 0) {
          hideLoadingWidget();
          return true;
        }
        return false;
      }
      @Override
      public boolean onCommentsRequestCompleted(List<GalleryComment> comments) {
        if ((--count) <= 0) {
          hideLoadingWidget();
          return true;
        }
        return false;
      }
      @Override
      public boolean onSourceLoadCompleted(UserProject projectInfo) {
        if ((--count) <= 0) {
          hideLoadingWidget();
          return true;
        }
        return false;
      }
    });
    return container;
  }

=======
>>>>>>> 5c9435a0
  // Used internally here so that the tutorial panel is only shown on
  // the blocks or designer view, not the gallery or projects (or
  // other) views. unlike setTutorialVisible, we do not side effect
  // the instance variable tutorialVisible, so we can use it in showTutorials()
  // (below) to put back the tutorial frame when we revisit the project
  private void hideTutorials() {
    tutorialPanel.setVisible(false);
  }

  private void showTutorials() {
    if (tutorialVisible) {
      tutorialPanel.setVisible(true);
    }
  }

  public void setTutorialVisible(boolean visible) {
    tutorialVisible = visible;
    if (visible) {
      tutorialPanel.setVisible(true);
      tutorialPanel.setWidth("300px");
    } else {
      tutorialPanel.setVisible(false);
    }
  }

  /**
   * Indicate if the tutorial panel is currently visible.
   * @return true if the tutorial panel is visible.
   *
   * Note: This value is only valid if in the blocks editor or the designer.
   * As of this note this routine is called when the "Toogle Tutorial" button
   * is clicked, and it is only displayed when in the Designer of the Blocks
   * Editor.
   */

  public boolean isTutorialVisible() {
    return tutorialVisible;
  }

  public void setTutorialURL(String newURL) {
    if (newURL.isEmpty() || (!newURL.startsWith("http://appinventor.mit.edu/")
        && !newURL.startsWith("http://appinv.us/"))) {
      designToolbar.setTutorialToggleVisible(false);
      setTutorialVisible(false);
    } else {
      String locale = Window.Location.getParameter("locale");
      if (locale != null) {
        newURL += (newURL.contains("?") ? "&" : "?") + "locale=" + locale;
      }
      tutorialPanel.setUrl(newURL);
      designToolbar.setTutorialToggleVisible(true);
      setTutorialVisible(true);
    }
  }

  // Load the user's backpack. This is not called if we are using
  // a shared backpack
  private void loadBackpack() {
    userInfoService.getUserBackpack(new AsyncCallback<String>() {
        @Override
        public void onSuccess(final String backpack) {
          BlocklyMsg.Loader.ensureTranslationsLoaded(new BlocklyMsg.LoadCallback() {
            @Override
            public void call() {
              BlocklyPanel.setInitialBackpack(backpack);
            }
          });
        }
        @Override
        public void onFailure(Throwable caught) {
          OdeLog.log("Fetching backpack failed");
        }
      });
  }

  public boolean hasSecondBuildserver() {
    return secondBuildserver;
  }

  public boolean getWarnBuild(boolean secondBuildserver) {
    return secondBuildserver ? warnedBuild2 : warnedBuild1;
  }

  public void setWarnBuild(boolean secondBuildserver, boolean value) {
    if (secondBuildserver) {
      warnedBuild2 = value;
    } else {
      warnedBuild1 = value;
    }
  }

  public boolean getGalleryReadOnly() {
    return config.getGalleryReadOnly();
  }

  /**
   * setRendezvousServer
   *
   * Setup the Rendezvous server location.
   *
   * There are two places where the rendezvous servers is setup. The
   * "compiled in" version is in YaVersion.RENDEZVOUS_SERVER.  The
   * runtime version is in appengine-web.xml. If they differ, we set
   * "top.includeQRcode" to true so that when we display the
   * QRCode, we include the name of the Rendezvous server. Note: What
   * is important here is what version of the rendezvous server is
   * compiled into the Companion itself. The Companion does *not* get
   * the default version from YaVersion, but from the blocks that are
   * used to build the Companion.
   *
   * @param server the domain name of the Rendezvous servers
   * @param inclQRcode true to indicate that the rendezvous server domain name should be included in the QR Code
   *
   */
  private native void setRendezvousServer(String server, boolean inclQRcode) /*-{
    top.rendezvousServer = server;
    top.includeQRcode = inclQRcode;
  }-*/;

  // Native code to open a new window (or tab) to display the
  // desired survey. The value below "http://web.mit.edu" is just
  // a plug value. You should insert your own as appropriate.
  private native void takeSurvey() /*-{
    $wnd.open("http://web.mit.edu");
  }-*/;

  // Making this public in case we need something like this elsewhere
  public static native String generateUuid() /*-{
    return 'xxxxxxxx-xxxx-4xxx-yxxx-xxxxxxxxxxxx'.replace(/[xy]/g, function(c) {
      var r = Math.random()*16|0, v = c == 'x' ? r : (r&0x3|0x8);
      return v.toString(16);
     });
  }-*/;

  public static native void reloadWindow(boolean full) /*-{
    if (full) {
      top.location.replace(top.location.origin);
    } else {
      top.location.reload();
    }
  }-*/;

  private static native boolean finish(String userId) /*-{
    var delete_cookie = function(name) {
       document.cookie = name + '=;Path=/;expires=Thu, 01 Jan 1970 00:00:01 GMT;';
    };
    var retval = {
       "type": "closeApp",
       "uuid" : userId }
    if (top.opener) {
      delete_cookie("AppInventor"); // This ends our authentication
      top.opener.postMessage(retval, "*");
      return true;
    } else {
      return false;
    }
  }-*/;

  public static native void CLog(String message) /*-{
    console.log(message);
  }-*/;

}<|MERGE_RESOLUTION|>--- conflicted
+++ resolved
@@ -6,22 +6,17 @@
 
 package com.google.appinventor.client;
 
-<<<<<<< HEAD
 import com.google.appinventor.client.actions.DisableAutoloadAction;
 import com.google.appinventor.client.actions.EnableAutoloadAction;
-import com.google.appinventor.client.boxes.ProfileBox;
 import com.google.appinventor.client.boxes.ProjectListBox;
-=======
 import com.google.appinventor.client.boxes.AdminUserListBox;
 import com.google.appinventor.client.boxes.AssetListBox;
 import com.google.appinventor.client.boxes.BlockSelectorBox;
 import com.google.appinventor.client.boxes.MessagesOutputBox;
 import com.google.appinventor.client.boxes.OdeLogBox;
 import com.google.appinventor.client.boxes.PaletteBox;
-import com.google.appinventor.client.boxes.ProjectListBox;
 import com.google.appinventor.client.boxes.PropertiesBox;
 import com.google.appinventor.client.boxes.SourceStructureBox;
->>>>>>> 5c9435a0
 import com.google.appinventor.client.boxes.ViewerBox;
 
 import com.google.appinventor.client.editor.EditorManager;
@@ -37,13 +32,9 @@
 import com.google.appinventor.client.explorer.project.ProjectChangeAdapter;
 import com.google.appinventor.client.explorer.project.ProjectManager;
 import com.google.appinventor.client.explorer.project.ProjectManagerEventAdapter;
-<<<<<<< HEAD
+
 import com.google.appinventor.client.explorer.youngandroid.ProjectToolbar;
-=======
-
-import com.google.appinventor.client.explorer.youngandroid.ProjectToolbar;
-
->>>>>>> 5c9435a0
+
 import com.google.appinventor.client.output.OdeLog;
 
 import com.google.appinventor.client.settings.Settings;
@@ -52,14 +43,11 @@
 import com.google.appinventor.client.tracking.Tracking;
 import com.google.appinventor.client.utils.HTML5DragDrop;
 import com.google.appinventor.client.utils.PZAwarePositionCallback;
-<<<<<<< HEAD
 import com.google.appinventor.client.widgets.DropDownButton;
-=======
 
 import com.google.appinventor.client.widgets.boxes.Box;
 import com.google.appinventor.client.widgets.boxes.ColumnLayout.Column;
 import com.google.appinventor.client.widgets.boxes.ColumnLayout;
->>>>>>> 5c9435a0
 import com.google.appinventor.client.widgets.boxes.WorkAreaPanel;
 
 import com.google.appinventor.client.wizards.NewProjectWizard.NewProjectCommand;
@@ -69,42 +57,25 @@
 import com.google.appinventor.common.version.AppInventorFeatures;
 
 import com.google.appinventor.components.common.YaVersion;
-<<<<<<< HEAD
-=======
-
-import com.google.appinventor.shared.rpc.cloudDB.CloudDBAuthService;
-import com.google.appinventor.shared.rpc.cloudDB.CloudDBAuthServiceAsync;
-
-import com.google.appinventor.shared.rpc.component.ComponentService;
-import com.google.appinventor.shared.rpc.component.ComponentServiceAsync;
-
->>>>>>> 5c9435a0
+
 import com.google.appinventor.shared.rpc.GetMotdService;
 import com.google.appinventor.shared.rpc.GetMotdServiceAsync;
 import com.google.appinventor.shared.rpc.RpcResult;
 import com.google.appinventor.shared.rpc.ServerLayout;
+
 import com.google.appinventor.shared.rpc.admin.AdminInfoService;
 import com.google.appinventor.shared.rpc.admin.AdminInfoServiceAsync;
+
 import com.google.appinventor.shared.rpc.cloudDB.CloudDBAuthService;
 import com.google.appinventor.shared.rpc.cloudDB.CloudDBAuthServiceAsync;
+
 import com.google.appinventor.shared.rpc.component.ComponentService;
 import com.google.appinventor.shared.rpc.component.ComponentServiceAsync;
+
 import com.google.appinventor.shared.rpc.project.FileNode;
-<<<<<<< HEAD
-import com.google.appinventor.shared.rpc.project.GalleryAppListResult;
-import com.google.appinventor.shared.rpc.project.GalleryComment;
-import com.google.appinventor.shared.rpc.project.GalleryService;
-import com.google.appinventor.shared.rpc.project.GalleryServiceAsync;
-import com.google.appinventor.shared.rpc.project.GallerySettings;
 import com.google.appinventor.shared.rpc.project.ProjectRootNode;
 import com.google.appinventor.shared.rpc.project.ProjectService;
 import com.google.appinventor.shared.rpc.project.ProjectServiceAsync;
-import com.google.appinventor.shared.rpc.project.UserProject;
-=======
-import com.google.appinventor.shared.rpc.project.ProjectRootNode;
-import com.google.appinventor.shared.rpc.project.ProjectService;
-import com.google.appinventor.shared.rpc.project.ProjectServiceAsync;
->>>>>>> 5c9435a0
 import com.google.appinventor.shared.rpc.project.youngandroid.YoungAndroidSourceNode;
 
 import com.google.appinventor.shared.rpc.user.Config;
@@ -120,11 +91,6 @@
 import com.google.gwt.core.client.Callback;
 import com.google.gwt.core.client.EntryPoint;
 import com.google.gwt.core.client.GWT;
-<<<<<<< HEAD
-import com.google.gwt.event.dom.client.ClickHandler;
-import com.google.gwt.event.dom.client.MouseWheelEvent;
-import com.google.gwt.event.dom.client.MouseWheelHandler;
-=======
 
 import com.google.gwt.event.dom.client.ClickEvent;
 import com.google.gwt.event.dom.client.ClickHandler;
@@ -133,19 +99,16 @@
 
 import com.google.gwt.event.logical.shared.ResizeEvent;
 import com.google.gwt.event.logical.shared.ResizeHandler;
->>>>>>> 5c9435a0
 import com.google.gwt.event.logical.shared.ValueChangeEvent;
 import com.google.gwt.event.logical.shared.ValueChangeHandler;
 
 import com.google.gwt.http.client.Response;
 
 import com.google.gwt.resources.client.ImageResource;
-<<<<<<< HEAD
+
 import com.google.gwt.uibinder.client.UiBinder;
 import com.google.gwt.uibinder.client.UiField;
-=======
-
->>>>>>> 5c9435a0
+
 import com.google.gwt.user.client.Command;
 import com.google.gwt.user.client.Event;
 import com.google.gwt.user.client.History;
@@ -169,18 +132,10 @@
 import com.google.gwt.user.client.ui.Label;
 import com.google.gwt.user.client.ui.PushButton;
 import com.google.gwt.user.client.ui.RootPanel;
-import com.google.gwt.user.client.ui.TextBox;
 import com.google.gwt.user.client.ui.VerticalPanel;
 import com.google.gwt.user.client.ui.Widget;
-<<<<<<< HEAD
-import java.util.List;
+
 import java.util.Random;
-import java.util.logging.Logger;
-=======
-
-import java.util.Date;
-import java.util.Random;
->>>>>>> 5c9435a0
 
 /**
  * Main entry point for Ode. Defines the startup UI elements in
@@ -275,12 +230,7 @@
   @UiField TutorialPanel tutorialPanel;
   private int projectsTabIndex;
   private int designTabIndex;
-  private int debuggingTabIndex;
   private int userAdminTabIndex;
-<<<<<<< HEAD
-  private int userProfileTabIndex;
-  private int privateUserProfileIndex;
-  private int moderationPageTabIndex;
   @UiField TopPanel topPanel;
   @UiField StatusPanel statusPanel;
   @UiField FlowPanel workColumns;
@@ -288,17 +238,6 @@
   @UiField ProjectToolbar projectToolbar;
   @UiField DesignToolbar designToolbar;
   @UiField FlowPanel projectPanel;
-=======
-  private TopPanel topPanel;
-  private StatusPanel statusPanel;
-  private HorizontalPanel workColumns;
-  private VerticalPanel structureAndAssets;
-  private ProjectToolbar projectToolbar;
-  private AdminUserListBox uaListBox;
-  private DesignToolbar designToolbar;
-  private TopToolbar topToolbar;
-  private VerticalPanel pVertPanel;
->>>>>>> 5c9435a0
   private HorizontalPanel projectListPanel = new HorizontalPanel();
 
   // Is the tutorial toolbar currently displayed?
@@ -445,7 +384,7 @@
     return deckPanel;
   }
 
-  public HorizontalPanel getOverDeckPanel() {
+  public FlowPanel getOverDeckPanel() {
     return overDeckPanel;
   }
 
@@ -508,22 +447,6 @@
   }
 
   /**
-<<<<<<< HEAD
-   * Switch to the user profile
-   * TODO: change string parameter
-   */
-  public void switchToUserProfileView(String userId, int editStatus) {
-    hideChaff();
-    hideTutorials();
-    currentView = USERPROFILE;
-    OdeLog.log("###########" + userId + "||||||" + editStatus);
-    ProfileBox.setProfile(userId, editStatus);
-    deckPanel.showWidget(userProfileTabIndex);
-  }
-
-  /**
-=======
->>>>>>> 5c9435a0
    * Switch to the Designer tab. Shows an error message if there is no currentFileEditor.
    */
   public void switchToDesignView() {
@@ -539,40 +462,6 @@
       OdeLog.wlog("No current file editor to show in designer");
       ErrorReporter.reportInfo(MESSAGES.chooseProject());
     }
-  }
-
-  /**
-<<<<<<< HEAD
-   * Switch to Gallery TabPanel
-   */
-  public void switchToPrivateUserProfileView() {
-    hideChaff();
-    currentView = privateUserProfileIndex;
-    deckPanel.showWidget(privateUserProfileIndex);
-  }
-
-  /**
-   * Switch to the Moderation Page tab
-   */
-  public void switchToModerationPageView() {
-    hideChaff();
-    hideTutorials();
-    currentView = MODERATIONPAGE;
-    deckPanel.showWidget(moderationPageTabIndex);
-  }
-  /**
-=======
->>>>>>> 5c9435a0
-   * Switch to the Debugging tab
-   */
-  public void switchToDebuggingView() {
-    hideChaff();
-    hideTutorials();
-    deckPanel.showWidget(debuggingTabIndex);
-
-    // NOTE(lizlooney) - Calling resizeWorkArea for debuggingTab prevents the
-    // boxes from overlapping each other.
-    resizeWorkArea((WorkAreaPanel) deckPanel.getWidget(debuggingTabIndex));
   }
 
   /**
@@ -610,12 +499,6 @@
             Ode.getInstance().openYoungAndroidProjectInDesigner(project);
           }
         };
-<<<<<<< HEAD
-      TemplateUploadWizard.openProjectFromTemplate(templatePath, callbackCommand);
-    } else if(galleryIdLoadingFlag){
-    } else {
-      openProject(value);
-=======
       LoadGalleryProject.openProjectFromGallery(newGalleryId, callback);
       return true;
     }
@@ -629,7 +512,6 @@
     if (userSettings == null) {
       OdeLog.wlog("Ignoring openPreviousProject() since userSettings is null");
       return;
->>>>>>> 5c9435a0
     }
     final String value = userSettings.getSettings(SettingsConstants.USER_GENERAL_SETTINGS)
         .getPropertyValue(SettingsConstants.GENERAL_SETTINGS_CURRENT_PROJECT_ID);
@@ -740,11 +622,6 @@
           if (Window.confirm(MESSAGES.internalErrorReportBug())) {
             Window.open(BugReport.getBugReportLink(e), "_blank", "");
           }
-        } else {
-          // Display a confirm dialog with error msg and if 'ok' open the debugging view
-          if (Window.confirm(MESSAGES.internalErrorClickOkDebuggingView())) {
-            Ode.getInstance().switchToDebuggingView();
-          }
         }
       }
     });
@@ -1016,7 +893,8 @@
     OdeUiBinder uiBinder = GWT.create(OdeUiBinder.class);
     FlowPanel mainPanel = uiBinder.createAndBindUi(this);
 
-<<<<<<< HEAD
+    deckPanel.showWidget(0);
+
     // Projects tab
     projectsTabIndex = 0;
 
@@ -1025,169 +903,6 @@
 
     // User Admin Panel
     userAdminTabIndex = 2;
-=======
-        // Override to add splash screen behavior after leaving the project list
-        @Override
-        public void setVisible(boolean visible) {
-          super.setVisible(visible);
-          if (visible && !rendered) {
-            // setVisible(false) will be called during UI initialization.
-            // this flag indicates we are now being shown (possibly again...)
-            rendered = true;
-            maybeShowSplash2();  // in case of new user; they have no projects!
-          } else if (rendered && !visible && (mayNeedSplash || shouldShowWelcomeDialog())
-                     && !didShowSplash) {
-            showSplashScreens();
-          }
-        }
-      };
-    pVertPanel.setWidth("100%");
-    pVertPanel.setSpacing(0);
-    projectListPanel.setWidth("100%");
-    projectListPanel.add(ProjectListBox.getProjectListBox());
-    projectToolbar = new ProjectToolbar();
-    pVertPanel.add(projectToolbar);
-    pVertPanel.add(projectListPanel);
-    projectsTabIndex = deckPanel.getWidgetCount();
-    deckPanel.add(pVertPanel);
-
-    // Design tab
-    VerticalPanel dVertPanel = new VerticalPanel();
-    dVertPanel.setWidth("100%");
-    dVertPanel.setHeight("100%");
-
-    // Add the Code Navigation arrow
-//    switchToBlocksButton = new VerticalPanel();
-//    switchToBlocksButton.setVerticalAlignment(VerticalPanel.ALIGN_MIDDLE);
-//    switchToBlocksButton.setHorizontalAlignment(VerticalPanel.ALIGN_CENTER);
-//    switchToBlocksButton.setStyleName("ode-NavArrow");
-//    switchToBlocksButton.add(new Image(RIGHT_ARROW_IMAGE_URL));
-//    switchToBlocksButton.setWidth("25px");
-//    switchToBlocksButton.setHeight("100%");
-
-    // Add the Code Navigation arrow
-//    switchToDesignerButton = new VerticalPanel();
-//    switchToDesignerButton.setVerticalAlignment(VerticalPanel.ALIGN_MIDDLE);
-//    switchToDesignerButton.setHorizontalAlignment(VerticalPanel.ALIGN_CENTER);
-//    switchToDesignerButton.setStyleName("ode-NavArrow");
-//    switchToDesignerButton.add(new Image(LEFT_ARROW_IMAGE_URL));
-//    switchToDesignerButton.setWidth("25px");
-//    switchToDesignerButton.setHeight("100%");
-
-    designToolbar = new DesignToolbar();
-    dVertPanel.add(designToolbar);
-
-    workColumns = new HorizontalPanel();
-    workColumns.setWidth("100%");
-
-    //workColumns.add(switchToDesignerButton);
-
-    Box palletebox = PaletteBox.getPaletteBox();
-    palletebox.setWidth("240px");
-    workColumns.add(palletebox);
-
-    Box viewerbox = ViewerBox.getViewerBox();
-    workColumns.add(viewerbox);
-    workColumns.setCellWidth(viewerbox, "97%");
-    workColumns.setCellHeight(viewerbox, "97%");
-
-    structureAndAssets = new VerticalPanel();
-    structureAndAssets.setVerticalAlignment(VerticalPanel.ALIGN_TOP);
-    // Only one of the SourceStructureBox and the BlockSelectorBox is visible
-    // at any given time, according to whether we are showing the form editor
-    // or the blocks editor. They share the same screen real estate.
-    structureAndAssets.add(SourceStructureBox.getSourceStructureBox());
-    structureAndAssets.add(BlockSelectorBox.getBlockSelectorBox());  // initially not visible
-    structureAndAssets.add(AssetListBox.getAssetListBox());
-    workColumns.add(structureAndAssets);
-
-    Box propertiesbox = PropertiesBox.getPropertiesBox();
-    propertiesbox.setWidth("222px");
-    workColumns.add(propertiesbox);
-    //switchToBlocksButton.setHeight("650px");
-    //workColumns.add(switchToBlocksButton);
-    dVertPanel.add(workColumns);
-    designTabIndex = deckPanel.getWidgetCount();
-    deckPanel.add(dVertPanel);
-
-    // User Admin Panel
-    VerticalPanel uaVertPanel = new VerticalPanel();
-    uaVertPanel.setWidth("100%");
-    uaVertPanel.setSpacing(0);
-    HorizontalPanel adminUserListPanel = new HorizontalPanel();
-    adminUserListPanel.setWidth("100%");
-    adminUserListPanel.add(AdminUserListBox.getAdminUserListBox());
-    uaVertPanel.add(adminUserListPanel);
-    userAdminTabIndex = deckPanel.getWidgetCount();
-    deckPanel.add(uaVertPanel);
-
-    // Debugging tab
-    if (AppInventorFeatures.hasDebuggingView()) {
-
-      Button dismissButton = new Button(MESSAGES.dismissButton());
-      dismissButton.addClickHandler(new ClickHandler() {
-        @Override
-        public void onClick(ClickEvent event) {
-          if (currentView == DESIGNER)
-            switchToDesignView();
-          else
-            switchToProjectsView();
-        }
-      });
-
-      ColumnLayout defaultLayout = new ColumnLayout("Default");
-      Column column = defaultLayout.addColumn(100);
-      column.add(MessagesOutputBox.class, 300, false);
-      column.add(OdeLogBox.class, 300, false);
-      final WorkAreaPanel debuggingTab = new WorkAreaPanel(new OdeBoxRegistry(), defaultLayout);
-
-      debuggingTab.add(dismissButton);
-
-      debuggingTabIndex = deckPanel.getWidgetCount();
-      deckPanel.add(debuggingTab);
-
-      // Hook the window resize event, so that we can adjust the UI.
-      Window.addResizeHandler(new ResizeHandler() {
-        @Override
-        public void onResize(ResizeEvent event) {
-          resizeWorkArea(debuggingTab);
-        }
-      });
-
-      // Call the window resized handler to get the initial sizes setup. Doing this in a deferred
-      // command causes it to occur after all widgets' sizes have been computed by the browser.
-      DeferredCommand.addCommand(new Command() {
-        @Override
-        public void execute() {
-          resizeWorkArea(debuggingTab);
-        }
-      });
-
-      resizeWorkArea(debuggingTab);
-    }
-
-    // We do not select the designer tab here because at this point there is no current project.
-    // Instead, we select the projects tab. If the user has a previously opened project, we will
-    // open it and switch to the designer after the user settings are loaded.
-    // Remember, the user may not have any projects at all yet.
-    // Or, the user may have deleted their previously opened project.
-    // ***** THE DESIGNER TAB DOES NOT DISPLAY CORRECTLY IF THERE IS NO CURRENT PROJECT. *****
-    deckPanel.showWidget(projectsTabIndex);
-
-    overDeckPanel = new HorizontalPanel();
-    overDeckPanel.setHeight("100%");
-    overDeckPanel.setWidth("100%");
-    overDeckPanel.add(tutorialPanel);
-    overDeckPanel.setCellWidth(tutorialPanel, "0%");
-    overDeckPanel.setCellHeight(tutorialPanel, "100%");
-    overDeckPanel.add(deckPanel);
-    mainPanel.add(overDeckPanel, DockPanel.CENTER);
-    mainPanel.setCellHeight(overDeckPanel, "100%");
-    mainPanel.setCellWidth(overDeckPanel, "100%");
-
-//    mainPanel.add(switchToDesignerButton, DockPanel.WEST);
-//    mainPanel.add(switchToBlocksButton, DockPanel.EAST);
->>>>>>> 5c9435a0
 
     //Commenting out for now to gain more space for the blocks editor
     RootPanel.get().add(mainPanel);
@@ -2484,58 +2199,6 @@
       });
   }
 
-<<<<<<< HEAD
-  private Widget createLoadingWidget(final int pending) {
-    final HorizontalPanel container = new HorizontalPanel();
-    container.setWidth("100%");
-    container.setSpacing(0);
-    container.setHorizontalAlignment(HorizontalPanel.ALIGN_CENTER);
-    HorizontalPanel panel = new HorizontalPanel();
-    Image image = new Image();
-    image.setResource(IMAGES.waitingIcon());
-    panel.add(image);
-    Label label = new Label();
-    label.setText(MESSAGES.defaultRpcMessage());
-    panel.add(label);
-    container.add(panel);
-    GalleryClient.getInstance().addListener(new GalleryRequestListener() {
-      volatile int count = pending;
-      private void hideLoadingWidget() {
-        if (container.getParent() != null) {
-          container.clear();
-          container.removeFromParent();
-        }
-      }
-      @Override
-      public boolean onAppListRequestCompleted(GalleryAppListResult appsResult, int requestID, boolean refreshable) {
-        if ((--count) <= 0) {
-          hideLoadingWidget();
-          return true;
-        }
-        return false;
-      }
-      @Override
-      public boolean onCommentsRequestCompleted(List<GalleryComment> comments) {
-        if ((--count) <= 0) {
-          hideLoadingWidget();
-          return true;
-        }
-        return false;
-      }
-      @Override
-      public boolean onSourceLoadCompleted(UserProject projectInfo) {
-        if ((--count) <= 0) {
-          hideLoadingWidget();
-          return true;
-        }
-        return false;
-      }
-    });
-    return container;
-  }
-
-=======
->>>>>>> 5c9435a0
   // Used internally here so that the tutorial panel is only shown on
   // the blocks or designer view, not the gallery or projects (or
   // other) views. unlike setTutorialVisible, we do not side effect
