--- conflicted
+++ resolved
@@ -692,227 +692,6 @@
     // We call this below to initialize the ConnectProgressBar
     ConnectProgressBar.getInstance();
 
-<<<<<<< HEAD
-    // Get user information.
-    OdeAsyncCallback<Config> callback = new OdeAsyncCallback<Config>(
-        // failure message
-        MESSAGES.serverUnavailable()) {
-
-      @Override
-      public void onSuccess(Config result) {
-        config = result;
-        user = result.getUser();
-        isReadOnly = user.isReadOnly();
-
-        // Arrange to redirect to the new gallery, which is run as a
-        // separate server when we are started with a galleryId flag
-        // We process this as soon as we have the system config
-        // because we need the system config to tell us where the
-        // gallery is located!
-
-        String galleryId = Window.Location.getParameter("galleryId");
-        if (galleryId != null) {
-          // This will replace us with the gallery server, displaying the app in question
-          Window.open(config.getGalleryLocation() + "?galleryid=" + galleryId, "_self", null);
-          // Never get here...(?)
-          return;
-        }
-
-        // load the user's backpack if we are not using a shared
-        // backpack
-
-        final String backPackId = user.getBackpackId();
-        if (backPackId == null || backPackId.isEmpty()) {
-          loadBackpack();
-          LOG.info("backpack: No shared backpack");
-        } else {
-          BlocklyMsg.Loader.ensureTranslationsLoaded(new BlocklyMsg.LoadCallback() {
-            @Override
-            public void call() {
-              BlocklyPanel.setSharedBackpackId(backPackId);
-            }
-          });
-          LOG.info("Have a shared backpack backPackId = " + backPackId);
-        }
-
-        // Setup noop timer (if enabled)
-        int noop = config.getNoop();
-        if (noop > 0) {
-          // If we have a noop time, setup a timer to do the noop
-          Timer t = new Timer() {
-              @Override
-              public void run() {
-                userInfoService.noop(new AsyncCallback<Void>() {
-                    @Override
-                    public void onSuccess(Void e) {
-                    }
-                    @Override
-                    public void onFailure(Throwable e) {
-                    }
-                  });
-              }
-            };
-            t.scheduleRepeating(1000*60*noop);
-        }
-
-        // If user hasn't accepted terms of service, ask them to.
-        if (!user.getUserTosAccepted() && !isReadOnly) {
-          // We expect that the redirect to the TOS page should be handled
-          // by the onFailure method below. The server should return a
-          // "forbidden" error if the TOS wasn't accepted.
-          ErrorReporter.reportError(MESSAGES.serverUnavailable());
-          return;
-        }
-
-        splashConfig = result.getSplashConfig();
-        secondBuildserver = result.getSecondBuildserver();
-        // The code below is invoked if we do not have a second buildserver
-        // configured. It sets the warnedBuild1 flag to true which inhibits
-        // the display of the dialog box used when building. This means that
-        // if no second buildserver is configured, there is no dialog box
-        // displayed when the build menu items are invoked.
-        if (!secondBuildserver) {
-          warnedBuild1 = true;
-        }
-
-        if (result.getRendezvousServer() != null) {
-          setRendezvousServer(result.getRendezvousServer(), true);
-        } else {
-          setRendezvousServer(YaVersion.RENDEZVOUS_SERVER, false);
-        }
-
-        userSettings = new UserSettings(user);
-        userSettings.loadSettings(new Command() {
-          @Override
-          public void execute() {
-
-            // Initialize project and editor managers
-            // The project manager loads the user's projects asynchronously
-            folderManager = new FolderManager();
-            projectManager = new ProjectManager();
-            projectManager.addProjectManagerEventListener(new ProjectManagerEventAdapter() {
-              @Override
-              public void onProjectsLoaded() {
-                projectManager.removeProjectManagerEventListener(this);
-                // Set up the folder manager after all projects are loaded
-                folderManager.loadFolders();
-                // This handles any built-in templates stored in /war
-                // Retrieve template data stored in war/templates folder and
-                // and save it for later use in TemplateUploadWizard
-                OdeAsyncCallback<String> templateCallback =
-                    new OdeAsyncCallback<String>(
-                        // failure message
-                        MESSAGES.createProjectError()) {
-                      @Override
-                      public void onSuccess(String json) {
-                        // Save the templateData
-                        TemplateUploadWizard.initializeBuiltInTemplates(json);
-
-                        if (!handleQueryString() && shouldAutoloadLastProject()) {
-                          openPreviousProject();
-                        }
-                      }
-                    };
-                projectService.retrieveTemplateData(TemplateUploadWizard.TEMPLATES_ROOT_DIRECTORY,
-                    templateCallback);
-              }
-            });
-            editorManager = new EditorManager();
-
-            final Runnable after = new Runnable() {
-              @Override
-              public void run() {
-                projectManager.loadProjects();
-              }
-            };
-
-            // Initialize UI
-            UserPreferenceStyle = Ode.getUserNewLayout();
-            if (UserPreferenceStyle) {
-              GWT.runAsync(new RunAsyncCallback() {
-                @Override
-                public void onFailure(Throwable reason) {
-                  Window.alert("Failed to load modern UI");
-                }
-
-                @Override
-                public void onSuccess() {
-                  IMAGES = GWT.create(ImagesGSoC.class);
-                  SimpleComponentDescriptor.resetImageBundle();
-                  uiFactory = new UIFactoryGSoC();
-                  CLog("Using modern UI");
-                  initializeUi(after);
-                }
-              });
-            } else {
-              GWT.runAsync(new RunAsyncCallback() {
-                @Override
-                public void onFailure(Throwable reason) {
-                  Window.alert("Failed to load classic UI");
-                }
-
-                @Override
-                public void onSuccess() {
-                  SimpleComponentDescriptor.resetImageBundle();
-                  uiFactory = new UIStyleFactory();
-                  CLog("Using classic UI");
-                  initializeUi(after);
-                }
-              });
-            }
-
-          }
-        });
-      }
-
-      private boolean isSet(String str) {
-        return str != null && !str.equals("");
-      }
-
-      private String makeUri(String base) {
-        String[] params = new String[] { "locale", "repo", "galleryId", "autoload", "ng" };
-        String separator = "?";
-        StringBuilder sb = new StringBuilder(base);
-        for (String param : params) {
-          String value = Window.Location.getParameter(param);
-          if (isSet(value)) {
-            sb.append(separator);
-            sb.append(param);
-            sb.append("=");
-            sb.append(value);
-            separator = "&";
-          }
-        }
-        return sb.toString();
-      }
-
-      @Override
-      public void onFailure(Throwable caught) {
-        if (caught instanceof StatusCodeException) {
-          StatusCodeException e = (StatusCodeException) caught;
-          int statusCode = e.getStatusCode();
-          switch (statusCode) {
-            case Response.SC_UNAUTHORIZED:
-              // unauthorized => not on whitelist
-              // getEncodedResponse() gives us the message that we wrote in
-              // OdeAuthFilter.writeWhitelistErrorMessage().
-              Window.alert(e.getEncodedResponse());
-              return;
-            case Response.SC_FORBIDDEN:
-              // forbidden => need tos accept
-              Window.open(makeUri("/" + ServerLayout.YA_TOS_FORM), "_self", null);
-              return;
-            case Response.SC_PRECONDITION_FAILED:
-              Window.Location.replace(makeUri("/login/"));
-              return;           // likely not reached
-          }
-        }
-        super.onFailure(caught);
-      }
-    };
-
-=======
->>>>>>> 7ed064cd
     // The call below begins an asynchronous read of the user's settings
     // When the settings are finished reading, various settings parsers
     // will be called on the returned JSON object. They will call various
@@ -943,6 +722,18 @@
             Promise.wrap(this::processSettings),
             Promise.wrap(this::loadUserBackpack)
         ))
+        .then0(() -> {
+          UserPreferenceStyle = Ode.getUserNewLayout();
+          if (UserPreferenceStyle) {
+            IMAGES = GWT.create(ImagesGSoC.class);
+            SimpleComponentDescriptor.resetImageBundle();
+            uiFactory = new UIFactoryGSoC();
+          } else {
+            SimpleComponentDescriptor.resetImageBundle();
+            uiFactory = new UIStyleFactory();
+          }
+          return resolve(null);
+        })
         .then(this::initializeUi)
         .then0(() -> projectManager.ensureProjectsLoadedFromServer(projectService))
         .then(projects -> {
@@ -1115,19 +906,14 @@
     return resolve(true);
   }
 
-  /*
+    /*
    * Initializes all UI elements.
    */
-<<<<<<< HEAD
-  private void initializeUi(Runnable after) {
-    LOG.info("Entering initializeUi");
-=======
   private Promise<Object> initializeUi(Object result) {
     folderManager = new FolderManager();
     projectManager = new ProjectManager();
     editorManager = new EditorManager();
 
->>>>>>> 7ed064cd
     rpcStatusPopup = new RpcStatusPopup();
 
     // Register services with RPC status popup
@@ -1157,7 +943,6 @@
     };
     deckPanel.sinkEvents(Event.ONCONTEXTMENU);
 
-<<<<<<< HEAD
     // TODO: Tidy up user preference variable
     projectListbox = ProjectListBox.getProjectListBox();
     // OdeUiBinder uiBinder = GWT.create(OdeUiBinder.class);
@@ -1178,16 +963,10 @@
         style = Resources.INSTANCE.styleclassicLight();
       }
     }
-
-    // style = Ode.getUserDarkThemeEnabled() ? Resources.INSTANCE.styleDark() : Resources.INSTANCE.styleLight();
+    projectListbox = ProjectListBox.getProjectListBox();
+
     style.ensureInjected();
     FlowPanel mainPanel = uiFactory.createOde(this, layout);
-=======
-    projectListbox = ProjectListBox.getProjectListBox();
-
-    OdeUiBinder uiBinder = GWT.create(OdeUiBinder.class);
-    FlowPanel mainPanel = uiBinder.createAndBindUi(this);
->>>>>>> 7ed064cd
 
     deckPanel.showWidget(0);
     if ((mayNeedSplash || shouldShowWelcomeDialog()) && !didShowSplash) {
@@ -1243,11 +1022,7 @@
     setupMotd();
     HTML5DragDrop.init();
     topPanel.showUserEmail(user.getUserEmail());
-<<<<<<< HEAD
-    after.run();
-=======
     return resolve(result);
->>>>>>> 7ed064cd
   }
 
   private void setupMotd() {
