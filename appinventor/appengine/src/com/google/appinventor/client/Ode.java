--- conflicted
+++ resolved
@@ -440,20 +440,6 @@
     hideChaff();
     hideTutorials();
     Runnable next = new Runnable() {
-<<<<<<< HEAD
-      @Override
-      public void run() {
-        if (currentView != PROJECTS) { //If we are switching to projects view from somewhere else, clear all of the previously selected projects.
-          ProjectListBox.getProjectListBox().getProjectList().getSelectedProjects().clear();
-          ProjectListBox.getProjectListBox().getProjectList().refreshTable(false);
-          //shifting back to show projects
-          if (currentView == TRASHCAN)  {
-            projectListPane2.remove(TrashProjectListBox.getTrashProjectListBox());
-            projectListPanel.setWidth("100%");
-            projectListPanel.add(ProjectListBox.getProjectListBox());
-            pVertPanel.add(projectListPanel);
-          }
-=======
         @Override
         public void run() {
           ProjectListBox.getProjectListBox().loadProjectList();
@@ -468,20 +454,18 @@
           projectToolbar.setProjectTabButtonsVisible(true);
           projectToolbar.setPublishOrUpdateButtonVisible(true);
           projectToolbar.setTrashTabButtonsVisible(false);
->>>>>>> 7339fbf7
-        }
-        currentView = PROJECTS;
-        getTopToolbar().updateFileMenuButtons(currentView);
-        deckPanel.showWidget(projectsTabIndex);
-        // If we started a project, then the start button was disabled (to avoid
-        // a second press while the new project wizard was starting (aka we "debounce"
-        // the button). When the person switches to the projects list view again (here)
-        // we re-enable it.
-        projectToolbar.enableStartButton();
-        projectToolbar.setProjectTabButtonsVisible(true);
-        projectToolbar.setPublishOrUpdateButtonVisible(true);
-        projectToolbar.setTrashTabButtonsVisible(false);
-      }
+          currentView = PROJECTS;
+          getTopToolbar().updateFileMenuButtons(currentView);
+          deckPanel.showWidget(projectsTabIndex);
+          // If we started a project, then the start button was disabled (to avoid
+          // a second press while the new project wizard was starting (aka we "debounce"
+          // the button). When the person switches to the projects list view again (here)
+          // we re-enable it.
+          projectToolbar.enableStartButton();
+          projectToolbar.setProjectTabButtonsVisible(true);
+          projectToolbar.setPublishOrUpdateButtonVisible(true);
+          projectToolbar.setTrashTabButtonsVisible(false);
+        }
     };
     if (designToolbar.getCurrentView() != DesignToolbar.View.BLOCKS) {
       next.run();
@@ -504,12 +488,6 @@
     projectToolbar.setProjectTabButtonsVisible(false);
     projectToolbar.setPublishOrUpdateButtonVisible(false);
     projectToolbar.setTrashTabButtonsVisible(true);
-<<<<<<< HEAD
-    if (TrashProjectListBox.getTrashProjectListBox().getTrashProjectList().getNumProjects() == 0) {
-      Ode.getInstance().createEmptyTrashDialog(true);
-    }
-=======
->>>>>>> 7339fbf7
   }
 
   /**
