--- conflicted
+++ resolved
@@ -60,19 +60,15 @@
   }
 
   @Override
-  public void execute(final ProjectNode node) {
-    // Display a barcode for an url pointing at our server's download servlet
+  public void execute(final ProjectNode node)
+  {
+    // Display a barcode for an url pointing at our server's download servl}t
     String barcodeUrl = GWT.getHostPageBaseURL()
-<<<<<<< HEAD
-      + "b/" + Ode.getInstance().getNonce();
+                            + "b/" + Ode.getInstance().getNonce();
     LOG.info("Barcode url is: " + barcodeUrl);
-    new BarcodeDialogBox(node.getName(), barcodeUrl).center();
-=======
-        + "b/" + Ode.getInstance().getNonce();
-    OdeLog.log("Barcode url is: " + barcodeUrl);
     new BarcodeDialogBox(node.getName(), barcodeUrl, isAab).center();
->>>>>>> ba246713
   }
+
 
   static class BarcodeDialogBox extends DialogBox {
 
