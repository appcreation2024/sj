<!-- ProjectsFolderListItem.ui.xml -->
<ui:UiBinder xmlns:ui="urn:ui:com.google.gwt.uibinder"
             xmlns:g="urn:import:com.google.gwt.user.client.ui"
             xmlns:ai="urn:import:com.google.appinventor.client.components"
             ui:generatedFormat="com.google.gwt.i18n.server.PropertyCatalogFactory"
             ui:generatedKeys="com.google.gwt.i18n.server.keygen.MethodNameKeyGenerator"
             ui:generateLocales="default">
  <ui:with field="messages" type="com.google.appinventor.client.OdeMessages" />
  <g:FlowPanel  styleName="ode-ProjectRowList">
    <g:FlowPanel ui:field="container" styleName="ode-ProjectRowUnHighlighted">
<<<<<<< HEAD
      <g:CheckBox ui:field='checkBox' styleName='gwt-CheckBox ode-ProjectCheckBox'/>
      <g:FlowPanel addStyleNames="ode-ProjectFieldSpan">
      <ai:Icon ui:field='toggleButton' icon='chevron_right' styleName="ode-ProjectFolderIcon" />
      <ai:Icon icon="folder" styleName="ode-ProjectFolderIcon" />
      <g:Label ui:field='nameLabel' styleName='gwt-Label ode-ProjectFieldLabel ode-ProjectNameLabel'/>
=======
      <g:CheckBox ui:field='checkBox' styleName='gwt-CheckBox'/>
      <g:FlowPanel addStyleNames="ode-ProjectFieldSpan ode-ProjectNameLabel">
      <ai:Icon ui:field='expandButton' icon='chevron_right' />
      <ai:Icon icon='folder' />
      <g:Label ui:field='nameLabel' styleName='gwt-Label ode-ProjectNameLabel'/>
>>>>>>> bf098669
      </g:FlowPanel>
      <g:Label ui:field='dateModifiedLabel' styleName='gwt-Label ode-ProjectFieldLabel '/>
      <g:Label ui:field='dateCreatedLabel' styleName='gwt-Label ode-ProjectFieldLabel '/>
    </g:FlowPanel>
    <g:FlowPanel ui:field='childrenContainer' styleName='ode-ProjectRowHidden' />
  </g:FlowPanel>
</ui:UiBinder><|MERGE_RESOLUTION|>--- conflicted
+++ resolved
@@ -8,19 +8,11 @@
   <ui:with field="messages" type="com.google.appinventor.client.OdeMessages" />
   <g:FlowPanel  styleName="ode-ProjectRowList">
     <g:FlowPanel ui:field="container" styleName="ode-ProjectRowUnHighlighted">
-<<<<<<< HEAD
       <g:CheckBox ui:field='checkBox' styleName='gwt-CheckBox ode-ProjectCheckBox'/>
       <g:FlowPanel addStyleNames="ode-ProjectFieldSpan">
-      <ai:Icon ui:field='toggleButton' icon='chevron_right' styleName="ode-ProjectFolderIcon" />
+      <ai:Icon ui:field='expandButton' icon='chevron_right' styleName="ode-ProjectFolderIcon" />
       <ai:Icon icon="folder" styleName="ode-ProjectFolderIcon" />
       <g:Label ui:field='nameLabel' styleName='gwt-Label ode-ProjectFieldLabel ode-ProjectNameLabel'/>
-=======
-      <g:CheckBox ui:field='checkBox' styleName='gwt-CheckBox'/>
-      <g:FlowPanel addStyleNames="ode-ProjectFieldSpan ode-ProjectNameLabel">
-      <ai:Icon ui:field='expandButton' icon='chevron_right' />
-      <ai:Icon icon='folder' />
-      <g:Label ui:field='nameLabel' styleName='gwt-Label ode-ProjectNameLabel'/>
->>>>>>> bf098669
       </g:FlowPanel>
       <g:Label ui:field='dateModifiedLabel' styleName='gwt-Label ode-ProjectFieldLabel '/>
       <g:Label ui:field='dateCreatedLabel' styleName='gwt-Label ode-ProjectFieldLabel '/>
