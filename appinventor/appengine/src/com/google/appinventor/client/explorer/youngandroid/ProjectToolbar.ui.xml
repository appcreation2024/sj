<ui:UiBinder xmlns:ui="urn:ui:com.google.gwt.uibinder"
             xmlns:g="urn:import:com.google.gwt.user.client.ui"
             xmlns:ai="urn:import:com.google.appinventor.client.widgets"
             xmlns:c="urn:import:com.google.appinventor.client.components"
             xmlns:actions="urn:import:com.google.appinventor.client.actions"
             ui:generatedFormat="com.google.gwt.i18n.server.PropertyCatalogFactory"
             ui:generatedKeys="com.google.gwt.i18n.server.keygen.MethodNameKeyGenerator"
             ui:generateLocales="default">
    <ui:with field="messages" type="com.google.appinventor.client.OdeMessages" />
        <!-- Projects Menu -->
        <ai:Toolbar styleName="ya-ProjectToolbar">
            <g:Label text="{messages.projectListBoxCaption}" styleName="ya-ProjectName"
                     ui:field="projectLabel" />
            <g:Label text="{messages.trashprojectlistbox}" styleName="ya-ProjectName" visible="false"
                     ui:field="trashLabel" />
            <ai:ToolbarItem name="New" caption="{messages.newProjectButton}" icon='add' ui:field="newProjectItem"
                            align="left" styleName="ode-ProjectListButton bleft">
                <actions:NewAction />
            </ai:ToolbarItem>
            <ai:ToolbarItem name="ImportProject" icon="file_upload"  align="left"
                            styleName="ode-ProjectListButton bcenter">
                <actions:ImportProjectAction />
            </ai:ToolbarItem>
            <ai:ToolbarItem name="ImportTemplate"  icon="cloud_upload"  align="left"
                            styleName="ode-ProjectListButton bcenter">
                <actions:ImportTemplateAction />
            </ai:ToolbarItem>
<<<<<<< HEAD
            <ai:ToolbarItem name="Folder" icon="create_new_folder" ui:field="newFolderItem"  align="left" styleName="ode-ProjectListButton bright">
                <expactions:AddFolderCommand />
=======
            <ai:ToolbarItem name="Folder" caption="{messages.newProjectFolderMenuItem}" ui:field="newFolderItem" >
                <actions:NewFolderAction />
>>>>>>> ae7cd45d
            </ai:ToolbarItem>
            <ai:ToolbarItem name="Move" caption='Move' icon='drive_file_move' align="center" styleName="ode-ProjectListButton inline bleft">
                <actions:MoveProjectsAction />
            </ai:ToolbarItem>
            <ai:DropDownButton name="Export" caption="Export" icon="file_download" align="center" styleName="ode-ProjectListButton inline bcenter">
                <ai:DropDownItem name="ExportProject" caption="{messages.exportProjectMenuItem}">
                    <actions:ExportProjectAction />
                </ai:DropDownItem>
                <ai:DropDownItem name="ExportAllProjects" caption="{messages.exportAllProjectsMenuItem}">
                    <actions:ExportAllProjectsAction />
                </ai:DropDownItem>
            </ai:DropDownButton>
            <ai:ToolbarItem name="Publish" caption="Publish"  icon='public' align="center" styleName="ode-ProjectListButton inline bright">
                <actions:ExportProjectAction />
            </ai:ToolbarItem>
            <ai:ToolbarItem name="Restore" icon="restore" caption="{messages.restoreProjectButton}" align="right" styleName="ode-ProjectListButton inline bleft">
                <actions:RestoreProjectAction />
            </ai:ToolbarItem>
            <ai:ToolbarItem name="Projects" caption="{messages.myProjectsButton}" align="right" styleName="ode-ProjectListButton inline bcenter">
                <actions:SwitchToProjectAction />
            </ai:ToolbarItem>
            <ai:ToolbarItem name="Trash" caption="{messages.viewTrashButton}" align="right" styleName="ode-ProjectListButton inline bleft">
                <actions:TrashAction />
            </ai:ToolbarItem>
            <ai:ToolbarItem name="Delete" icon='delete' caption="{messages.deleteProjectButton}" align="right" styleName="ode-ProjectListButton danger bright">
                <actions:DeleteAction />
            </ai:ToolbarItem>
            <ai:ToolbarItem name="Delete From Trash"  icon='delete_forever' caption="{messages.deleteFromTrashButton}" align="right" styleName="ode-ProjectListButton danger bright">
                <actions:DeleteForeverProjectAction />
            </ai:ToolbarItem>
            <ai:ToolbarItem name="Login to Gallery" caption="{messages.loginToGallery}" visible="false" >
                <actions:LoginToGalleryAction />
            </ai:ToolbarItem>
            <ai:ToolbarItem name="Send to Gallery" caption="{messages.publishToGalleryButton}" visible="false">
                <actions:SendToGalleryAction />
            </ai:ToolbarItem>

        </ai:Toolbar>
</ui:UiBinder><|MERGE_RESOLUTION|>--- conflicted
+++ resolved
@@ -25,13 +25,8 @@
                             styleName="ode-ProjectListButton bcenter">
                 <actions:ImportTemplateAction />
             </ai:ToolbarItem>
-<<<<<<< HEAD
             <ai:ToolbarItem name="Folder" icon="create_new_folder" ui:field="newFolderItem"  align="left" styleName="ode-ProjectListButton bright">
-                <expactions:AddFolderCommand />
-=======
-            <ai:ToolbarItem name="Folder" caption="{messages.newProjectFolderMenuItem}" ui:field="newFolderItem" >
                 <actions:NewFolderAction />
->>>>>>> ae7cd45d
             </ai:ToolbarItem>
             <ai:ToolbarItem name="Move" caption='Move' icon='drive_file_move' align="center" styleName="ode-ProjectListButton inline bleft">
                 <actions:MoveProjectsAction />
