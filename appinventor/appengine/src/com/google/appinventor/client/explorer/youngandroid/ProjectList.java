--- conflicted
+++ resolved
@@ -12,15 +12,10 @@
 import com.google.appinventor.client.explorer.project.Project;
 import com.google.appinventor.client.explorer.project.ProjectComparators;
 import com.google.appinventor.client.explorer.project.ProjectManagerEventListener;
-
-<<<<<<< HEAD
-import com.google.appinventor.client.views.projects.ProjectSelectionChangeHandler;
+import com.google.appinventor.client.explorer.project.ProjectSelectionChangeHandler;
 import com.google.gwt.core.client.GWT;
 import com.google.gwt.dom.client.Element;
-=======
-import com.google.appinventor.client.explorer.project.ProjectSelectionChangeHandler;
 import com.google.gwt.core.client.GWT;
->>>>>>> a12e311b
 import com.google.gwt.event.dom.client.ClickEvent;
 
 import com.google.gwt.uibinder.client.UiBinder;
@@ -46,17 +41,11 @@
  */
 public class ProjectList extends Composite implements FolderManagerEventListener,
     ProjectManagerEventListener {
-<<<<<<< HEAD
-  private static final Logger LOG = Logger.getLogger(ProjectList.class.getName());
-  interface ProjectListUiBinder extends UiBinder<FlowPanel, ProjectList> {}
-  private static final ProjectListUiBinder UI_BINDER = GWT.create(ProjectListUiBinder.class);
-=======
   interface ProjectListUiBinder extends UiBinder<FlowPanel, ProjectList> {}
 
   private static final Logger LOG = Logger.getLogger(ProjectList.class.getName());
   private static final ProjectListUiBinder UI_BINDER = GWT.create(ProjectListUiBinder.class);
 
->>>>>>> a12e311b
   private enum SortField {
     NAME,
     DATE_CREATED,
@@ -67,22 +56,6 @@
     ASCENDING,
     DESCENDING,
   }
-<<<<<<< HEAD
-  private final List<ProjectListItem> projectListItems = new ArrayList<>();
-  private SortField sortField;
-  private SortOrder sortOrder;
-
-  private boolean projectListLoading = true;
-  private ProjectFolder folder;
-  private boolean isTrash;
-
-  // UI elements
-//  private final Grid table;
-  @UiField
-  CheckBox selectAllCheckBox;
-  @UiField FlowPanel container;
-  boolean projectsLoaded = false;
-=======
 
   private SortField sortField;
   private SortOrder sortOrder;
@@ -95,7 +68,6 @@
   @UiField
   CheckBox selectAllCheckBox;
   @UiField FlowPanel container;
->>>>>>> a12e311b
   @UiField InlineLabel projectNameSortDec;
   @UiField InlineLabel projectNameSortAsc;
   @UiField InlineLabel createDateSortDec;
@@ -199,11 +171,7 @@
     LOG.info("Refresh ProjectList");
     List<Project> projects = folder.getProjects();
     List<ProjectFolder> folders = folder.getChildFolders();
-<<<<<<< HEAD
-//    if (needToSort) {
-=======
     if (needToSort) {
->>>>>>> a12e311b
       // Sort the projects.
       Comparator<Project> comparator;
       Comparator<ProjectFolder> folderComparator;
@@ -231,11 +199,7 @@
       }
       Collections.sort(projects, comparator);
       Collections.sort(folders, folderComparator);
-<<<<<<< HEAD
-//    }
-=======
-    }
->>>>>>> a12e311b
+    }
 
     refreshSortIndicators();
 
@@ -244,7 +208,6 @@
       @Override
       public void onSelectionChange(boolean selected) {
         fireSelectionChangeEvent();
-<<<<<<< HEAD
       }
     };
 
@@ -252,68 +215,19 @@
       if ("*trash*".equals(childFolder.getName())) {
         continue;
       }
-=======
-      }
-    };
-
-    for (final ProjectFolder childFolder : folders) {
-      if ("*trash*".equals(childFolder.getName())) {
-        continue;
-      }
->>>>>>> a12e311b
       childFolder.setSelectionChangeHandler(selectionEvent);
       childFolder.refresh();
       container.add(childFolder);
     }
     folder.clearProjectList();
-<<<<<<< HEAD
-    for(final Project project : projects) {
-=======
     for (final Project project : projects) {
->>>>>>> a12e311b
       ProjectListItem item = new ProjectListItem(project);
       item.setSelectionChangeHandler(selectionEvent);
       folder.addProjectListItem(item);
       container.add(item);
     }
     selectAllCheckBox.setValue(false);
-<<<<<<< HEAD
-    Ode.getInstance().getBindProjectToolbar().updateButtons();
-  }
-
-  public boolean isSelected() {
-    return selectAllCheckBox.getValue();
-  }
-
-public void fireSelectionChangeEvent() {
-    int selectableFolders = folder.getSelectableFolders(false).size();
-    int visibleProjects = folder.getVisibleProjects(false).size();
-    int selectedFolders = folder.getSelectedFolders().size();
-    int selectedProjects = folder.getSelectedProjects().size();
-
-    LOG.info("Checking SelectAll checkbox: SelectableFolders=" + selectableFolders + " visibleProjects=" +
-               visibleProjects + " " + "SelectedFolders=" + selectedFolders +
-               " SelectedProjects=" + selectedProjects);
-
-    if (selectableFolders + visibleProjects > 0 &&
-            selectableFolders == selectedFolders &&
-            visibleProjects == selectedProjects) {
-      selectAllCheckBox.setValue(true);
-    } else {
-      selectAllCheckBox.setValue(false);
-    }
-    Ode.getInstance().getBindProjectToolbar().updateButtons();
-  }
-
-  public List<Project> getSelectedProjects() {
-    return folder.getSelectedProjects();
-  }
-
-  public List<ProjectFolder> getSelectedFolders() {
-    return folder.getSelectedFolders();
-  }
-
-=======
+
     Ode.getInstance().getProjectToolbar().updateButtons();
     if (isTrash && folder.getProjects().isEmpty()) {
       Ode.getInstance().createEmptyTrashDialog(true);
@@ -352,16 +266,12 @@
     return folder.getSelectedFolders();
   }
 
->>>>>>> a12e311b
   @UiHandler("selectAllCheckBox")
   void toggleAllItemSelection(ClickEvent e) {
     folder.selectAll(selectAllCheckBox.getValue());
     fireSelectionChangeEvent();
   }
-<<<<<<< HEAD
-=======
-
->>>>>>> a12e311b
+
   /**
    * Gets the number of selected projects.
    *
@@ -370,10 +280,6 @@
   public int getSelectedProjectsCount() {
     if (folder != null) {
       return folder.getSelectedProjects().size() + folder.getSelectedFolders().size();
-<<<<<<< HEAD
-    }
-    else return 0;
-=======
     } else {
       return 0;
     }
@@ -381,7 +287,6 @@
 
   public boolean listContainsProjects() {
     return folder.containsAnyProjects();
->>>>>>> a12e311b
   }
 
 
@@ -398,33 +303,6 @@
     return count;
   }
 
-<<<<<<< HEAD
-  public List<Project> getSelectableProjects() {
-    List<Project> list = new ArrayList<>();
-    return list;
-  }
-
-  /**
-   * Returns if the specified project is in Trash or in MyProjects
-   */
-  public int getProjectCurrentView(Project project) {
-    if (project.isInTrash()) {
-      return Ode.TRASHCAN;
-=======
-  public void setIsTrash(boolean isTrash) {
-    this.isTrash = isTrash;
-    if (isTrash) {
-      folder = Ode.getInstance().getFolderManager().getTrashFolder();
->>>>>>> a12e311b
-    } else {
-      folder = Ode.getInstance().getFolderManager().getGlobalFolder();
-    }
-    if (folder != null) {
-      refresh();
-    }
-  }
-
-<<<<<<< HEAD
 
   public void setIsTrash(boolean isTrash) {
     this.isTrash = isTrash;
@@ -438,29 +316,7 @@
     }
   }
 
-  // FolderManagerEventListener implementation
-  @Override
-  public void onFolderAdded(ProjectFolder folder) {
-    refresh();
-  }
-
-  @Override
-  public void onFolderRemoved(ProjectFolder folder) {
-    refresh();
-  }
-
-  @Override
-  public void onFolderRenamed(ProjectFolder folder) {
-    refresh();
-  }
-
-  @Override
-  public void onFoldersChanged() {
-    refresh();
-  }
-
-  @Override
-=======
+
   // FolderManagerEventListener implementation
   @Override
   public void onFolderAdded(ProjectFolder folder) {
@@ -483,26 +339,16 @@
   }
 
   @Override
->>>>>>> a12e311b
   public void onFoldersLoaded() {
     setIsTrash(isTrash);
   }
 
   @Override
   public void onProjectAdded(Project project) {
-<<<<<<< HEAD
-    if (folder == null) {
-    }
-    if (projectsLoaded) {
-      folder.addProject(project);
-      Ode.getInstance().getFolderManager().saveAllFolders();
-      refresh();
-=======
     if (projectsLoaded) {
       folder.addProject(project);
       Ode.getInstance().getFolderManager().saveAllFolders();
       refresh(true);
->>>>>>> a12e311b
     }
   }
 
@@ -536,11 +382,6 @@
   @Override
   public void onProjectsLoaded() {
     projectsLoaded = true;
-<<<<<<< HEAD
-    projectListLoading = false;
-    refresh();
-=======
     refresh(true);
->>>>>>> a12e311b
   }
 }