// -*- mode: java; c-basic-offset: 2; -*-
// Copyright 2009-2011 Google, All Rights reserved
// Copyright 2011-2012 MIT, All rights reserved
// Released under the Apache License, Version 2.0
// http://www.apache.org/licenses/LICENSE-2.0

package com.google.appinventor.client.explorer.youngandroid;

import com.google.appinventor.client.ErrorReporter;
import com.google.appinventor.client.Ode;
import com.google.appinventor.client.OdeAsyncCallback;
import com.google.appinventor.client.TopToolbar;
import com.google.appinventor.client.boxes.ProjectListBox;
import com.google.appinventor.client.explorer.project.Project;
import com.google.appinventor.client.widgets.Toolbar;
import com.google.appinventor.client.wizards.youngandroid.NewYoungAndroidProjectWizard;
import com.google.appinventor.shared.rpc.RpcResult;
import com.google.gwt.user.client.Command;
import com.google.gwt.user.client.Window;

import java.util.List;

import static com.google.appinventor.client.Ode.MESSAGES;

/**
 * The project toolbar houses command buttons in the Young Android Project tab.
 *
 */
public class ProjectToolbar extends Toolbar {
  private static final String WIDGET_NAME_NEW = "New";
  private static final String WIDGET_NAME_DELETE = "Delete";
  private static final String WIDGET_NAME_TRASH = "Trash";
  private static final String WIDGET_NAME_PROJECT= "Projects";
  private static final String WIDGET_NAME_RESTORE= "Restore";
  private static final String WIDGET_NAME_DELETE_FROM_TRASH= "Delete From Trash";
  private static final String WIDGET_NAME_SENDTONG = "Send to Gallery";
  private static final String WIDGET_NAME_LOGINTOGALLERY = "Login to Gallery";

  private boolean isReadOnly;

  private boolean galleryEnabled = false; // Is the new gallery enabled

  private static volatile boolean lockPublishButton = false; // To prevent double clicking

  /**
   * Initializes and assembles all commands into buttons in the toolbar.
   */
  public ProjectToolbar() {
    super();
    isReadOnly = Ode.getInstance().isReadOnly();
    galleryEnabled = Ode.getInstance().getSystemConfig().getGalleryEnabled();

    addButton(new ToolbarItem(WIDGET_NAME_NEW, MESSAGES.newProjectMenuItem(),
        new NewAction(this)));

    addButton(new ToolbarItem(WIDGET_NAME_DELETE, MESSAGES.deleteProjectButton(),
        new MoveToTrashAction()));
    addButton(new ToolbarItem(WIDGET_NAME_TRASH,MESSAGES.trashButton(),
        new TrashAction()));
    addButton(new ToolbarItem(WIDGET_NAME_PROJECT,MESSAGES.myProjectsButton(),
        new BackToProjectViewAction()));
    addButton(new ToolbarItem(WIDGET_NAME_RESTORE,MESSAGES.restoreProjectButton(),
        new RestoreProjectAction()));
    addButton(new ToolbarItem(WIDGET_NAME_DELETE_FROM_TRASH,MESSAGES.deleteFromTrashButton(),
<<<<<<< HEAD
        new TopToolbar.DeleteForeverProjectAction()));
=======
        new DeleteForeverProjectAction()));
    if (galleryEnabled) {
      addButton(new ToolbarItem(WIDGET_NAME_LOGINTOGALLERY, MESSAGES.loginToGallery(),
          new LoginToGalleryAction()));
      if (!Ode.getInstance().getGalleryReadOnly()) {
        addButton(new ToolbarItem(WIDGET_NAME_SENDTONG, MESSAGES.publishToGalleryButton(),
            new SendToGalleryAction()));
      }
    }
>>>>>>> b77b2a5d

    setTrashTabButtonsVisible(false);
    updateButtons();
  }

  public void setTrashTabButtonsVisible(boolean visible) {
    setButtonVisible(WIDGET_NAME_PROJECT, visible);
    setButtonVisible(WIDGET_NAME_RESTORE, visible);
    setButtonVisible(WIDGET_NAME_DELETE_FROM_TRASH, visible);
    updateButtons();
  }

  public void setProjectTabButtonsVisible(boolean visible) {
    setButtonVisible(WIDGET_NAME_NEW, visible);
    setButtonVisible(WIDGET_NAME_TRASH,visible);
    setButtonVisible(WIDGET_NAME_DELETE,visible);
  }

  private static class NewAction implements Command {
    ProjectToolbar parent;

    public NewAction(ProjectToolbar parent) {
      this.parent = parent;
    }

    @Override
    public void execute() {
      if (Ode.getInstance().screensLocked()) {
        return;                 // Refuse to switch if locked (save file happening)
      }
      // Disabled the Start New Project button. We do this because on slow machines people
      // click it multiple times while the wizard (below) is starting. This then causes
      // a second wizard to start and a very confused user experience.
      // We will enable the button again when we re-visit the Project List page
      parent.setButtonEnabled(WIDGET_NAME_NEW, false);
      new NewYoungAndroidProjectWizard(parent).center();
      // The wizard will switch to the design view when the new
      // project is created.
    }
  }

  private static class MoveToTrashAction implements Command {
    @Override
    public void execute() {
      Ode.getInstance().getEditorManager().saveDirtyEditors(new Command() {
        @Override
        public void execute() {
          List<Project> selectedProjects =
              ProjectListBox.getProjectListBox().getProjectList().getSelectedProjects();
          if (selectedProjects.size() > 0) {
            // Show one confirmation window for selected projects.
            if (deleteConfirmation(selectedProjects)) {
              for (Project project : selectedProjects) {
                project.moveToTrash();
              }
              Ode.getInstance().switchToProjectsView();
            }
            Ode.getInstance().switchToProjectsView();
          } else {
            // The user can select a project to resolve the
            // error.
            ErrorReporter.reportInfo(MESSAGES.noProjectSelectedForDelete());
          }
        }
      });
    }

    private boolean deleteConfirmation(List<Project> projects) {
      String message;
      if (projects.size() == 1) {
        message = MESSAGES.confirmMoveToTrashSingleProject(projects.get(0).getProjectName());
      } else {
        StringBuilder sb = new StringBuilder();
        String separator = "";
        for (Project project : projects) {
          sb.append(separator).append(project.getProjectName());
          separator = ", ";
        }
        String projectNames = sb.toString();
        message = MESSAGES.confirmMoveToTrash(projectNames);
      }
      return Window.confirm(message);
    }
  }

  //implementing trash method this method will show the Trash Tab
  private static class TrashAction implements Command {
    @Override
    public void execute() {
      Ode.getInstance().getEditorManager().saveDirtyEditors(new Command() {
        @Override
        public void execute() {
          Ode.getInstance().switchToTrash();
        }
      });
    }
  }

  //Moving Back From Trash Tab To Projects Tab
  private static class BackToProjectViewAction implements Command {
    @Override
    public void execute() {
      Ode.getInstance().getEditorManager().saveDirtyEditors(new Command() {
        @Override
        public void execute() {
          Ode.getInstance().getTopToolbar().updateMoveToTrash("Move To Trash");
          Ode.getInstance().switchToProjectsView();
        }
      });
    }
  }

  //Restoring the project back to My Projects from Trash Can
  private static class RestoreProjectAction implements Command {
    @Override
    public void execute() {
      List<Project> selectedProjects = ProjectListBox.getProjectListBox().getProjectList().getSelectedProjects();
      if (selectedProjects.size() > 0) {
        for (Project project : selectedProjects) {
          project.restoreFromTrash();
          Ode.getInstance().switchToTrash();
        }
      } else {
        // The user can select a project to resolve the
        // error.
        ErrorReporter.reportInfo(MESSAGES.noProjectSelectedForRestore());
      }
    }
  }

<<<<<<< HEAD
  private static class PublishOrUpdateAction implements Command {
    @Override
    public void execute() {
      List<Project> selectedProjects =
          ProjectListBox.getProjectListBox().getProjectList().getSelectedProjects();
      if (selectedProjects.size() == 1) {
        Project currentSelectedProject = ProjectListBox.getProjectListBox().getProjectList()
            .getSelectedProjects().get(0);
        if(!currentSelectedProject.isPublished()){
          // app is not yet published
          publishToGallery(currentSelectedProject);
        }else{
          updateGalleryApp(currentSelectedProject);
        }
      } else {
        // The publish/update button will be disabled if selectedProjects.size != 1
        // This should not happen, but just in case

        ErrorReporter.reportInfo(MESSAGES.wrongNumberProjectSelectedForPublishOrUpdate());
      }
    }

    private void publishToGallery(Project p) {
      // first create an app object with default data
      final GalleryApp app = new GalleryApp(p.getProjectName(), p.getProjectId(),
          p.getProjectName(), p.getGalleryId(), p.getAttributionId());
      Ode.getInstance().switchToGalleryAppView(app, GalleryPage.NEWAPP);
    }

    private void updateGalleryApp(Project p) {
      // setup what happens when we load the app in
      final OdeAsyncCallback<GalleryApp> callback = new OdeAsyncCallback<GalleryApp>(
          MESSAGES.galleryError()) {
        @Override
        public void onSuccess(GalleryApp app) {
          // the server has returned us something
          int editStatus=GalleryPage.UPDATEAPP;
          Ode.getInstance().switchToGalleryAppView(app, editStatus);
        }
      };
      // ok, this is below the call back, but of course it is done first
      Ode.getInstance().getGalleryService().getApp(p.getGalleryId(),callback);
=======
  // Login to the New Gallery
  private static class LoginToGalleryAction implements Command {
    @Override
      public void execute() {
      Ode.getInstance().getProjectService().loginToGallery(
        new OdeAsyncCallback<RpcResult>(
          MESSAGES.GalleryLoginError()) {
          @Override
          public void onSuccess(RpcResult result) {
            if (result.getResult() == RpcResult.SUCCESS) {
              Window.open(result.getOutput(), "_blank", "");
            } else {
              ErrorReporter.reportError(result.getError());
            }
          }
        });
    }
  }

  // Send to the New Gallery
  private static class SendToGalleryAction implements Command {
    @Override
    public void execute() {
      List<Project> selectedProjects =
        ProjectListBox.getProjectListBox().getProjectList().getSelectedProjects();
      if (selectedProjects.size() != 1) {
        ErrorReporter.reportInfo(MESSAGES.selectOnlyOneProject());
      } else {
        if (!lockPublishButton) {
          lockPublishButton = true;
          Project project = selectedProjects.get(0);
          Ode.getInstance().getProjectService().sendToGallery(project.getProjectId(),
            new OdeAsyncCallback<RpcResult>(
              MESSAGES.GallerySendingError()) {
              @Override
              public void onSuccess(RpcResult result) {
                lockPublishButton = false;
                if (result.getResult() == RpcResult.SUCCESS) {
                  Window.open(result.getOutput(), "_blank", "");
                } else {
                  ErrorReporter.reportError(result.getError());
                }
              }
              @Override
              public void onFailure(Throwable t) {
                lockPublishButton = false;
                super.onFailure(t);
              }
            });
        }
      }
    }
  }

  //Deleting the projects forever from trash list
  private static class DeleteForeverProjectAction implements Command {
    @Override
    public void execute() {
      Ode.getInstance().getEditorManager().saveDirtyEditors(new Command() {
        @Override
        public void execute() {
          List<Project> deletedProjects = ProjectListBox.getProjectListBox().getProjectList().getSelectedProjects();
          if (deletedProjects.size() > 0) {
            // Show one confirmation window for selected projects.
            if (deleteConfirmation(deletedProjects)) {
              for (Project project : deletedProjects) {
                project.deleteFromTrash();
              }
            }
            Ode.getInstance().switchToTrash();
          } else {
            // The user can select a project to resolve the
            // error.
            ErrorReporter.reportInfo(MESSAGES.noProjectSelectedForDelete());
          }
        }
      });
    }

    private boolean deleteConfirmation(List<Project> projects) {
      String message;
      if (projects.size() == 1) {
        message = MESSAGES.confirmDeleteSingleProject(projects.get(0).getProjectName());
      } else {
        StringBuilder sb = new StringBuilder();
        String separator = "";
        for (Project project : projects) {
          sb.append(separator).append(project.getProjectName());
          separator = ", ";
        }
        String projectNames = sb.toString();
        message = MESSAGES.confirmDeleteManyProjects(projectNames);
      }
      return Window.confirm(message);
>>>>>>> b77b2a5d
    }
  }

  /**
   * Enables and/or disables buttons based on how many projects exist
   * (in the case of "Download All Projects") or are selected (in the case
   * of "Delete" and "Download Source").
   */
  public void updateButtons() {
    ProjectList projectList = ProjectListBox.getProjectListBox().getProjectList();
    int numProjects = projectList.getMyProjectsCount();  // Get number of valid projects not in trash
    int numSelectedProjects = projectList.getSelectedProjectsCount();
    if (isReadOnly) {           // If we are read-only, we disable all buttons
      setButtonEnabled(WIDGET_NAME_NEW, false);
      setButtonEnabled(WIDGET_NAME_DELETE, false);
      setButtonEnabled(WIDGET_NAME_RESTORE, false);
      Ode.getInstance().getTopToolbar().updateMenuState(numSelectedProjects, numProjects);
      return;
    }
    setButtonEnabled(WIDGET_NAME_DELETE, numSelectedProjects > 0);
    setButtonEnabled(WIDGET_NAME_DELETE_FROM_TRASH, numSelectedProjects > 0);
    setButtonEnabled(WIDGET_NAME_RESTORE, numSelectedProjects > 0);
    Ode.getInstance().getTopToolbar().updateMenuState(numSelectedProjects, numProjects);
  }

  // If we started a project, then the start button was disabled (to avoid
  // a second press while the new project wizard was starting (aka we "debounce"
  // the button). When the person switches to the projects list view again (here)
  // we re-enable it.
  public void enableStartButton() {
    if (!isReadOnly) {
      setButtonEnabled(WIDGET_NAME_NEW, true);
    }
  }

}<|MERGE_RESOLUTION|>--- conflicted
+++ resolved
@@ -62,10 +62,7 @@
     addButton(new ToolbarItem(WIDGET_NAME_RESTORE,MESSAGES.restoreProjectButton(),
         new RestoreProjectAction()));
     addButton(new ToolbarItem(WIDGET_NAME_DELETE_FROM_TRASH,MESSAGES.deleteFromTrashButton(),
-<<<<<<< HEAD
         new TopToolbar.DeleteForeverProjectAction()));
-=======
-        new DeleteForeverProjectAction()));
     if (galleryEnabled) {
       addButton(new ToolbarItem(WIDGET_NAME_LOGINTOGALLERY, MESSAGES.loginToGallery(),
           new LoginToGalleryAction()));
@@ -74,7 +71,6 @@
             new SendToGalleryAction()));
       }
     }
->>>>>>> b77b2a5d
 
     setTrashTabButtonsVisible(false);
     updateButtons();
@@ -205,50 +201,6 @@
     }
   }
 
-<<<<<<< HEAD
-  private static class PublishOrUpdateAction implements Command {
-    @Override
-    public void execute() {
-      List<Project> selectedProjects =
-          ProjectListBox.getProjectListBox().getProjectList().getSelectedProjects();
-      if (selectedProjects.size() == 1) {
-        Project currentSelectedProject = ProjectListBox.getProjectListBox().getProjectList()
-            .getSelectedProjects().get(0);
-        if(!currentSelectedProject.isPublished()){
-          // app is not yet published
-          publishToGallery(currentSelectedProject);
-        }else{
-          updateGalleryApp(currentSelectedProject);
-        }
-      } else {
-        // The publish/update button will be disabled if selectedProjects.size != 1
-        // This should not happen, but just in case
-
-        ErrorReporter.reportInfo(MESSAGES.wrongNumberProjectSelectedForPublishOrUpdate());
-      }
-    }
-
-    private void publishToGallery(Project p) {
-      // first create an app object with default data
-      final GalleryApp app = new GalleryApp(p.getProjectName(), p.getProjectId(),
-          p.getProjectName(), p.getGalleryId(), p.getAttributionId());
-      Ode.getInstance().switchToGalleryAppView(app, GalleryPage.NEWAPP);
-    }
-
-    private void updateGalleryApp(Project p) {
-      // setup what happens when we load the app in
-      final OdeAsyncCallback<GalleryApp> callback = new OdeAsyncCallback<GalleryApp>(
-          MESSAGES.galleryError()) {
-        @Override
-        public void onSuccess(GalleryApp app) {
-          // the server has returned us something
-          int editStatus=GalleryPage.UPDATEAPP;
-          Ode.getInstance().switchToGalleryAppView(app, editStatus);
-        }
-      };
-      // ok, this is below the call back, but of course it is done first
-      Ode.getInstance().getGalleryService().getApp(p.getGalleryId(),callback);
-=======
   // Login to the New Gallery
   private static class LoginToGalleryAction implements Command {
     @Override
@@ -303,48 +255,21 @@
     }
   }
 
-  //Deleting the projects forever from trash list
-  private static class DeleteForeverProjectAction implements Command {
-    @Override
-    public void execute() {
-      Ode.getInstance().getEditorManager().saveDirtyEditors(new Command() {
-        @Override
-        public void execute() {
-          List<Project> deletedProjects = ProjectListBox.getProjectListBox().getProjectList().getSelectedProjects();
-          if (deletedProjects.size() > 0) {
-            // Show one confirmation window for selected projects.
-            if (deleteConfirmation(deletedProjects)) {
-              for (Project project : deletedProjects) {
-                project.deleteFromTrash();
-              }
-            }
-            Ode.getInstance().switchToTrash();
-          } else {
-            // The user can select a project to resolve the
-            // error.
-            ErrorReporter.reportInfo(MESSAGES.noProjectSelectedForDelete());
-          }
-        }
-      });
-    }
-
-    private boolean deleteConfirmation(List<Project> projects) {
-      String message;
-      if (projects.size() == 1) {
-        message = MESSAGES.confirmDeleteSingleProject(projects.get(0).getProjectName());
-      } else {
-        StringBuilder sb = new StringBuilder();
-        String separator = "";
-        for (Project project : projects) {
-          sb.append(separator).append(project.getProjectName());
-          separator = ", ";
-        }
-        String projectNames = sb.toString();
-        message = MESSAGES.confirmDeleteManyProjects(projectNames);
-      }
-      return Window.confirm(message);
->>>>>>> b77b2a5d
-    }
+  private boolean deleteConfirmation(List<Project> projects) {
+    String message;
+    if (projects.size() == 1) {
+      message = MESSAGES.confirmDeleteSingleProject(projects.get(0).getProjectName());
+    } else {
+      StringBuilder sb = new StringBuilder();
+      String separator = "";
+      for (Project project : projects) {
+        sb.append(separator).append(project.getProjectName());
+        separator = ", ";
+      }
+      String projectNames = sb.toString();
+      message = MESSAGES.confirmDeleteManyProjects(projectNames);
+    }
+    return Window.confirm(message);
   }
 
   /**
