--- conflicted
+++ resolved
@@ -73,196 +73,6 @@
     setButtonVisible(WIDGET_NAME_DELETE,visible);
   }
 
-<<<<<<< HEAD
-  private static class NewAction implements Command {
-    ProjectToolbar parent;
-
-    public NewAction(ProjectToolbar parent) {
-      this.parent = parent;
-    }
-
-    @Override
-    public void execute() {
-      if (Ode.getInstance().screensLocked()) {
-        return;                 // Refuse to switch if locked (save file happening)
-      }
-      // Disabled the Start New Project button. We do this because on slow machines people
-      // click it multiple times while the wizard (below) is starting. This then causes
-      // a second wizard to start and a very confused user experience.
-      // We will enable the button again when we re-visit the Project List page
-      parent.setButtonEnabled(WIDGET_NAME_NEW, false);
-      new NewYoungAndroidProjectWizard(parent).center();
-      // The wizard will switch to the design view when the new
-      // project is created.
-    }
-  }
-
-  private static class MoveToTrashAction implements Command {
-    @Override
-    public void execute() {
-      Ode.getInstance().getEditorManager().saveDirtyEditors(new Command() {
-        @Override
-        public void execute() {
-          List<Project> selectedProjects =
-              ProjectListBox.getProjectListBox().getProjectList().getSelectedProjects();
-          if (selectedProjects.size() > 0) {
-            // Show one confirmation window for selected projects.
-            if (deleteConfirmation(selectedProjects)) {
-              for (Project project : selectedProjects) {
-                project.moveToTrash();
-              }
-              Ode.getInstance().switchToProjectsView();
-            }
-            Ode.getInstance().switchToProjectsView();
-          } else {
-            // The user can select a project to resolve the
-            // error.
-            ErrorReporter.reportInfo(MESSAGES.noProjectSelectedForDelete());
-          }
-        }
-      });
-    }
-
-    private boolean deleteConfirmation(List<Project> projects) {
-      String message;
-      if (projects.size() == 1) {
-        message = MESSAGES.confirmMoveToTrashSingleProject(projects.get(0).getProjectName());
-      } else {
-        StringBuilder sb = new StringBuilder();
-        String separator = "";
-        for (Project project : projects) {
-          sb.append(separator).append(project.getProjectName());
-          separator = ", ";
-        }
-        String projectNames = sb.toString();
-        message = MESSAGES.confirmMoveToTrash(projectNames);
-      }
-      return Window.confirm(message);
-    }
-  }
-
-  //implementing trash method this method will show the Trash Tab
-  private static class TrashAction implements Command {
-    @Override
-    public void execute() {
-      Ode.getInstance().getEditorManager().saveDirtyEditors(new Command() {
-        @Override
-        public void execute() {
-          Ode.getInstance().switchToTrash();
-        }
-      });
-    }
-  }
-
-  //Moving Back From Trash Tab To Projects Tab
-  private static class BackToProjectViewAction implements Command {
-    @Override
-    public void execute() {
-      Ode.getInstance().getEditorManager().saveDirtyEditors(new Command() {
-        @Override
-        public void execute() {
-          Ode.getInstance().getTopToolbar().updateMoveToTrash("Move To Trash");
-          Ode.getInstance().switchToProjectsView();
-        }
-      });
-    }
-  }
-
-  //Restoring the project back to My Projects from Trash Can
-  private static class RestoreProjectAction implements Command {
-    @Override
-    public void execute() {
-      List<Project> selectedProjects = ProjectListBox.getProjectListBox().getProjectList().getSelectedProjects();
-      if (selectedProjects.size() > 0) {
-        for (Project project : selectedProjects) {
-          project.restoreFromTrash();
-        }
-        Ode.getInstance().switchToTrash();
-      } else {
-        // The user can select a project to resolve the
-        // error.
-        ErrorReporter.reportInfo(MESSAGES.noProjectSelectedForRestore());
-      }
-    }
-  }
-
-  // Login to the New Gallery
-  private static class LoginToGalleryAction implements Command {
-    @Override
-      public void execute() {
-      Ode.getInstance().getProjectService().loginToGallery(
-        new OdeAsyncCallback<RpcResult>(
-          MESSAGES.GalleryLoginError()) {
-          @Override
-          public void onSuccess(RpcResult result) {
-            if (result.getResult() == RpcResult.SUCCESS) {
-              Window.open(result.getOutput(), "_blank", "");
-            } else {
-              ErrorReporter.reportError(result.getError());
-            }
-          }
-        });
-    }
-  }
-
-  // Send to the New Gallery
-  private static class SendToGalleryAction implements Command {
-    @Override
-    public void execute() {
-      List<Project> selectedProjects =
-        ProjectListBox.getProjectListBox().getProjectList().getSelectedProjects();
-      if (selectedProjects.size() != 1) {
-        ErrorReporter.reportInfo(MESSAGES.selectOnlyOneProject());
-      } else {
-        if (!lockPublishButton) {
-          if (Ode.getInstance().getCurrentYoungAndroidProjectRootNode().hasExtensions()) {
-            ErrorReporter.reportError(MESSAGES.HasExtensionError());
-            return;
-          }
-          lockPublishButton = true;
-          Project project = selectedProjects.get(0);
-          Ode.getInstance().getProjectService().sendToGallery(project.getProjectId(),
-            new OdeAsyncCallback<RpcResult>(
-              MESSAGES.GallerySendingError()) {
-              @Override
-              public void onSuccess(RpcResult result) {
-                lockPublishButton = false;
-                if (result.getResult() == RpcResult.SUCCESS) {
-                  Window.open(result.getOutput(), "_blank", "");
-                } else {
-                  ErrorReporter.reportError(result.getError());
-                }
-              }
-              @Override
-              public void onFailure(Throwable t) {
-                lockPublishButton = false;
-                super.onFailure(t);
-              }
-            });
-        }
-      }
-    }
-  }
-
-  private boolean deleteConfirmation(List<Project> projects) {
-    String message;
-    if (projects.size() == 1) {
-      message = MESSAGES.confirmDeleteSingleProject(projects.get(0).getProjectName());
-    } else {
-      StringBuilder sb = new StringBuilder();
-      String separator = "";
-      for (Project project : projects) {
-        sb.append(separator).append(project.getProjectName());
-        separator = ", ";
-      }
-      String projectNames = sb.toString();
-      message = MESSAGES.confirmDeleteManyProjects(projectNames);
-    }
-    return Window.confirm(message);
-  }
-
-=======
->>>>>>> df3c387d
   /**
    * Enables and/or disables buttons based on how many projects exist
    * (in the case of "Download All Projects") or are selected (in the case
