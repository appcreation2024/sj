// -*- mode: java; c-basic-offset: 2; -*-
// Copyright 2009-2011 Google, All Rights reserved
// Copyright 2011-2012 MIT, All rights reserved
// Released under the Apache License, Version 2.0
// http://www.apache.org/licenses/LICENSE-2.0

package com.google.appinventor.client.explorer.project;

import static com.google.appinventor.client.Ode.MESSAGES;
import static com.google.appinventor.client.utils.Promise.resolve;

import com.google.appinventor.client.utils.Promise;
import com.google.appinventor.shared.rpc.project.ProjectNode;
import com.google.appinventor.shared.rpc.project.ProjectServiceAsync;
import com.google.appinventor.shared.rpc.project.UserProject;

import java.util.ArrayList;
import java.util.HashMap;
import java.util.List;
import java.util.Map;

/**
 * This class manages projects.
 *
 * @author lizlooney@google.com (Liz Looney)
 */
public final class ProjectManager {
  // Map to find the project from a project ID.
  private final Map<Long, Project> projectsMap;

  // List of listeners for any project manager events.
  private final List<ProjectManagerEventListener> projectManagerEventListeners;

  private Promise<List<Project>> loadProjectPromise = null;

  /**
   * Flag indicating whether the project infos have all loaded.
   */
  private volatile boolean projectsLoaded = false;

  /**
   * Creates a new projects manager.
   */
  public ProjectManager() {
<<<<<<< HEAD
    projectsMap = new HashMap<Long, Project>();
    projectManagerEventListeners = new ArrayList<ProjectManagerEventListener>();
  }

  public void loadProjects() {
    Ode.getInstance().getProjectService().getProjectInfos(
        new OdeAsyncCallback<List<UserProject>>(
            MESSAGES.projectInformationRetrievalError()) {
          @Override
          public void onSuccess(List<UserProject> projectInfos) {
            for (UserProject projectInfo : projectInfos) {
              addProject(projectInfo);
            }
            fireProjectsLoaded();
        }
      });
=======
    projectsMap = new HashMap<>();
    projectManagerEventListeners = new ArrayList<>();
  }

  /**
   * Load the user's projects.
   *
   * <p>The returned Promise is a singleton representing the result of loading the initial
   * project list at the start of the session.</p>
   *
   * @return a Promise to load the user's projects
   */
  public Promise<List<Project>> ensureProjectsLoadedFromServer(ProjectServiceAsync projectService) {
    if (loadProjectPromise == null) {
      loadProjectPromise = Promise.call(MESSAGES.projectInformationRetrievalError(),
              projectService::getProjectInfos)
          .then(projectInfos -> {
            for (UserProject projectInfo : projectInfos) {
              addProject(projectInfo);
            }
            projectsLoaded = true;
            return resolve(new ArrayList<>(projectsMap.values()));
          });
    }
    return loadProjectPromise;
  }

  /**
   * Returns a list of all projects.
   *
   * @return  a list of projects
   */
  public List<Project> getProjects() {
    return new ArrayList<>(projectsMap.values());
>>>>>>> 7ed064cd
  }

  /**
   * Returns a list of the projects with the given project name prefix.
   *
   * @param prefix  project name prefix
   * @return  a list of projects
   */
  public List<Project> getProjects(String prefix) {
    List<Project> projects = new ArrayList<>();

    for (Project project : projectsMap.values()) {
      if (project.getProjectName().startsWith(prefix)) {
        projects.add(project);
      }
    }
    return projects;
  }

  public List<Project> getProjectsWithoutFolder() {
    List<Project> projects = new ArrayList<Project>();
    for (Project project : projectsMap.values()) {
      if (project.getHomeFolder() == null) {
        projects.add(project);
      }
    }
    return projects;
  }

    /**
     * Returns the project that belongs to a project node.
     *
     * @param node the project node for which we want to retrieve the project
     * @return the project of the node
     */
  public Project getProject(ProjectNode node) {
    return projectsMap.get(node.getProjectId());
  }

  /**
   * Returns the project for the given project name.
   *
   * <p>Note that in case of multiple projects with the same name, only the
   * first matching project will be returned.
   *
   * @param name  project name
   * @return  the corresponding project or {@code null}
   */
  public Project getProject(String name) {
    for (Project project : projectsMap.values()) {
      if (project.getProjectName().equals(name)) {
        return project;
      }
    }

    return null;
  }

  /**
   * Returns the project for the given project ID.
   *
   * @param projectId project ID
   * @return the corresponding project or {@code null}
   */
  public Project getProject(long projectId) {
    return projectsMap.get(projectId);
  }

  /**
   * Adds a new project to this project manager.
   *
   * @param projectInfo information about the project
   * @return new project
   */
  public Project addProject(UserProject projectInfo) {
    Project project = new Project(projectInfo);
    projectsMap.put(projectInfo.getProjectId(), project);
    fireProjectAdded(project);
    return project;
  }

  /**
   * Removes the project from trash permanently.
   *
   * @param projectId project ID
   */

  public void removeDeletedProject(long projectId) {
    Project project = projectsMap.remove(projectId);
    fireProjectDeleted(project);
  }

  /**
   * Restores the project from trash back to my projects.
   *
   * @param projectId project ID
   */

  public void restoreTrashProject(long projectId) {
    Project project = projectsMap.get(projectId);
    fireTrashProjectRestored(project);
  }

  public void trashProject(long projectId) {
    Project project = projectsMap.get(projectId);
    fireProjectTrashed(project);
  }

  /**
   * Adds a {@link ProjectManagerEventListener} to the listener list.
   *
   * @param listener  the {@code ProjectManagerEventListener} to be added
   */
  public void addProjectManagerEventListener(ProjectManagerEventListener listener) {
    projectManagerEventListeners.add(listener);
    if (projectsLoaded) {
      // inform the listener that projects have already been loaded
      listener.onProjectsLoaded();
    }
  }

  /**
   * Removes a {@link ProjectManagerEventListener} from the listener list.
   *
   * @param listener  the {@code ProjectManagerEventListener} to be removed
   */
  public void removeProjectManagerEventListener(ProjectManagerEventListener listener) {
    projectManagerEventListeners.remove(listener);
  }

  private List<ProjectManagerEventListener> copyProjectManagerEventListeners() {
    return new ArrayList<>(projectManagerEventListeners);
  }

  /*
   * Triggers a 'project added' event to be sent to the listener on the listener list.
   */
  private void fireProjectAdded(Project project) {
    for (ProjectManagerEventListener listener : copyProjectManagerEventListeners()) {
      listener.onProjectAdded(project);
    }
  }

  /*
   * Triggers a 'project removed' event to be sent to the listener on the listener list.
   */
  private void fireTrashProjectRestored(Project project) {
    for (ProjectManagerEventListener listener : copyProjectManagerEventListeners()) {
      listener.onTrashProjectRestored(project);
    }
  }

  private void fireProjectTrashed(Project project) {
    for (ProjectManagerEventListener listener : copyProjectManagerEventListeners()) {
      listener.onProjectTrashed(project);
    }
  }

  private void fireProjectDeleted(Project project) {
    for (ProjectManagerEventListener listener : copyProjectManagerEventListeners()) {
      listener.onProjectDeleted(project);
    }
  }
}<|MERGE_RESOLUTION|>--- conflicted
+++ resolved
@@ -42,24 +42,6 @@
    * Creates a new projects manager.
    */
   public ProjectManager() {
-<<<<<<< HEAD
-    projectsMap = new HashMap<Long, Project>();
-    projectManagerEventListeners = new ArrayList<ProjectManagerEventListener>();
-  }
-
-  public void loadProjects() {
-    Ode.getInstance().getProjectService().getProjectInfos(
-        new OdeAsyncCallback<List<UserProject>>(
-            MESSAGES.projectInformationRetrievalError()) {
-          @Override
-          public void onSuccess(List<UserProject> projectInfos) {
-            for (UserProject projectInfo : projectInfos) {
-              addProject(projectInfo);
-            }
-            fireProjectsLoaded();
-        }
-      });
-=======
     projectsMap = new HashMap<>();
     projectManagerEventListeners = new ArrayList<>();
   }
@@ -94,7 +76,6 @@
    */
   public List<Project> getProjects() {
     return new ArrayList<>(projectsMap.values());
->>>>>>> 7ed064cd
   }
 
   /**
