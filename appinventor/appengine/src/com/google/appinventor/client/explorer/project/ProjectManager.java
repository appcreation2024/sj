// -*- mode: java; c-basic-offset: 2; -*-
// Copyright 2009-2011 Google, All Rights reserved
// Copyright 2011-2012 MIT, All rights reserved
// Released under the Apache License, Version 2.0
// http://www.apache.org/licenses/LICENSE-2.0

package com.google.appinventor.client.explorer.project;

import com.google.appinventor.client.Ode;
import static com.google.appinventor.client.Ode.MESSAGES;
import com.google.appinventor.client.OdeAsyncCallback;
import com.google.appinventor.shared.rpc.project.ProjectNode;
import com.google.appinventor.shared.rpc.project.UserProject;

import java.util.ArrayList;
import java.util.HashMap;
import java.util.HashSet;
import java.util.List;
import java.util.Map;
import java.util.Set;

/**
 * This class manages projects and project folders.
 *
 * @author lizlooney@google.com (Liz Looney)
 */
public final class ProjectManager {
  // Map to find the project from a project ID.
  private final Map<Long, Project> projectsMap;

  // List of listeners for any project manager events.
  private final List<ProjectManagerEventListener> projectManagerEventListeners;

  /**
   * Flag indicating whether the project infos have all loaded.
   */
  private volatile boolean projectsLoaded = false;

  /**
   * Creates a new projects manager.
   */
  public ProjectManager() {
    projectsMap = new HashMap<Long, Project>();
    projectManagerEventListeners = new ArrayList<ProjectManagerEventListener>();
    Ode.getInstance().getProjectService().getProjectInfos(
      new OdeAsyncCallback<List<UserProject>>(
        MESSAGES.projectInformationRetrievalError()) {
        @Override
        public void onSuccess(List<UserProject> projectInfos) {
          for (UserProject projectInfo : projectInfos) {
            addProject(projectInfo);
          }
          fireProjectsLoaded();
        }
      });
  }

  /**
   * Returns a list of the projects with the given project name prefix.
   *
   * @param prefix  project name prefix
   * @return  a list of projects
   */
  public List<Project> getProjects(String prefix) {
    List<Project> projects = new ArrayList<Project>();

    for (Project project : projectsMap.values()) {
      if (project.getProjectName().startsWith(prefix)) {
        projects.add(project);
      }
    }

    return projects;
  }

  /**
   * Returns the project that belongs to a project node.
   *
   * @param node the project node for which we want to retrieve the project
   * @return the project of the node
   */
  public Project getProject(ProjectNode node) {
    return projectsMap.get(node.getProjectId());
  }

  /**
   * Returns the project for the given project name.
   *
   * <p>Note that in case of multiple projects with the same name, only the
   * first matching project will be returned.
   *
   * @param name  project name
   * @return  the corresponding project or {@code null}
   */
  public Project getProject(String name) {
    for (Project project : projectsMap.values()) {
      if (project.getProjectName().equals(name)) {
        return project;
      }
    }

    return null;
  }

  /**
   * Returns the project for the given project ID.
   *
   * @param projectId project ID
   * @return the corresponding project or {@code null}
   */
  public Project getProject(long projectId) {
    return projectsMap.get(projectId);
  }

  /**
   * Adds a new project to this project manager.
   *
   * @param projectInfo information about the project
   * @return new project
   */
  public Project addProject(UserProject projectInfo) {
    Project project = new Project(projectInfo);
    projectsMap.put(projectInfo.getProjectId(), project);
    fireProjectAdded(project);
    return project;
  }

  /**
   * Removes the project from trash permanently.
   *
   * @param projectId project ID
   */

  public void removeDeletedProject(long projectId) {
    Project project = projectsMap.remove(projectId);
    fireProjectDeleted(project);
  }

  /**
   * Restores the project from trash back to my projects.
   *
   * @param projectId project ID
   */

  public void restoreTrashProject(long projectId) {
    Project project = projectsMap.get(projectId);
    fireTrashProjectRestored(project);
  }

<<<<<<< HEAD
  public void trashProject(long projectId) {
    Project project = projectsMap.get(projectId);
    fireProjectTrashed(project);
=======
  /**
   * Adds a new folder.
   *
   * @param folderName the new folder name
   */
  public void addFolder(String folderName){

    fireOnFolderAddition(folderName);
  }

  /**
   * Deletes the specified folder
   *
   * @param folderName the new folder name
   */
  public void deleteFolder(String folderName){
    fireOnFolderDeletion(folderName);
  }


  /**
   * Handles situation when a project has been published
   *
   * @param projectId project ID
   * @param galleryId gallery ID
   */
  public void publishProject (long projectId, long galleryId){
    Project project = getProject(projectId);
    project.setGalleryId(galleryId);
    projectsMap.put(projectId, project);
    fireProjectPublishedOrUnpublished();
  }
  /**
   * Handles situation when a project has been published
   *
   * @param projectId project ID
   * @param galleryId gallery ID
   */
  public void UnpublishProject (long projectId) {
    Project project = getProject(projectId);
    project.setGalleryId(UserProject.NOTPUBLISHED);
    projectsMap.put(projectId, project);
    fireProjectPublishedOrUnpublished();
>>>>>>> 514f670f
  }

  /**
   * Adds a {@link ProjectManagerEventListener} to the listener list.
   *
   * @param listener  the {@code ProjectManagerEventListener} to be added
   */
  public void addProjectManagerEventListener(ProjectManagerEventListener listener) {
    projectManagerEventListeners.add(listener);
    if (projectsLoaded) {
      // inform the listener that projects have already been loaded
      listener.onProjectsLoaded();
    }
  }

  /**
   * Removes a {@link ProjectManagerEventListener} from the listener list.
   *
   * @param listener  the {@code ProjectManagerEventListener} to be removed
   */
  public void removeProjectManagerEventListener(ProjectManagerEventListener listener) {
    projectManagerEventListeners.remove(listener);
  }

  private List<ProjectManagerEventListener> copyProjectManagerEventListeners() {
    return new ArrayList<ProjectManagerEventListener>(projectManagerEventListeners);
  }

  /*
   * Triggers a 'project added' event to be sent to the listener on the listener list.
   */
  private void fireProjectAdded(Project project) {
    for (ProjectManagerEventListener listener : copyProjectManagerEventListeners()) {
      listener.onProjectAdded(project);
    }
  }

  /*
   * Triggers a 'project removed' event to be sent to the listener on the listener list.
   */
  private void fireTrashProjectRestored(Project project) {
    for (ProjectManagerEventListener listener : copyProjectManagerEventListeners()) {
      listener.onTrashProjectRestored(project);
    }
  }

  private void fireProjectTrashed(Project project) {
    for (ProjectManagerEventListener listener : copyProjectManagerEventListeners()) {
      listener.onProjectTrashed(project);
    }
  }

  private void fireProjectDeleted(Project project) {
    for (ProjectManagerEventListener listener : copyProjectManagerEventListeners()) {
      listener.onProjectDeleted(project);
    }
  }

  /*
   * Triggers a 'folder added' event to be sent to the listener on the listener list.
   */
  private void fireOnFolderAddition(String folder) {
    for (ProjectManagerEventListener listener : copyProjectManagerEventListeners()) {
      listener.onFolderAddition(folder);
    }
  }

  /*
   * Triggers a 'folder added' event to be sent to the listener on the listener list.
   */
  private void fireOnFolderDeletion(String folder) {
    for (ProjectManagerEventListener listener : copyProjectManagerEventListeners()) {
      listener.onFolderDeletion(folder);
    }
  }

  /*
   * Triggers a 'projects loaded' event to be sent to the listener on the listener list.
   */
  private void fireProjectsLoaded() {
    projectsLoaded = true;
    for (ProjectManagerEventListener listener : copyProjectManagerEventListeners()) {
      listener.onProjectsLoaded();
    }
  }
}<|MERGE_RESOLUTION|>--- conflicted
+++ resolved
@@ -147,11 +147,10 @@
     fireTrashProjectRestored(project);
   }
 
-<<<<<<< HEAD
   public void trashProject(long projectId) {
     Project project = projectsMap.get(projectId);
     fireProjectTrashed(project);
-=======
+  }
   /**
    * Adds a new folder.
    *
@@ -171,32 +170,6 @@
     fireOnFolderDeletion(folderName);
   }
 
-
-  /**
-   * Handles situation when a project has been published
-   *
-   * @param projectId project ID
-   * @param galleryId gallery ID
-   */
-  public void publishProject (long projectId, long galleryId){
-    Project project = getProject(projectId);
-    project.setGalleryId(galleryId);
-    projectsMap.put(projectId, project);
-    fireProjectPublishedOrUnpublished();
-  }
-  /**
-   * Handles situation when a project has been published
-   *
-   * @param projectId project ID
-   * @param galleryId gallery ID
-   */
-  public void UnpublishProject (long projectId) {
-    Project project = getProject(projectId);
-    project.setGalleryId(UserProject.NOTPUBLISHED);
-    projectsMap.put(projectId, project);
-    fireProjectPublishedOrUnpublished();
->>>>>>> 514f670f
-  }
 
   /**
    * Adds a {@link ProjectManagerEventListener} to the listener list.
