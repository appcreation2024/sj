<!-- Copyright 2009-2011 Google, All Rights reserved -->
<!-- Copyright 2011-2023 MIT, All rights reserved -->
<!-- Released under the Apache License, Version 2.0 -->
<!-- http://www.apache.org/licenses/LICENSE-2.0 -->
<ui:UiBinder xmlns:ui="urn:ui:com.google.gwt.uibinder"
             xmlns:g="urn:import:com.google.gwt.user.client.ui"
             xmlns:ai="urn:import:com.google.appinventor.client.widgets"
             xmlns:actions="urn:import:com.google.appinventor.client.actions"
             xmlns:yaactions="urn:import:com.google.appinventor.client.editor.youngandroid.actions"
             ui:generatedFormat="com.google.gwt.i18n.server.PropertyCatalogFactory"
             ui:generatedKeys="com.google.gwt.i18n.server.keygen.MethodNameKeyGenerator"
             ui:generateLocales="default">
  <ui:with field="messages" type="com.google.appinventor.client.OdeMessages" />
  <ui:with field="hasWriteAccess" type="java.lang.Boolean" />

  <g:FlowPanel styleName="ode-TopToolbar">
    <!-- Projects Menu -->
    <ai:DropDownButton name="Project" caption="{messages.projectsTabName}"
                       styleName="ode-TopPanelButton" ui:field="fileDropDown">
      <ai:DropDownItem name="MyProjects" caption="{messages.projectMenuItem}">
        <actions:SwitchToProjectAction />
      </ai:DropDownItem>
      <hr />
      <ai:DropDownItem name="New" caption="{messages.newProjectMenuItem}" visible="{hasWriteAccess}">
        <actions:NewProjectAction />
      </ai:DropDownItem>
      <ai:DropDownItem name="ImportProject" caption="{messages.importProjectMenuItem}" visible="{hasWriteAccess}">
        <actions:ImportProjectAction />
      </ai:DropDownItem>
      <ai:DropDownItem name="ImportTemplate" caption="{messages.importTemplateButton}" visible="{hasWriteAccess}">
        <actions:ImportTemplateAction />
      </ai:DropDownItem>
      <ai:DropDownItem name="Delete" caption="{messages.trashProjectMenuItem}" visible="{hasWriteAccess}">
        <actions:DeleteAction />
      </ai:DropDownItem>
      <hr />
      <ai:DropDownItem name="Save" caption="{messages.saveMenuItem}" visible="{hasWriteAccess}">
        <actions:SaveAction />
      </ai:DropDownItem>
      <ai:DropDownItem name="SaveAs" caption="{messages.saveAsMenuItem}" visible="{hasWriteAccess}">
        <actions:SaveAsAction />
      </ai:DropDownItem>
      <ai:DropDownItem name="Checkpoint" caption="{messages.checkpointMenuItem}" visible="{hasWriteAccess}">
        <actions:CheckpointAction />
      </ai:DropDownItem>
<<<<<<< HEAD
      <!--
      <ai:DropDownItem name="ProjectProperties" caption="{messages.projectPropertiesMenuItem}" visible="{hasWriteAccess}">
        <yaactions:ProjectPropertiesAction />
      </ai:DropDownItem>
      -->
=======
      <ai:DropDownItem name="ProjectProperties" caption="{messages.projectPropertiesMenuItem}" visible="{hasWriteAccess}">
        <yaactions:ProjectPropertiesAction />
      </ai:DropDownItem>
>>>>>>> 4de7a354
      <hr />
      <ai:DropDownItem name="ExportProject" caption="{messages.exportProjectMenuItem}">
        <actions:ExportProjectAction />
      </ai:DropDownItem>
      <ai:DropDownItem name="ExportAllProjects" caption="{messages.exportAllProjectsMenuItem}">
        <actions:ExportAllProjectsAction />
      </ai:DropDownItem>
      <hr />
      <ai:DropDownItem name="UploadKeystore" caption="{messages.uploadKeystoreMenuItem}" visible="{hasWriteAccess}">
        <actions:UploadKeystoreAction />
      </ai:DropDownItem>
      <ai:DropDownItem name="DownloadKeystore" caption="{messages.downloadKeystoreMenuItem}">
        <actions:DownloadKeystoreAction />
      </ai:DropDownItem>
      <ai:DropDownItem name="DeleteKeystore" caption="{messages.deleteKeystoreMenuItem}" visible="{hasWriteAccess}">
        <actions:DeleteKeystoreAction />
      </ai:DropDownItem>
    </ai:DropDownButton>

    <!-- Connect Menu -->
    <ai:DropDownButton name="ConnectTo" caption="{messages.connectTabName}"
                       styleName="ode-TopPanelButton" ui:field="connectDropDown">
      <ai:DropDownItem name="Wireless" caption="{messages.AICompanionMenuItem}">
        <yaactions:WirelessAction />
      </ai:DropDownItem>
      <ai:DropDownItem name="Emulator" caption="{messages.emulatorMenuItem}"
                       dependentStyleName="needsAiStarter">
        <yaactions:EmulatorAction />
      </ai:DropDownItem>
      <ai:DropDownItem name="Usb" caption="{messages.usbMenuItem}"
                       dependentStyleName="needsAiStarter">
        <yaactions:UsbAction />
      </ai:DropDownItem>
      <ai:DropDownItem name="Chromebook" caption="{messages.chromebookMenuItem}"
                       dependentStyleName="needsChromebook">
        <yaactions:ChromebookAction />
      </ai:DropDownItem>
      <hr />
      <ai:DropDownItem name="RefreshCompanion" caption="{messages.refreshCompanionMenuItem}">
        <yaactions:RefreshCompanionAction />
      </ai:DropDownItem>
      <hr />
      <ai:DropDownItem name="Reset" caption="{messages.resetConnectionsMenuItem}">
        <yaactions:ResetAction />
      </ai:DropDownItem>
      <ai:DropDownItem name="HardReset" caption="{messages.hardResetConnectionsMenuItem}">
        <yaactions:HardResetAction />
      </ai:DropDownItem>
    </ai:DropDownButton>

    <!-- Build Menu -->
    <ai:DropDownButton name="Build" caption="{messages.buildTabName}"
                       styleName="ode-TopPanelButton" ui:field="buildDropDown"
                       visible="{hasWriteAccess}" >
      <ai:DropDownItem name="BuildApk" caption="{messages.showExportAndroidApk}">
        <actions:BarcodeAction second="false" isAab="false" />
      </ai:DropDownItem>
      <ai:DropDownItem name="BuildAab" caption="{messages.showExportAndroidAab}">
        <actions:BarcodeAction second="false" isAab="true" />
      </ai:DropDownItem>
      <hr />
      <ai:DropDownItem name="BuildApk2" caption="{messages.showExportAndroidApk2}">
        <actions:BarcodeAction second="true" isAab="false" />
      </ai:DropDownItem>
      <ai:DropDownItem name="BuildAab2" caption="{messages.showExportAndroidAab2}">
        <actions:BarcodeAction second="true" isAab="true" />
      </ai:DropDownItem>
      <hr />
      <ai:DropDownItem name="Yail" caption="{messages.generateYailMenuItem}">
        <actions:GenerateYailAction />
      </ai:DropDownItem>
    </ai:DropDownButton>

    <!-- Settings Menu -->
    <ai:DropDownButton name="Settings" caption="{messages.settingsTabName}"
                       styleName="ode-TopPanelButton" ui:field="settingsDropDown"
                       visible="{hasWriteAccess}">
      <ai:DropDownItem name="UISettings" caption="{messages.uiSettings}">
        <actions:UISettingsAction />
      </ai:DropDownItem>
      <ai:DropDownItem name="AutoloadLastProject" caption="{messages.disableAutoload}">
        <actions:DisableAutoloadAction />
      </ai:DropDownItem>
      <ai:DropDownItem name="DyslexicFont" caption="{messages.disableOpenDyslexic}">
        <actions:SetFontRegularAction />
      </ai:DropDownItem>
    </ai:DropDownButton>

    <!-- Help Menu -->
    <ai:DropDownButton name="Help" caption="{messages.helpTabName}"
                       styleName="ode-TopPanelButton" ui:field="helpDropDown">
      <ai:DropDownItem name="About" caption="{messages.aboutMenuItem}">
        <actions:AboutAction />
      </ai:DropDownItem>
      <hr />
      <ai:DropDownItem name="Library" caption="{messages.libraryMenuItem}" >
        <actions:OpenLinkAction link_name="Library"/>
      </ai:DropDownItem>
      <ai:DropDownItem name="GetStarted" caption="{messages.getStartedMenuItem}" >
        <actions:OpenLinkAction link_name="GetStarted"/>
      </ai:DropDownItem>
      <ai:DropDownItem name="Extensions" caption="{messages.extensionsMenuItem}" >
        <actions:OpenLinkAction link_name="Extensions"/>
      </ai:DropDownItem>
      <ai:DropDownItem name="Tutorials" caption="{messages.tutorialsMenuItem}" >
        <actions:OpenLinkAction link_name="Tutorials"/>
      </ai:DropDownItem>
      <ai:DropDownItem name="Troubleshooting" caption="{messages.troubleshootingMenuItem}" >
        <actions:OpenLinkAction link_name="Troubleshooting"/>
      </ai:DropDownItem>
      <ai:DropDownItem name="Forums" caption="{messages.forumsMenuItem}" >
        <actions:OpenLinkAction link_name="Forums"/>
      </ai:DropDownItem>
      <hr />
      <ai:DropDownItem name="ReportIssue" caption="{messages.feedbackMenuItem}" >
        <actions:OpenFeedbackAction />
      </ai:DropDownItem>
      <hr />
      <ai:DropDownItem name="CompanionInformation" caption="{messages.companionInformation}" >
        <actions:AboutCompanionAction />
      </ai:DropDownItem>
      <ai:DropDownItem name="CompanionUpdate" caption="{messages.companionUpdate}" >
        <actions:CompanionUpdateAction />
      </ai:DropDownItem>
      <ai:DropDownItem name="ShowSplash" caption="{messages.showSplashMenuItem}" >
        <actions:ShowSplashAction />
      </ai:DropDownItem>
    </ai:DropDownButton>

    <!-- Admin Menu -->
    <ai:DropDownButton name="Admin" caption="{messages.adminTabName}"
                       styleName="ode-TopPanelButton" ui:field="adminDropDown">
      <ai:DropDownItem name="DownloadUserSource" caption="{messages.downloadUserSourceMenuItem}">
        <actions:DownloadUserSourceAction />
      </ai:DropDownItem>
      <ai:DropDownItem name="UserAdmin" caption="{messages.userAdminMenuItem}">
        <actions:SwitchToUserAdminAction />
      </ai:DropDownItem>
    </ai:DropDownButton>
  </g:FlowPanel>
</ui:UiBinder><|MERGE_RESOLUTION|>--- conflicted
+++ resolved
@@ -43,17 +43,9 @@
       <ai:DropDownItem name="Checkpoint" caption="{messages.checkpointMenuItem}" visible="{hasWriteAccess}">
         <actions:CheckpointAction />
       </ai:DropDownItem>
-<<<<<<< HEAD
-      <!--
       <ai:DropDownItem name="ProjectProperties" caption="{messages.projectPropertiesMenuItem}" visible="{hasWriteAccess}">
         <yaactions:ProjectPropertiesAction />
       </ai:DropDownItem>
-      -->
-=======
-      <ai:DropDownItem name="ProjectProperties" caption="{messages.projectPropertiesMenuItem}" visible="{hasWriteAccess}">
-        <yaactions:ProjectPropertiesAction />
-      </ai:DropDownItem>
->>>>>>> 4de7a354
       <hr />
       <ai:DropDownItem name="ExportProject" caption="{messages.exportProjectMenuItem}">
         <actions:ExportProjectAction />
