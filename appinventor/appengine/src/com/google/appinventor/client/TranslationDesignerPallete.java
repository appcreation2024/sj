--- conflicted
+++ resolved
@@ -371,7 +371,6 @@
       value = MESSAGES.WebViewerHelpStringComponentPallette();
     } else if (key.equals("YandexTranslate-helpString")) {
       value = MESSAGES.YandexTranslateHelpStringComponentPallette();
-<<<<<<< HEAD
       // FIRST Tech Challenge
     } else if (key.equals("FtcAccelerationSensor-helpString")) {
       value = MESSAGES.FtcAccelerationSensorHelpStringComponentPallette();
@@ -429,10 +428,8 @@
       value = MESSAGES.FtcUltrasonicSensorHelpStringComponentPallette();
     } else if (key.equals("FtcVoltageSensor-helpString")) {
       value = MESSAGES.FtcVoltageSensorHelpStringComponentPallette();
-=======
     } else if (key.equals("FirebaseDB-helpString")) {
       value = MESSAGES.FirebaseDBHelpStringComponentPallette();
->>>>>>> 581d9c9f
     }
     return value;
   }
