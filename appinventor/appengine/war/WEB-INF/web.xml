<?xml version="1.0" encoding="utf-8"?>
<web-app
  xmlns:xsi="http://www.w3.org/2001/XMLSchema-instance"
  xmlns="http://java.sun.com/xml/ns/javaee"
  xmlns:web="http://java.sun.com/xml/ns/javaee/web-app_2_5.xsd"
  xsi:schemaLocation="http://java.sun.com/xml/ns/javaee
  http://java.sun.com/xml/ns/javaee/web-app_2_5.xsd" version="2.5">

  <filter>
    <filter-name>odeAuthFilter</filter-name>
    <filter-class>com.google.appinventor.server.OdeAuthFilter</filter-class>
  </filter>

  <!-- Security constraints: require login for these urls -->
  <!-- This is how we implement Google Account login -->

  <security-constraint>
    <web-resource-collection>
      <url-pattern>/login/google</url-pattern>
    </web-resource-collection>
    <auth-constraint>
      <role-name>*</role-name>
    </auth-constraint>
  </security-constraint>

  <!-- Security constraint: no security should be used for these urls -->
  <security-constraint>
    <web-resource-collection>
      <url-pattern>/ode2/*</url-pattern>
      <url-pattern>/companions/*</url-pattern>
      <url-pattern>/reference/*</url-pattern>
      <url-pattern>/about/*</url-pattern>
      <url-pattern>/b/*</url-pattern>
      <url-pattern>/remote_api/*</url-pattern>
    </web-resource-collection>
  </security-constraint>

  <!-- Security constraint: require admin access for the appstats url -->
  <security-constraint>
    <web-resource-collection>
      <url-pattern>/convert/</url-pattern>
    </web-resource-collection>
    <auth-constraint>
      <role-name>admin</role-name>
    </auth-constraint>
  </security-constraint>

  <!-- Servlets -->

  <!-- Blob Conversion Servlet -->

  <servlet>
    <display-name>Blob Conversion Servlet</display-name>
    <servlet-name>BlobUpgradeServlet</servlet-name>
    <servlet-class>com.google.appinventor.server.BlobUpgradeServlet</servlet-class>
  </servlet>
  <servlet-mapping>
    <servlet-name>BlobUpgradeServlet</servlet-name>
    <url-pattern>/convert</url-pattern>
  </servlet-mapping>

  <!-- Generate Login Page for OpenID -->

  <servlet>
    <servlet-name>LoginServlet</servlet-name>
    <servlet-class>com.google.appinventor.server.LoginServlet</servlet-class>
  </servlet>
  <servlet-mapping>
    <servlet-name>LoginServlet</servlet-name>
    <url-pattern>/login/*</url-pattern>
  </servlet-mapping>

  <!-- Remote API -->
  <servlet>
    <display-name>Remote API Servlet</display-name>
    <servlet-name>RemoteApiServlet</servlet-name>
    <servlet-class>com.google.apphosting.utils.remoteapi.RemoteApiServlet</servlet-class>
    <load-on-startup>1</load-on-startup>
  </servlet>
  <servlet-mapping>
    <servlet-name>RemoteApiServlet</servlet-name>
    <url-pattern>/remote_api</url-pattern>
  </servlet-mapping>

  <!-- REST interface Servlet -->

  <servlet>
    <servlet-name>RestServlet</servlet-name>
    <servlet-class>com.google.appinventor.server.RestServlet</servlet-class>
  </servlet>
  <servlet-mapping>
    <servlet-name>RestServlet</servlet-name>
    <url-pattern>/rest/*</url-pattern>
  </servlet-mapping>
  <!-- Nonce based APK download -->

  <servlet>
    <servlet-name>buildOutputServlet</servlet-name>
    <servlet-class>com.google.appinventor.server.BuildOutputServlet</servlet-class>
  </servlet>
  <servlet-mapping>
    <servlet-name>buildOutputServlet</servlet-name>
    <url-pattern>/b/*</url-pattern>
  </servlet-mapping>

  <!-- download -->
  <servlet>
    <servlet-name>downloadServlet</servlet-name>
    <servlet-class>com.google.appinventor.server.DownloadServlet</servlet-class>
  </servlet>
  <servlet-mapping>
    <servlet-name>downloadServlet</servlet-name>
    <url-pattern>/ode/download/*</url-pattern>
  </servlet-mapping>
  <filter-mapping>
    <filter-name>odeAuthFilter</filter-name>
    <servlet-name>downloadServlet</servlet-name>
  </filter-mapping>

  <!-- getmotd -->
  <servlet>
    <servlet-name>getMotdService</servlet-name>
    <servlet-class>com.google.appinventor.server.GetMotdServiceImpl</servlet-class>
  </servlet>
  <servlet-mapping>
    <servlet-name>getMotdService</servlet-name>
    <url-pattern>/ode/getmotd</url-pattern>
  </servlet-mapping>
  <filter-mapping>
    <filter-name>odeAuthFilter</filter-name>
    <servlet-name>getMotdService</servlet-name>
  </filter-mapping>

  <!-- projects -->
  <servlet>
    <servlet-name>projectService</servlet-name>
    <servlet-class>com.google.appinventor.server.ProjectServiceImpl</servlet-class>
  </servlet>
  <servlet-mapping>
    <servlet-name>projectService</servlet-name>
    <url-pattern>/ode/projects</url-pattern>
  </servlet-mapping>
  <filter-mapping>
    <filter-name>odeAuthFilter</filter-name>
    <servlet-name>projectService</servlet-name>
  </filter-mapping>

  <!-- upload -->
  <servlet>
    <servlet-name>uploadServlet</servlet-name>
    <servlet-class>com.google.appinventor.server.UploadServlet</servlet-class>
  </servlet>
  <servlet-mapping>
    <servlet-name>uploadServlet</servlet-name>
    <url-pattern>/ode/upload/*</url-pattern>
  </servlet-mapping>
  <filter-mapping>
    <filter-name>odeAuthFilter</filter-name>
    <servlet-name>uploadServlet</servlet-name>
  </filter-mapping>

  <!-- admininfo -->
  <servlet>
    <servlet-name>adminInfoService</servlet-name>
    <servlet-class>com.google.appinventor.server.AdminInfoServiceImpl</servlet-class>
  </servlet>
  <servlet-mapping>
    <servlet-name>adminInfoService</servlet-name>
    <url-pattern>/ode/admininfo</url-pattern>
  </servlet-mapping>
  <filter-mapping>
    <filter-name>odeAuthFilter</filter-name>
    <servlet-name>adminInfoService</servlet-name>
  </filter-mapping>


  <!-- userinfo -->
  <servlet>
    <servlet-name>userInfoService</servlet-name>
    <servlet-class>com.google.appinventor.server.UserInfoServiceImpl</servlet-class>
  </servlet>
  <servlet-mapping>
    <servlet-name>userInfoService</servlet-name>
    <url-pattern>/ode/userinfo</url-pattern>
  </servlet-mapping>
  <filter-mapping>
    <filter-name>odeAuthFilter</filter-name>
    <servlet-name>userInfoService</servlet-name>
  </filter-mapping>

<<<<<<< HEAD
  <!-- community posting -->
  <servlet>
    <servlet-name>submitPostService</servlet-name>
    <servlet-class>com.google.appinventor.server.SubmitPostServiceImpl</servlet-class>
  </servlet>
  <servlet-mapping>
    <servlet-name>submitPostService</servlet-name>
    <url-pattern>/ode/submitpost</url-pattern>
  </servlet-mapping>
  <!-- <filter-mapping>
    <filter-name>odeAuthFilter</filter-name>
    <servlet-name>submitPostService</servlet-name>
  </filter-mapping> -->

  <!-- cloudDBAuth -->
=======
  <!-- TokenAuth -->
>>>>>>> 77882bbd
  <servlet>
    <servlet-name>tokenAuthService</servlet-name>
    <servlet-class>com.google.appinventor.server.tokenauth.TokenAuthServiceImpl</servlet-class>
  </servlet>
  <servlet-mapping>
    <servlet-name>tokenAuthService</servlet-name>
    <url-pattern>/ode/tokenauth</url-pattern>
  </servlet-mapping>
  <filter-mapping>
    <filter-name>odeAuthFilter</filter-name>
    <servlet-name>tokenAuthService</servlet-name>
  </filter-mapping>

  <!-- accept tos -->
  <servlet>
    <servlet-name>tosServlet</servlet-name>
    <servlet-class>com.google.appinventor.server.TosServlet</servlet-class>
  </servlet>
  <servlet-mapping>
    <servlet-name>tosServlet</servlet-name>
    <url-pattern>/ode/accept_tos</url-pattern>
  </servlet-mapping>
  <filter-mapping>
    <filter-name>odeAuthFilter</filter-name>
    <servlet-name>tosServlet</servlet-name>
  </filter-mapping>

  <!-- feedback -->
  <servlet>
    <servlet-name>feedbackServlet</servlet-name>
    <servlet-class>com.google.appinventor.server.FeedbackServlet</servlet-class>
  </servlet>
  <servlet-mapping>
    <servlet-name>feedbackServlet</servlet-name>
    <url-pattern>/ode/feedback</url-pattern>
  </servlet-mapping>
  <filter-mapping>
    <filter-name>odeAuthFilter</filter-name>
    <servlet-name>feedbackServlet</servlet-name>
  </filter-mapping>

  <!-- logout -->
  <servlet>
    <servlet-name>logoutServlet</servlet-name>
    <servlet-class>com.google.appinventor.server.LogoutServlet</servlet-class>
  </servlet>
  <servlet-mapping>
    <servlet-name>logoutServlet</servlet-name>
    <url-pattern>/ode/_logout</url-pattern>
  </servlet-mapping>

  <!-- receivebuild
       Note: this servlet does not require user authentication -->
  <servlet>
    <servlet-name>receiveBuildServlet</servlet-name>
    <servlet-class>com.google.appinventor.server.ReceiveBuildServlet</servlet-class>
  </servlet>
  <servlet-mapping>
    <servlet-name>receiveBuildServlet</servlet-name>
    <url-pattern>/ode2/receivebuild/*</url-pattern>
  </servlet-mapping>

  <!-- default Firebase authentication -->
  <servlet>
    <servlet-name>firebaseAuthService</servlet-name>
    <servlet-class>com.google.appinventor.server.components.FirebaseAuthServiceImpl</servlet-class>
  </servlet>
  <servlet-mapping>
    <servlet-name>firebaseAuthService</servlet-name>
    <url-pattern>/ode/firebase_auth</url-pattern>
  </servlet-mapping>
  <filter-mapping>
    <filter-name>odeAuthFilter</filter-name>
    <servlet-name>firebaseAuthService</servlet-name>
  </filter-mapping>

  <!-- TODO: Optionally add a <welcome-file-list> tag to display a welcome file. -->

  <!-- components -->
  <servlet>
    <servlet-name>componentService</servlet-name>
    <servlet-class>com.google.appinventor.server.ComponentServiceImpl</servlet-class>
  </servlet>
  <servlet-mapping>
    <servlet-name>componentService</servlet-name>
    <url-pattern>/ode/components</url-pattern>
  </servlet-mapping>
  <filter-mapping>
    <filter-name>odeAuthFilter</filter-name>
    <servlet-name>componentService</servlet-name>
  </filter-mapping>

  <servlet>
    <servlet-name>CommunityLogin</servlet-name>
    <servlet-class>com.google.appinventor.server.CommunityLoginServlet</servlet-class>
  </servlet>
  <servlet-mapping>
    <servlet-name>CommunityLogin</servlet-name>
    <url-pattern>/community/login</url-pattern>
  </servlet-mapping>
  <filter-mapping>
    <filter-name>odeAuthFilter</filter-name>
    <servlet-name>CommunityLogin</servlet-name>
  </filter-mapping>

</web-app><|MERGE_RESOLUTION|>--- conflicted
+++ resolved
@@ -188,7 +188,6 @@
     <servlet-name>userInfoService</servlet-name>
   </filter-mapping>
 
-<<<<<<< HEAD
   <!-- community posting -->
   <servlet>
     <servlet-name>submitPostService</servlet-name>
@@ -204,9 +203,7 @@
   </filter-mapping> -->
 
   <!-- cloudDBAuth -->
-=======
   <!-- TokenAuth -->
->>>>>>> 77882bbd
   <servlet>
     <servlet-name>tokenAuthService</servlet-name>
     <servlet-class>com.google.appinventor.server.tokenauth.TokenAuthServiceImpl</servlet-class>
