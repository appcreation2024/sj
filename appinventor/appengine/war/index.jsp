<<<<<<< HEAD
<%@page import="com.google.appinventor.server.Server,com.google.appinventor.common.version.AppInventorFeatures,msg.i18n" %>
=======
<%@page import="com.google.appinventor.server.Server,com.google.appinventor.common.version.AppInventorFeatures" %>
<%@page import="com.google.appinventor.server.flags.Flag" %>
>>>>>>> d1a51847
<%
   if (request.getScheme().equals("http") && Server.isProductionServer()
       && AppInventorFeatures.enableHttpRedirect()) {
        String qs = request.getQueryString();
        String host = request.getServerName();
        if (qs != null) {
           String redirect = "https://" + host + "/?" + qs;
           response.sendRedirect(redirect);
        } else {
           String redirect = "https://" + host;
           response.sendRedirect(redirect);
        }
     return;
   }
   if (AppInventorFeatures.enableHttpRedirect()) {
       response.setHeader("Strict-Transport-Security", "max-age=3600");
   }
<<<<<<< HEAD
  String locale = request.getParameter("locale");
  if (locale == null || locale.isEmpty()) {
    locale = "en";
  }
  String hash = i18n.mapping.getOrDefault(locale, "");
  if (!hash.isEmpty()) {
    hash = "_" + hash;
  }
  String translation = "static/js/messages" + hash + ".js";
=======
   final String odeBase = Flag.createFlag("ode.base", "").get();
>>>>>>> d1a51847
%>
<!-- Copyright 2007-2009 Google Inc. All Rights Reserved. -->
<!-- Copyright 2011-2024 Massachusetts Institute of Technology. All Rights Reserved. -->
<!DOCTYPE html>
<html>
  <head>
    <meta http-equiv="X-UA-Compatible" content="IE=10">
    <meta http-equiv="Content-Type" content="text/html; charset=UTF-8">
    <meta name="viewport" content="width=device-width, initial-scale=1.0">
    <!--meta name="gwt:property" content="locale=en_US"-->
    <!-- Title is set at runtime. -->
    <title> </title>
    <link type="text/css" rel="stylesheet" href="static/css/gwt.css">
    <link type="text/css" rel="stylesheet" href="static/css/blockly.css">
    <link type="text/css" rel="stylesheet" href="static/css/ai2blockly.css">
    <link type="text/css" rel="stylesheet" href="static/closure-library/closure/goog/css/dialog.css">
    <link type="text/css" rel="stylesheet" href="static/closure-library/closure/goog/css/hsvapalette.css">
    <link type="text/css" rel="stylesheet" href="static/font-awesome/css/font-awesome.min.css">
    <link type="text/css" rel="stylesheet" href="static/leaflet/leaflet.css">
    <link type="text/css" rel="stylesheet" href="static/leaflet/leaflet.toolbar.css">
    <link type="text/css" rel="stylesheet" href="static/leaflet/leaflet-vector-markers.css">
    <link type="text/css" rel="stylesheet" href="static/css/Ya.css">
    <link type="text/css" rel="stylesheet" href="static/css/android_holo.css">
    <link type="text/css" rel="stylesheet" href="static/css/android_material.css">
    <link type="text/css" rel="stylesheet" href="static/css/iOS.css">
    <link type="text/css" rel="stylesheet" href="static/css/DarkTheme.css">
    <link type="text/css" rel="stylesheet" href="static/css/fonts.css">
    <noscript>
      <div class="floatingBox">
        <h2> App Inventor needs JavaScript enabled to run.</h2>
      </div>
    </noscript>
    <script type="text/javascript" src="<%=translation%>"></script>
  </head>

  <!-- ODE scripts -->
  <body class="gwt-bodyRob">
    <div class="floatingBox" style="display:none" id="unsupported">
      <h2> Your browser might not be compatible. </h2>
      To use App Inventor, you must use a compatible browser.<br>
      Currently the supported browsers are:
      <ul>
        <li> Google Chrome 55+ </li>
        <li> Safari 11+ </li>
        <li> Firefox 52+ </li>
      </ul>
    </div>
    <% if (!odeBase.isEmpty()) { %>
    <div id=odeblock>
        <h1>If you see this message for an extended period of time, it might be because
        your internet service is blocking requests to <%= odeBase %>. Contact your
        administrator to check on this and remove the block.
        </h1>
    </div>
    <% } %>
    <script type="text/javascript" src="static/closure-library/closure/goog/base.js"></script>
<<<<<<< HEAD
    <script type="text/javascript" src="static/js/aiblockly-@blocklyeditor_BlocklyChecksum@.js"></script>
    <script type="text/javascript" src="static/js/scroll-options-5.0.11.min.js"></script>
    <script type="text/javascript" src="static/js/workspace-search.min.js"></script>
    <script type="text/javascript" src="static/js/block-dynamic-connection-0.6.0.min.js"></script>
    <script type="text/javascript" src="static/js/workspace-multiselect-0.1.14-beta1.min.js"></script>
    <script type="text/javascript" src="ode/ode.nocache.js"></script>
=======
    <script type="text/javascript" src="<%= odeBase %>ode/cdnok.js"></script>
    <script type="text/javascript" src="<%= odeBase %>ode/ode.nocache.js"></script>
>>>>>>> d1a51847
    <script src="static/leaflet/leaflet.js"></script>
    <script src="static/leaflet/leaflet.toolbar.js"></script>
    <script src="static/leaflet/leaflet-vector-markers.min.js"></script>
    <script src="static/leaflet/leaflet-imgicon.js"></script>
    <script src="static/leaflet/Path.Drag.js"></script>
    <script src="static/leaflet/Leaflet.Editable.js"></script>
    <script src="static/leaflet/leaflet.geometryutil.js"></script>
    <script src="static/leaflet/leaflet.snap.js"></script>
    <script>
      if (window.navigator.userAgent.indexOf("MSIE") != -1){
          document.getElementById("unsupported").style.display = 'block';
      }
    </script>
  </body>
</html><|MERGE_RESOLUTION|>--- conflicted
+++ resolved
@@ -1,9 +1,5 @@
-<<<<<<< HEAD
 <%@page import="com.google.appinventor.server.Server,com.google.appinventor.common.version.AppInventorFeatures,msg.i18n" %>
-=======
-<%@page import="com.google.appinventor.server.Server,com.google.appinventor.common.version.AppInventorFeatures" %>
 <%@page import="com.google.appinventor.server.flags.Flag" %>
->>>>>>> d1a51847
 <%
    if (request.getScheme().equals("http") && Server.isProductionServer()
        && AppInventorFeatures.enableHttpRedirect()) {
@@ -21,7 +17,6 @@
    if (AppInventorFeatures.enableHttpRedirect()) {
        response.setHeader("Strict-Transport-Security", "max-age=3600");
    }
-<<<<<<< HEAD
   String locale = request.getParameter("locale");
   if (locale == null || locale.isEmpty()) {
     locale = "en";
@@ -31,9 +26,7 @@
     hash = "_" + hash;
   }
   String translation = "static/js/messages" + hash + ".js";
-=======
-   final String odeBase = Flag.createFlag("ode.base", "").get();
->>>>>>> d1a51847
+  final String odeBase = Flag.createFlag("ode.base", "").get();
 %>
 <!-- Copyright 2007-2009 Google Inc. All Rights Reserved. -->
 <!-- Copyright 2011-2024 Massachusetts Institute of Technology. All Rights Reserved. -->
@@ -90,17 +83,14 @@
     </div>
     <% } %>
     <script type="text/javascript" src="static/closure-library/closure/goog/base.js"></script>
-<<<<<<< HEAD
     <script type="text/javascript" src="static/js/aiblockly-@blocklyeditor_BlocklyChecksum@.js"></script>
     <script type="text/javascript" src="static/js/scroll-options-5.0.11.min.js"></script>
     <script type="text/javascript" src="static/js/workspace-search.min.js"></script>
     <script type="text/javascript" src="static/js/block-dynamic-connection-0.6.0.min.js"></script>
     <script type="text/javascript" src="static/js/workspace-multiselect-0.1.14-beta1.min.js"></script>
-    <script type="text/javascript" src="ode/ode.nocache.js"></script>
-=======
     <script type="text/javascript" src="<%= odeBase %>ode/cdnok.js"></script>
     <script type="text/javascript" src="<%= odeBase %>ode/ode.nocache.js"></script>
->>>>>>> d1a51847
+    <script type="text/javascript" src="ode/ode.nocache.js"></script>
     <script src="static/leaflet/leaflet.js"></script>
     <script src="static/leaflet/leaflet.toolbar.js"></script>
     <script src="static/leaflet/leaflet-vector-markers.min.js"></script>
