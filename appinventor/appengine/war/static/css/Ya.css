/* -*- mode: css; css-indent-offset: 2; -*- */
/*
 * Copyright 2007-2011 Google Inc. All Rights Reserved.
 * Copyright 2011-2017 MIT, All Rights Reserved.
 * Released under the Apache License, Version 2.0
 * http://www.apache.org/licenses/LICENSE-2.0
 */

/*
Droid Sans has a bug in the size of its descenders:
they get cut off in Windows.
@import url("http://fonts.googleapis.com/css?family=Droid+Sans:regular,bold");
*/

@font-face {
  font-family: Roboto;
  src: url('../fonts/Roboto-Regular.ttf');
}

@font-face {
  font-weight: bold;
  font-family: Roboto;
  src: url('../fonts/Roboto-Bold.ttf');
}

@font-face {
  font-family: OpenDyslexic;
  src: url('../fonts/OpenDyslexic-Regular.otf');
}

@font-face {
  font-weight: bold;
  font-family: OpenDyslexic;
  src: url('../fonts/OpenDyslexic-Bold.otf');
}

body, html {
  height: 100%;
  width: 100%;
  padding: 0;
  margin: 0;
  min-width: 1024px;
  position: absolute;
}

body {
  font-family: Roboto, Helvetica, Arial, sans-serif;
  /* TODO(opensource): Change to commented version below once we're ready */
  background: lightgrey url(../images/squairy_light.png);
}

.dyslexic * {
  font-family: OpenDyslexic, Roboto, Helvetica, Arial, sans-serif;
}

/* For the TOS Form*/
.floatingBox {
  width: 300px;
  height: 250px;
  background-color: white;
  position: absolute;
  top:0;
  bottom: 0;
  left: 0;
  right: 0;
  margin: auto;
  padding: 16px;
  box-shadow: 0 0 4px rgba(0, 0, 0, 0.065);
  text-align: center;
  border: 1px #444444;
}

.ode-Root {
  width: 100%;
  height: 100%;
  position: absolute;
  top: 0;
  left: 0;
  display: flex;
  flex-flow: column;
  background: #FFFFFF;
}

div.TopToolbar {
  display: flex;
}

div.OverDeckPanel {
  display: flex;
  flex-grow: 1;
}

div.StatusPanel {
  text-align: center;
}

/*
 * Module switcher root panel
 */
.ode-ModuleControllerRoot {
  height: 100vh;
  width: 100vw;
}

/*
 * Context menus
 */

.ode-ContextMenu {
  background-color: white;
}

.ode-ContextMenuItem-Red,
.ode-ContextMenuItem,
.ode-CurrentColor {
  color: #555;
  cursor: pointer;
  padding-top: 3px;
  padding-left: 9px;
  padding-bottom: 3px;
  font-size: small;
}

.ode-ContextMenuItem {
  min-width: 50px;
  padding: 4px 12px;
  -o-transition:color .1s ease-out, background .1s ease-in;
  -ms-transition:color .1s ease-out, background .1s ease-in;
  -moz-transition:color .1s ease-out, background .1s ease-in;
  -webkit-transition:color .1s ease-out, background .1s ease-in;
  /* ...and now override with proper CSS property */
  transition:color .1s ease-out, background .1s ease-in;
}

.ode-ContextMenuItem-Red {
  color: #ff0000;
  min-width: 50px;
  padding: 4px 12px;
  -o-transition:color .1s ease-out, background .1s ease-in;
  -ms-transition:color .1s ease-out, background .1s ease-in;
  -moz-transition:color .1s ease-out, background .1s ease-in;
  -webkit-transition:color .1s ease-out, background .1s ease-in;
  /* ...and now override with proper CSS property */
  transition:color .1s ease-out, background .1s ease-in;
}

.ode-ContextMenuItemSeparator {
  *width: 100%;
  height: 1px;
  margin: 9px 1px;
  *margin: -5px 0 5px;
  overflow: hidden;
  background-color: #e5e5e5;
  border-bottom: 1px solid #ffffff;
}

.ode-CurrentColor {
  padding-left: 0;
}

.ode-ContextMenuItem-selected {
  color: #ffffff;
  background: #99CC00;
}

.ode-ContextMenuItem-Red-selected {
  color: #ff0000;
  background: #99CC00;
}

.ode-ContextMenuItem-disabled {
  color: #999;
}

.ode-Box-content {
}

.ode-Box-header {
  visibility: collapse;
}

.ode-Box-header-caption,
.ode-Box-header-caption-highlighted {
}

.ode-Box-header-caption {
}

.ode-Box-header-caption-highlighted {
  color: red; /* too strong, but use red for now */
}

.ode-Box-body {
}

.ode-Box-body-padding {
}

.ode-BoxResizeControl {
  background-color: darkgray !important;
  /* Override glass panel to 90% opacity (= 10% transparency) */
  filter: alpha(opacity = 90) !important; /* IE */
  opacity: 0.9 !important; /* non-IE */
  padding: 10px;
}

/*
 * MessagesOutputBox
 */

.ode-MessagesOutput {
  background-color: white;
  font-size: small;
}

/*
 * MotdBox
 */

.ode-Motd {
  background-color: #f7f9f2;
  font-size: small;
  color: #555;
}

/*
 * ProjectList and CopyYoungAndroidProjectCommand.CopyProjectDialog
 */
.ode-ProjectListButton {
  border: 1px solid;
  position: relative;
  display: flex;
  align-items: center;
  justify-content: center;
  gap: 5px;
  padding: 4px 10px;
  transition: background 0.2s, opacity 0.1s;
  color: #444444;
  font-family: 'Poppins', 'Roboto', sans-serif;
  font-weight: 500;
  font-size: 1.06em;
  white-space: nowrap;
  background-color: #A5CF47;
  border-color: #444444;
  box-shadow: 1px 1px;
  cursor: pointer;
}

.ode-ProjectListButton .html-face {
  display: flex;
}

.ode-ProjectListButton-up-hovering {
  background-color: #7D9D36;
}

.ode-ProjectListButton:disabled {
  opacity: 0.5;
}

.bleft {
  border-radius: 4px 0 0 4px;
  flex-basis: 0;
}

.bright {
  border-radius: 0 4px 4px 0;
}

.bcenter {
  border-radius: 0;
  border-width: 1px 0;
}

.bcenter + .bcenter {
  border-left-width: 1px;
}

.none {
  border-radius: 4px;
}


.danger {
  background-color: #FF7D7D;
  border-color: #444444;
}

.danger:enabled:hover {
  background-color: #C25F5F;
}

.inline {
  background-color: #fff;
  border-color: #ddd;
  box-shadow: 1px 1px #ddd;
}

.action {
  background-color: #FFFFFF;
  border-color: #DDDDDD;
}

.inline:enabled:hover,
.action:enabled:hover {
  background-color: #DDDDDD;
}

.raised:after {
  content: '';
  position: absolute;
  top: 2px;
  left: 0;
  z-index: -1;
  width: 100%;
  height: 100%;
  border-radius: inherit;
  background-color: #DDDDDD;
}

.raised:disabled:after {
  opacity: 0;
}

.primary.raised:after,
.danger.raised:after {
  background-color: #444444;
}


.ode-ProjectFieldSpan {
  display: flex;
  flex-grow: 1;
<<<<<<< HEAD
=======
  min-width: 100px;
>>>>>>> 5e39db4f
}

.ode-ProjectNameLabel {
  white-space: nowrap;
  width: max-content;
  height: 40px;
  flex-grow: 1;
  align-items: center;
  cursor: pointer;
<<<<<<< HEAD
}

.ode-ProjectFieldLabel {
  font-family: 'Roboto', sans-serif;
  font-weight: 400;
  font-size: 1.1em;
  color: #000000;
  width: 200px;
  height: 30px;
=======
  vertical-align: top;
  padding-right: 10px;
  text-align: left;
  flex-grow: 1;
  min-width: 100px;
}

.ode-ProjectFieldLabel {
  font-size: small;
  color: #555;
  vertical-align: top;
  padding-right: 10px;
  text-align: left;
  width: 200px;
>>>>>>> 5e39db4f
}

.ode-ProjectTable {
  border: 1px solid #DDDDDD;
  border-radius: 4px;
  overflow: auto;
<<<<<<< HEAD
  height: auto;
}

.ode-ProjectRowHighlighted {
  background-color: rgba(167, 36, 122, 0.21) !important;
=======
  border-radius: 4px;
  height: auto;
  width: 100%;
}

.ode-ProjectRowHighlighted {
  background-color: #fff6c3 !important;
>>>>>>> 5e39db4f
}

.ode-ProjectRowUnHighlighted {
  display: flex;
  align-items: center;
<<<<<<< HEAD
  height: 30px;
  grid-gap: 10px;
  border-radius: 4px;
  background: #FFFFFF;
=======
  grid-gap: 10px;
  border-bottom: 0;
  background-color: white;
  width: 100%;
  vertical-align: center;
>>>>>>> 5e39db4f
}

.ode-ProjectRowHidden {
  display:none !important;
}

.ode-ProjectElementHidden {
  visibility: hidden;
}

.ode-ProjectRowList {
  display:contents;
}

.ode-ProjectHeaderRow {
<<<<<<< HEAD
  display: flex;
  align-items: center;
  height: 40px;
  grid-gap: 10px;
  border-bottom: 1px solid #DDDDDD;
  border-radius: 4px;
  background: #FFFFFF;
  font-weight: 600;
  font-size: 1.15em;
}

.ode-ProjectHeaderRow>div {
  display: flex;
}

/*.ode-ProjectHeaderRow:after {*/
/*  content: '';*/
/*  position: absolute;*/
/*  top: 2px;*/
/*  left: 0;*/
/*  z-index: -1;*/
/*  width: 100%;*/
/*  height: 100%;*/
/*  border-radius: inherit;*/
/*  background-color: #DDDDDD;*/
/*}*/

.ode-ProjectCheckBox {
  padding-right: 10px;
  padding-left: 20px;
  align-self: center;
}

.ode-ProjectFolderIcon {
  padding-right: 10px;
  padding-left: 5px;
=======
  background: url(../images/toolbarBG.png) repeat;
  display: flex;
  align-items: center;
  grid-gap: 10px;

  border: 1px;
  border-bottom: 1px solid #bbccff;
  position: relative;
  flex-direction: row;
  width: 100%;
>>>>>>> 5e39db4f
}

.ode-ProjectHeaderRow>div {
  display: flex;
  width: 100%;
}

.ode-ProjectHeaderLabel {
<<<<<<< HEAD
  width: 200px;
  /*display: flex;*/
  align-items: center;
  height: 40px;
}

.ode-ProjectHeaderName {
  white-space: nowrap;
  width: max-content;
  height: 40px;
  flex-grow: 1;
  align-items: center;
=======
  text-indent: initial;
  color: #112abb;
  font-size: 11px !important;
  cursor: pointer;
  text-align: left;
  padding-right: 10px;
  display: inline-flex;

  align-items: center;
}

.ode-ProjectListName {
  min-width: 100px;
  flex-grow: 1;
}

.ode-ProjectListDate {
  width: 200px;
>>>>>>> 5e39db4f
}

.ode-CheckpointProjectTable {
  border: 1px solid darkgray;
}

/*
 * ComponentList
 */
.ode-ComponentNameLabel {
  font-weight: bold;
  font-size: small;
  color: #555;
}

.ode-ComponentTable {
  padding: 0;
  margin: 0;
  border: 1px;
}

.ode-ComponentTable td {
  border-collapse: collapse;
  font-size: small;
  color: #555;
  text-align: left;
  margin: 0;
}

.ode-ComponentRowHighlighted {
  border-bottom: 1px solid #ddd;
  background-color: #fff6c3;
  border-collapse: collapse;
}

.ode-ComponentRowUnHighlighted {
  border-bottom: 1px solid #ddd;
  background-color: white
}

.ode-ComponentHeaderRow {
  background: url(../images/toolbarBG.png) repeat;
  border: 1px;
  border-bottom: 1px solid #bbccff;
}

.ode-ComponentHeaderLabel {
  color: #112abb;
  font-size: 11px;
  cursor: pointer;
}

/*
 * TopPanel
 */


.ode-TopPanel {
  display: grid;
  grid-template-columns: 1fr repeat(6, auto);
  align-items: center;
  padding: 0 20px 4px;
  border-bottom: 2px solid #ddd;
  border-radius: 0 0 6px 6px;
  grid-gap: 5px;
  overflow: hidden;
  min-height: 48px;
  margin-bottom: 4px;
}

.ode-Logo {
  margin: 0 0 4px 4px;
/*  -webkit-filter: drop-shadow(0px 0px 1px #222);
  filter:         drop-shadow(0px 0px 1px #222); */
}

/*
.ode-Logo:hover {
  -webkit-filter: drop-shadow(0px 0px 3px #222);
  filter:         drop-shadow(0px 0px 3px #222);
}
*/

.ode-LogoText {
  font-size: 16px;
  color: grey;
  font-weight: 500;
  text-shadow: 0 0 0 #404040;
  margin-bottom: 15px;
}

.ode-TopToolbar {
  flex-grow: 1;
  padding-top: 5px;
}

.ode-TopToolbar .right {
  float: right;
  flex-direction: row;
  display: flex;
  gap: 4px;
}

.ode-TopToolbar .left {
  float: left;
  flex-direction: row;
  display: flex;
  gap: 4px;
}

.ode-TopToolbar .center {
  flex-direction: row;
  display: flex;
  gap: 4px;
}

.ode-TopPanelAccount {
  flex-direction: row;
  display: flex;
  gap: 4px;
  margin-left: 4px;
  padding-top: 5px
;
}

.ode-TopPanelAccount a {
  color: #669900;
}

.ode-TopPanelAccount .linkdivider {
  color: #dedede;
}

.ode-TopPanelLinks {
  float: right;
  flex-direction: row;
  display: flex;
  gap: 4px;}

.ode-TopPanelLinks .gwt-Label,
.ode-TopPanelLinks .gwt-Anchor,
.ode-TopPanelLinks .gwt-TitleLabel {
  cursor: pointer;
  color: rgb(100, 100, 100);
  font-weight: 300;
  font-size: 12px;
  margin-right: 16px;
  text-decoration: none;
}

.ode-TopPanelLinks .gwt-Label:hover,
.ode-TopPanelLinks .gwt-Anchor:hover,
.ode-TopPanelLinks .gwt-TitleLabel:hover {
  text-shadow: 0 0 1px #BABABA;
}

.ode-TopPanelWarningLabel {
  color: #FF0000;
}

.ode-TopPanelLabel {
  color: #888;
  font-size: 15px;
}

.ode-TopPanelIconButton {
  margin: 4px 8px;
  cursor: pointer;
}

.ode-TopPanelIconButton:hover {
  -webkit-filter: drop-shadow(0px 0px 3px #222);
  filter:         drop-shadow(0px 0px 3px #222);
}

.ode-TopPanelIconButton:active {

}

.ode-TopPanelButton,
.ActionDropDown-Default,
.ActionDropDown-Options {
  background-color: rgba(150, 150, 150, 0.1);
  border-color: transparent;
  border-radius: 4px;
  position: relative;
  display: flex;
  align-items: center;
  justify-content: center;
  gap: 5px;
  padding: 4px 10px;
  transition: background 0.2s, opacity 0.1s;
  color: #444;
  font-family: "Poppins", "Roboto", sans-serif;
  font-weight: 500;
  font-size: 1.06em;
  white-space: nowrap;
}

.ode-TopPanelButton .html-face {
  display: flex;
}

.ode-TopPanelButton:hover,
.ActionDropDown-Default:hover,
.ActionDropDown-Options:hover {
  background-color: #DDDDDD;
}

.ode-TopPanelButton:active,
.ActionDropDown-Default:active,
.ActionDropDown-Options:active {

}

.ActionDropDown-Default {
  padding: 0 6px;
}

.ActionDropDown-Options {
  padding: 0 6px;
}

.ode-TutorialWrapper {
  box-sizing: border-box;
  height: 100%;
  width: 100%;
  position: relative;
  flex-grow: 1;
  overflow-x: auto;
  overflow-y: hidden;
  display: flex;
  flex-flow: row;
}

/*
 * Deck Panel
 */

.ode-DeckPanel {
  -webkit-box-sizing: border-box;
  -moz-box-sizing: border-box;
  box-sizing: border-box;
  position: relative;
  height: 100%;
  width: 100%;
}

.ode-DeckPanel>div {
  position: relative;
  width: 100%;
  height: 100%;
  padding: 0;
  margin: 0;
  overflow: hidden;
}

.ode-ProjectEditor {
  width: 100%;
  height: 100%;
  top: 0;
  position: absolute;
  display: flex;
  flex-flow: column;
}

.ode-WorkColumns {
  width: 100%;
  height: 100%;
  position: relative;
  display: flex;
  flex-flow: row;
  box-sizing: border-box;
  overflow: scroll;
  flex-grow: 1;
  border-top: 1px solid #bbbbbb;
  /*border-radius: 4px;*/
}

.ode-WorkColumns>* {
  max-height: 100%;
  overflow: scroll;
  vertical-align: top;
  border-right: 1px solid #bbbbbb;
}

.ViewerBox {
  min-width: 368px;
  flex-grow: 1;
}

.ode-NavArrow {
  border: transparent;
  background: #C2C2C2;
  -o-transition:color .2s ease-out, background .2s ease-in;
  -ms-transition:color .2s ease-out, background .2s ease-in;
  -moz-transition:color .2s ease-out, background .2s ease-in;
  -webkit-transition:color .2s ease-out, background .2s ease-in;
  /* ...and now override with proper CSS property */
  transition:color .2s ease-out, background .2s ease-in;}

.ode-NavArrow:hover {
  background-color: darkgray;
}



/*
 * StatusPanel
 */

.ode-StatusPanel {
  font-size: 12px;
  color: #888;
  padding: 4px 12px;
  background: url(../images/toolbarBG.png) repeat;
  border: 1px;
  border-bottom: 1px solid #bbccff;
  width: 100%;
  box-sizing: border-box;
  text-align: center;
}

.ode-StatusPanel a {
  color: #888;
}

/*
 * Non-visible component panel
 */

.ya-NonVisibleComponentsHeader {
  font-size: 13px;
  font-weight: bold;
  color: #555;
  padding: 5px;
}

.ode-SimpleUiDesignerNonVisibleComponents .ode-Icon,
.ode-SimpleUiDesignerNonVisibleComponents .ode-Icon-selected {
  display: inline-table;
}

.ode-SimpleUiDesignerNonVisibleComponents .gwt-Label {
  font-size: 12px;
  color: #555;
}

.ode-Icon, .ode-Icon-selected {
  font-size: small;
  padding: 2px 4px 2px 4px;
}

.ode-Icon-selected {
  padding: 0 2px 0 2px;
  border: 2px solid #8fc202;
}

.gwt-TabBar {
  margin: 5px 0 5px 0;
}

.gwt-TabBar .gwt-TabBarFirst {
  width: 0;
}

.gwt-TabBar .gwt-TabBarItem {
  margin: 0 5px 0 0;
  padding: 3px 6px 3px 6px;
  cursor: pointer;
  color: black;
  font-size: 13px;
  text-align: center;
  background-color: #eef2e0;
  border: 2px solid #d2e0a6;
}

.gwt-TabBar .gwt-TabBarItem-selected {
  cursor: default;
  background-color: #8fc202;
  border: 2px solid #8fc202;
}

.gwt-RadioButton {
  font-size: small;
}

.gwt-VerticalSplitPanel, .gwt-HorizontalSplitPanel {
  background: white;
}

.gwt-TextBox {
  padding: 0;
  margin: 0;
}

.gwt-Tree .gwt-TreeItem span * {
  margin: 0 2px;
}

.gwt-Tree .gwt-TreeItem {
  font-size: 12px;
  color: #555;
  cursor: default;
  display: block !important;
}

.gwt-Tree .gwt-TreeItem-selected {
  background: none;
}

.gwt-Tree .gwt-TreeItem span {
  padding: 8px 4px 4px 4px;
  cursor: pointer;
}

.gwt-Tree .gwt-TreeItem span:hover,
.gwt-Tree .gwt-TreeItem-selected span {
  background-color: rgba(167, 36, 122, 0.21);
}

/* Young Android Toolbar */

.ya-Toolbar {
  background-color: #FFFFFF;
  margin-bottom: 4px;
  padding-top: 4px;
  padding-bottom: 4px;
  padding-left: 15px;
  padding-right: 20px;
}

.ya-Toolbar .ya-ProjectName {
  font-family: "Poppins", "Roboto", sans-serif;
  color: #000000;
  font-weight: 500;
  font-size: 1.4em;
  padding-top: 2px;
  padding-right: 20px
}
.ode-TextButton,
.gwt-Button {
  position: relative;
  display: flex;
  align-items: center;
  justify-content: center;
  gap: 5px;
  padding: 4px 10px;
  transition: background 0.2s, opacity 0.1s;
  color: #444444;
  font-family: 'Poppins', 'Roboto', sans-serif;;
  font-weight: 500;
  font-size: 1.06em;
  white-space: nowrap;
  background-color: #A5CF47;
  border: 1px solid #444444;
}

.ode-TextButton-up-disabled,
.gwt-Button-up-disabled {
  opacity: 0.5;
}

.ode-TextButton:hover,
.gwt-Button:hover {
  color: #333333;
  border-color: #e6e6e6 #e6e6e6 #bfbfbf;
  border-color: rgba(0, 0, 0, 0.1) rgba(0, 0, 0, 0.1) rgba(0, 0, 0, 0.25);
  background-color: #e6e6e6;
  *background-color: #d9d9d9;
  text-decoration: none;
  background-position: 0 -15px;
  -webkit-transition: background-position 0.1s linear;
  -moz-transition: background-position 0.1s linear;
  -o-transition: background-position 0.1s linear;
  transition: background-position 0.1s linear;
}

.ode-TextButton:active,
.gwt-Button:active {
  background-image: none;
  outline: 0;
  -webkit-box-shadow: inset 0 2px 4px rgba(0, 0, 0, 0.15), 0 1px 2px rgba(0, 0, 0, 0.05);
  -moz-box-shadow: inset 0 2px 4px rgba(0, 0, 0, 0.15), 0 1px 2px rgba(0, 0, 0, 0.05);
  box-shadow: inset 0 2px 4px rgba(0, 0, 0, 0.15), 0 1px 2px rgba(0, 0, 0, 0.05);
}

.destructive-action {
  background: red;
  color: white;
  text-shadow: none;
}

.destructive-action:hover {
  background: #FF6666;
  color: white;
  text-shadow: none;
}

.destructive-action[disabled],
.destructive-action[disabled]:hover {
  background: #faa;
  color: #888;
}

.ya-Toolbar .ode-TextButton {
  font-size: 11px;
}

.ode-PanelButtons .ode-TextButton {
  font-size: 12px;
}

.ode-BlocksDesignerButton {
  color: #ffffff;
  text-shadow: 0 -1px 0 rgba(0, 0, 0, 0.25);
  background-color: #faa732;
  *background-color: #f89406;
  background-image: -moz-linear-gradient(top, #fbb450, #f89406);
  background-image: -webkit-gradient(linear, 0 0, 0 100%, from(#fbb450), to(#f89406));
  background-image: -webkit-linear-gradient(top, #fbb450, #f89406);
  background-image: -o-linear-gradient(top, #fbb450, #f89406);
  background-image: linear-gradient(to bottom, #fbb450, #f89406);
  background-repeat: repeat-x;
  border-color: #f89406 #f89406 #ad6704;
  border-color: rgba(0, 0, 0, 0.1) rgba(0, 0, 0, 0.1) rgba(0, 0, 0, 0.25);
  filter: progid:DXImageTransform.Microsoft.gradient(startColorstr='#fffbb450', endColorstr='#fff89406', GradientType=0);
  filter: progid:DXImageTransform.Microsoft.gradient(enabled=false);
}

.ode-BlocksDesignerButton:hover,
.ode-BlocksDesignerButon:disabled {
  color: #ffffff;
  background-color: #f89406;
  *background-color: #df8505;
  background-position: 0 -15px;
  -webkit-transition: background-position 0.1s linear;
  -moz-transition: background-position 0.1s linear;
  -o-transition: background-position 0.1s linear;
  transition: background-position 0.1s linear;
}

/* Palette */

.gwt-StackPanelItem div {
  position: relative;
  background: #FFFFFF;
  font-weight: 400;
}

.gwt-StackPanelItem-selected div {
  font-weight: normal;
}

.gwt-StackPanelContent {
  padding-left: 10px;
  padding-right: 10px;
  padding-top: 10px;
  margin-top: 8px;
  border-left: 1px;
  border-right: 1px;
}

/* Overrides for gwt.css */
.gwt-StackPanel .gwt-StackPanelContent {
  padding: 8px 4px 8px 8px;
}

.gwt-StackPanel .gwt-StackPanelItem {
  padding: 10px;
  font-weight: normal;
  background: #FFFFFF;
  font-size: 1.1em;
}


.ode-SimplePaletteItem {
  background-color: white; /* needed on Firefox */
  height: 15px;
  cursor: pointer;
  padding: 5px;
}

.ode-SimplePaletteItem-Selected {
  background-color: rgba(167, 36, 122, 0.21) !important;
}

.ode-SimplePaletteItem-icon {
  height: 16px;
  width: 16px;
}

.ode-SimplePaletteItem-caption {
  font-size: 12px;
  color: #555;
}

.ode-SimplePaletteItem-button {
  padding: 2px;
}

.gwt-SimplePanel {
  border: 1px solid #67A7E3;
  background-color: white;
}

.ode-ExplorerContent {
  height: 100%;
  padding: 0 1ex;
  border-left: 1px solid #D6E9F8;
  border-right: 1px solid #D6E9F8;
  font-size: small;
}

.ode-CollapsiblePanelExpanded {
  background-color: #D6E9F8;
}

.ode-CollapsiblePanelCollapsedLeft {
  background-color: #D6E9F8;
  margin-right: 2px;
}

.ode-CollapsiblePanelCollapsedBottom {
  background-color: #D6E9F8;
  margin-top: 2px;
}

.ode-CollapsiblePanelTitle {
  background-color: #D6E9F8;
  color: black;
  font-size: small;
  margin-bottom: 2px;
}

.ode-HeaderPanel {
  width: 100%;
  border: 1px solid #D6E9F8;
  background-color: white;
}

.ode-HeaderPanelTitleBar {
  background-color: #D6E9F8;
  color: black;
  font-size: small;
}

.ode-PropertiesPanel {
  padding-left: 9px;
  padding-right: 9px;
  padding-bottom: 9px;
}

.ode-PropertiesPanel td {
  color: #555;
  font-size: 12px;
}

.ode-PropertiesComponentName {
  background-color: #FFFFFF;
  font-size: 1.1em;
  color: #555;
  border-bottom: 1px solid #d2d2d2;
  padding: 9px 9px 8px 10px;
}

.ode-PropertyLabel {
  padding-top: 10px;
  padding-left: 2px;
  padding-bottom: 1px;
}

.ode-PropertyEditor {
  padding: 3px;
}

.ode-PropertyEditor:hover {
  cursor: auto;
}

.ode-ChoicePropertyEditor {
  padding: 3px;
  border: thin solid #CCCCCC;
  border-radius: 3px;
  cursor: pointer;
  background-color: #FFFFFF;

  box-shadow: #D3D3D3;
  color: #575757;
  width: auto;
  text-align: center;
  display: inline-block;
  white-space: nowrap;

  -o-transition:color .2s ease-out, background-color .2s ease-in;
  -ms-transition:color .2s ease-out, background-color .2s ease-in;
  -moz-transition:color .2s ease-out, background-color .2s ease-in;
  -webkit-transition:color .2s ease-out, background-color .2s ease-in;
  /* ...and now override with proper CSS property */
  transition:color .2s ease-out, background .2s ease-in;
}

.ode-ChoicePropertyEditor:hover {
  background: #E6E6E6;
  color: #5B5B5B;
}

.ode-ChoicePropertyEditor:focus {
  border-color: #D3D3D3;
  outline: 0;
  outline: thin dotted \9;
  /* IE6-9 */

  -webkit-box-shadow: inset 0 1px 1px rgba(0, 0, 0, 0.075), 0 0 8px #D3D3D3;
  -moz-box-shadow: inset 0 1px 1px rgba(0, 0, 0, 0.075), 0 0 8px #D3D3D3;
  box-shadow: inset 0 1px 1px rgba(0, 0, 0, 0.07), 0 0 8px #D3D3D3;
}

select.ode-PropertyEditor[disabled] {
  background-color: #aaaaaa;
}

.ode-MultipleChoicePropertyEditor {
  min-width: 150px;
  background-color: white;
  font-size: small;
  color: black;
  border: 1px solid gray;
  padding: 2px;
}

.ode-ColorChoicePropertyEditor {
  padding: 3px;
  cursor: pointer;
  width: auto;
}

.ode-ColorChoicePropertyEditor:focus {
  outline: 0;
  outline: thin dotted \9;
  /* IE6-9 */

  -webkit-box-shadow: inset 0 1px 1px rgba(0, 0, 0, 0);
  -moz-box-shadow: inset 0 1px 1px rgba(0, 0, 0, 0);
  box-shadow: inset 0 1px 1px rgba(0, 0, 0, 0);
}

.ode-SimpleFormDesigner {
  padding: 2px;
}

.ode-SimpleFormDesigner .gwt-CheckBox {
  font-size: 12px;
}

.ode-SimpleMockForm {
  height: auto !important;
  background-color: #d2e0a6;
  border: 2px solid black;
  -webkit-display: flex;
  display: flex;
}

.ode-SimpleMockFormPhoneLandscape .ode-SimpleMockForm,
.ode-SimpleMockFormPhoneLandscapeTablet .ode-SimpleMockForm,
.ode-SimpleMockFormPhoneLandscapeMonitor .ode-SimpleMockForm {
  -webkit-flex-direction: row;
  flex-direction: row;
}

.ode-SimpleMockFormPhonePortrait .ode-SimpleMockForm,
.ode-SimpleMockFormPhonePortraitTablet .ode-SimpleMockForm,
.ode-SimpleMockFormPhonePortraitMonitor .ode-SimpleMockForm {
  -webkit-flex-direction: column;
  flex-direction: column;
}

/* ==== start: skins for Android */
.ode-SimpleMockFormPhoneLandscape {
  background: url(../images/phoneLandscape.png);
  background-repeat: no-repeat;
  background-position: right top;
  background-size: 100% 100%;
  padding: 11px 43px 7px 48px;
}

.ode-SimpleMockFormPhonePortrait {
  background: url(../images/phonePortrait.png) no-repeat right top;
  background-size: 100% 100%;
  padding: 50px 11px 43px 7px;
}

.ode-SimpleMockFormPhoneLandscapeTablet {
  background: url(../images/phoneLandscapeTablet.png);
  background-repeat: no-repeat;
  background-position: right top;
  background-size: 100% 100%;
  padding: 15px 56px 12px 64px;;
}
.ode-SimpleMockFormPhonePortraitTablet {
  background: url(../images/phonePortraitTablet.png) no-repeat right top;
  background-size: 100% 100%;
  padding: 64px 13px 55px 13px;
}
.ode-SimpleMockFormPhoneLandscapeMonitor {
  background: url(../images/phoneLandscapeMonitor.png) no-repeat right top;
  background-size: 100% 100%;
  padding: 44px 43px 39px 48px;
}

.ode-SimpleMockFormPhonePortraitMonitor {
  background: url(../images/phonePortraitMonitor.png) no-repeat right top;
  background-size: 100% 100%;
  padding: 99px 36px 75px 34px;
}
/* ==== end: skins for Android */

.ode-SimpleMockForm-selected {
  border: 2px solid #8fc202;
}

.ode-SimpleMockFormTitleBar {
  background-color: dimgray;
  color: white;
  font-size: 90%;
  position: relative;
  border-bottom: 1px solid lightgray;
}

.ode-SimpleMockFormTitleBar-ActionBar {
  background-color: #a5cf47;
  color: white;
  font-size: 20px;
  position: relative;
}

.ode-SimpleMockFormTitle {
  padding: 0;
  top: 4px;
  left: 12px;
  position: absolute;
}

.ode-SimpleMockFormTitleBar-ActionBar .ode-SimpleMockFormTitle {
  padding: 16px;
  top: 0;
  left: 0;
}

.ode-SimpleMockFormMenuButton {
  right: 0;
  padding: 16px;
  position: absolute;
  border: 0;
  background-color: transparent;
  font-size: 20px;
  font-weight: bold;
  color: white;
  display: none;
}

.ode-SimpleMockFormTitleBar-ActionBar .ode-SimpleMockFormMenuButton {
  display: inline-block;
}

.ode-SimpleMockFormNavigationBarPortrait,
.ode-SimpleMockFormNavigationBarLandscape {
  background-color: #000000;
}

.ode-SimpleMockFormNavigationBarPortrait {
  min-height: 44px;
  min-width: 100%;
  background-image: url(../images/navigationbarPortrait.png);
  background-repeat: no-repeat;
  background-position: center top;
}

.ode-SimpleMockFormNavigationBarLandscape {
  min-height: 100%;
  min-width: 44px;
  background-image: url(../images/navigationbarLandscape.png);
  background-repeat: no-repeat;
  background-position: right center;
}

.ode-SimpleMockContainer {
  background-color: transparent;
  border: 2px solid black;
}

.ode-SimpleMockContainer-selected {
  border: 2px solid #8fc202;
}

.ode-SimpleMockComponent {
  font-weight: normal;
  font-size: 12px;
  border: 2px solid transparent;
}

.ode-SimpleMockComponent-disabled {
  color: gray;
}

.ode-SimpleMockComponent-selected {
  border: 2px solid #8fc202;
}

.ode-SimpleMockMapFeature-selected svg * {
  stroke: #8fc202;
  stroke-opacity: 1;
}

path.ode-SimpleMockMapFeature-selected {
  stroke: #8fc202;
  stroke-opacity: 1;
}

.ode-SimpleMockMapFeature img {
  padding: 2px;
}

.ode-SimpleMockMapFeature-selected img {
  padding: 0;
  border: 2px solid #8fc202;
}

.ode-SimpleMockContainer .leaflet-container .leaflet-toolbar-icon {
  color: #888;
}

.ode-SimpleMockContainer .leaflet-container .leaflet-toolbar-icon:hover {
  color: #0078A8;
}

.ode-SimpleMockContainer .leaflet-container .leaflet-toolbar-icon.locked .fa-unlock,
.ode-SimpleMockContainer .leaflet-container .leaflet-toolbar-icon.locked:hover .fa-lock,
.ode-SimpleMockContainer .leaflet-container .leaflet-toolbar-icon.unlocked .fa-lock,
.ode-SimpleMockContainer .leaflet-container .leaflet-toolbar-icon.unlocked:hover .fa-unlock {
  display: none;
}

.ode-SimpleMockContainer .leaflet-container .leaflet-toolbar-icon.locked:hover .fa-unlock,
.ode-SimpleMockContainer .leaflet-container .leaflet-toolbar-icon.unlocked:hover .fa-lock {
  display: inline-block;
}

.ode-SimpleMockContainer .leaflet-container .ai2-user-mock-location {
    position: relative;
    width: 32px;
    height: 32px;
}

.ode-SimpleMockContainer .leaflet-container .ai2-user-mock-location img {
    position: relative;
    top: -50%;
    left: -50%;
    width: 32px;
    height: 32px;
}

.ode-SimpleMockContainer-centerContents {
  text-align: center;
}

.ode-SimpleMockButton {
  padding: 4px 8px;
  background-color: #d6d7d7;
  border-radius: 0px;
  border-bottom: 2px #b9b9b9 solid;
  color: rgba(0, 0, 0, 0.87);
}

/* class for the ListView Mock component */
.listViewComponentStyle {
  width: 315px;
  display: block;
  overflow: auto;
}

.listViewItemStyle {
  border-bottom: 1px solid gray;
  min-height: 40px;
  display: table-cell;
  vertical-align: middle;
}

/* class for the ListView Mock component */
.spinnerComponentStyle {
  outline: 1px solid lightgray;
}

/* class for the Image Mock component */
.imageComponentCenterPanel {
  text-align: center;
}

.imageComponentCenterPanel img {
  position: relative;
  top: 50%;
  transform: translate(0px, -50%);
}

/* Component Help */

.ode-ComponentHelpPopup {
  background-color: white;
  border-left: 4px solid #8fc202;
  border-right: 4px solid #8fc202;
  border-bottom: 4px solid #8fc202;
  width: 20%;
  box-shadow: 0 0 4px rgba(0, 0, 0, 0.065);
  z-index: 1000;
}

.ode-ComponentHelpPopup-TitleBar {
  background-color: #8fc202;
  color: white;
  font-weight: bold;
  font-size: 13px;
  padding: 5px 10px;
}

.ode-ComponentHelpPopup-Body {
  padding: 10px;
  color: #555;
  font-size: 12px;
}

.ode-ComponentHelpPopup-Link {
  padding: 0 10px 10px 10px;
  font-size: 12px;

}
.ode-ComponentHelpPopup-Link a {
  color: #8fc202;
}

.ode-ComponentHelpPopup > .popupContent > table {
  width: 100%;
  word-break: break-word;
}

.compiler-ErrorMarker {
  color: red;
}

.compiler-WarningMarker {
  color: orange;
}

.centered {
  text-align: center;
}

.hsplitter, .vsplitter {
  background-color: #D6E9F8;
}

.ode-RpcStatusMessage .popupMiddleCenterInner {
  font-weight: bold;
  font-size: small;
  padding: 2px 2px 0 2px;
}

.ode-RpcStatusMessage .popupMiddleLeft,
.ode-RpcStatusMessage .popupMiddleCenter,
.ode-RpcStatusMessage .popupMiddleRight,
.ode-RpcStatusMessage .popupBottomCenter {
  background-color: #FFF1A8;
}

.ode-RpcStatusMessage .popupBottomLeft {
  width: 4px;
  height: 4px;
  background: url(../images/rpcMessageCorners.png) no-repeat 0 -4px;
}

.ode-RpcStatusMessage .popupBottomRight {
  width: 4px;
  height: 4px;
  background: url(../images/rpcMessageCorners.png) no-repeat -4px -4px;
}

.ode-ErrorMessage {
  color: #FF4444;
  font-weight: bold;
  font-size: 13px;
  margin: 8px 16px;
}

.ode-InfoMessage {
  font-weight: bold;
  font-size: 13px;
  margin: 8px 16px;
  color: #2d2d2d;
}

.ode-GroupedList .Header {
  margin-top: 3px;
}

.ode-GroupedList .Header td {
  padding: 2px 5px;
  font-weight: bold;
  background: #eee;
}

.ode-GroupedList .HeaderDescription {
  font-weight: normal;
  font-size: x-small;
  font-style: italic;
}

.ode-GroupedList .Item td {
  padding: 2px 10px;
}

.ode-PixelsLabel {
  padding-left: 4px;
  font-size: small;
}

/* All dialog boxes */

/* Start of NoProjectsDialogBox. */
.ode-noDialogDiv {
  box-shadow: 0 0 10px gray;
  min-width: 700px;
  width: 60%;
  background-color: white;
  padding-bottom: 25px;
}

.ode-noDialogDivHeader {
  background-color: #a5cf47;
  height: 10%;
  padding: 10px;
  border-bottom: 1px #e9e9e9 solid;
}

.ode-noDialogDivInnerHeader {
  display: flex;
  align-items: center;
  justify-content: center;
}

#ode-codiLogoDiv {
  max-width: 160px;
  max-height: 90px;
  margin-left: 15px;
}

.ode-headerTitle {
  color: #ffffff;
  text-transform: uppercase;
  font-size: 16px;
  text-align: center;
}

.ode-tutorialsTitle {
  color: black;
  text-transform: uppercase;
  text-align: center;
  font-size: 14px;
  margin-top: 20px;
  margin-bottom: 20px;
}

.ode-noDialogExampleDivs {
  display: flex;
  align-items: flex-start;
  justify-content: space-evenly;
}

.ode-noDialogExampleDiv {
  display: flex;
  flex-direction: column;
  align-items: center;
  justify-content: space-between;
  width: 25%;
  min-width: 182px;
  min-height: 300px;
  box-shadow: 0 0 2px #808080;
  border-radius: 15px;
  padding: 15px;
  margin: 10px 0;
}

.ode-noDialogExampleTitle {
  margin-top: 0;
  text-transform: uppercase;
  font-size: 13px;
}

.ode-noDialogExampleImage {
  height: 90px;
  display: flex;
  justify-content: center;
  align-items: center;
}

.ode-noDialogExampleAbout {
  font-size: 12px;
}

.ode-noDialogUpperDiv {
  display: flex;
  flex-direction: column;
  justify-content: space-between;
  align-items: center;
  height: 90%;
}

.ode-bottomRow {
  margin-top: 10pt;
  display: flex;
  align-items: center;
  justify-content: center;
}

@media (max-width: 799px) {
  .ode-noDialogExampleDivs {
    flex-direction: column;
    align-items: center;
  }
}

/* End of NoProjectsDialogBox. */

.ode-DialogBox {
  background-color: white;
  border-left: 4px solid #8fc202;
  border-right: 4px solid #8fc202;
  border-bottom: 4px solid #8fc202;
  z-index: 1000;
}

.DialogBox-message {}

.ode-DialogBox .gwt-CheckBox {
  font-size: 12px;
}

.ode-DialogBox .gwt-CheckBox label {
  padding-left: 4px;
}

.ode-DialogBox .gwt-CheckBox input[type="checkbox"] {
  margin: 0;
  padding-left: 4px;
}

.ode-DialogBox .dialogTop {
  background-color: #8fc202;
}

.ode-DialogBox .Caption {
  background-color: #8fc202;
  color: white;
  font-weight: bold;
  font-size: 13px;
  padding: 5px 10px;
  box-shadow: 0 0 4px rgba(0, 0, 0, 0.065);

}

.ode-DialogBox .dialogContent {
  padding: 5px 10px;
}

.ode-DialogBox .dialogContent td {
  padding: 2px 10px;
  font-size: 12px;
  color: #555;
}

.ode-DialogBox .gwt-Button {
  margin: 10px;
}

.ode-DialogBox table {
  width: 100%;
}

.ode-DialogBox .ode-LabeledTextBox {
  margin-bottom: 0;
}

/* AI2 Extensions Styles */

a.ode-ExtensionAnchor {
  display: inline-block;
  padding-bottom: 8px;
  font-style: italic;
  color: grey;
  -o-transition:color .2s ease-out;
  -ms-transition:color .2s ease-out;
  -moz-transition:color .2s ease-out;
  -webkit-transition:color .2s ease-out;
  /* ...and now override with proper CSS property */
  transition:color .2s ease-out;
}

a.ode-ExtensionAnchor:hover {
  color: #5B5B5B;
}

/* Settings dialog boxes */

.ode-Settings {
  min-width: 320px;
  min-height: 160px;
}

/* AndroidServlet */

.ode-Android-banner {
  text-align: left;
  font-weight: bold;
}

.ode-Android-header {
  font-size: small;
  text-align: right;
}

.ode-Android-caption {
  background-color: #8fc202;
  color: white;
  font-size: medium;
}

.ode-Android-body {
  font-size: medium;
}

.ode-Android-footer {
  height: 12px;
  font-size: x-small;
  text-align: center;
  background-color: #D6E9F8;
  color: black;
  padding: 4px;
}

.gwt-ProgressBar-shell {
  border: 2px solid #faf9f7;
  border-right: 2px solid #848280;
  border-bottom: 2px solid #848280;
  background-color: #AAAAAA;
  height: 30pt;
  width: 100%;
}
.gwt-ProgressBar-shell .gwt-ProgressBar-bar {
  background-color: #8fc202;
}
.gwt-ProgressBar-shell .gwt-ProgressBar-text {
  position: absolute;
  top:0; left:0;
  padding-top: 10px;
  color: #fff;
  text-align: center;
  width: 100%;
  font-size:large;
}

/*
 * PopupPanel
 */

.gwt-PopupPanel {
  position: absolute;
  top: 100%;
  left: 0;
  z-index: 1000;
  float: left;
  padding: 5px 0;
  margin: 2px 0 0;
  list-style: none;
  background-color: #ffffff;
  border: 1px solid rgba(0, 0, 0, 0.2);
  *border-right-width: 2px;
  *border-bottom-width: 2px;
  -webkit-border-radius: 4px;
  -moz-border-radius: 4px;
  border-radius: 4px;
  -webkit-box-shadow: 0 5px 10px rgba(0, 0, 0, 0.2);
  -moz-box-shadow: 0 5px 10px rgba(0, 0, 0, 0.2);
  box-shadow: 0 5px 10px rgba(0, 0, 0, 0.2);
  -webkit-background-clip: padding-box;
  -moz-background-clip: padding;
  background-clip: padding-box;
}

.gwt-PopupPanelGlass {
  z-index: 1000;
}

/*
 * Bootstrap Inputs
 */

select,
textarea,
input[type="text"],
input[type="password"],
input[type="datetime"],
input[type="datetime-local"],
input[type="date"],
input[type="month"],
input[type="time"],
input[type="week"],
input[type="number"],
input[type="email"],
input[type="url"],
input[type="search"],
input[type="tel"],
input[type="color"],
.uneditable-input {
  display: inline-block;
  height: 20px;
  padding: 2px 6px;
  margin-bottom: 4px;
  font-size: 12px;
  line-height: 20px;
  color: #555555;
  vertical-align: middle;
  -webkit-border-radius: 4px;
  -moz-border-radius: 4px;
  border-radius: 4px;
}

input,
textarea,
.uneditable-input {
}

textarea {
  height: auto;
}

textarea,
input[type="text"],
input[type="password"],
input[type="datetime"],
input[type="datetime-local"],
input[type="date"],
input[type="month"],
input[type="time"],
input[type="week"],
input[type="number"],
input[type="email"],
input[type="url"],
input[type="search"],
input[type="tel"],
input[type="color"],
.uneditable-input {
  background-color: #ffffff;
  border: 1px solid #cccccc;
  -webkit-box-shadow: inset 0 1px 1px rgba(0, 0, 0, 0.075);
  -moz-box-shadow: inset 0 1px 1px rgba(0, 0, 0, 0.075);
  box-shadow: inset 0 1px 1px rgba(0, 0, 0, 0.075);
  -webkit-transition: border linear 0.2s, box-shadow linear 0.2s;
  -moz-transition: border linear 0.2s, box-shadow linear 0.2s;
  -o-transition: border linear 0.2s, box-shadow linear 0.2s;
  transition: border linear 0.2s, box-shadow linear 0.2s;
  font-size: 10px
}

textarea:focus,
input[type="text"]:focus,
input[type="password"]:focus,
input[type="datetime"]:focus,
input[type="datetime-local"]:focus,
input[type="date"]:focus,
input[type="month"]:focus,
input[type="time"]:focus,
input[type="week"]:focus,
input[type="number"]:focus,
input[type="email"]:focus,
input[type="url"]:focus,
input[type="search"]:focus,
input[type="tel"]:focus,
input[type="color"]:focus,
.uneditable-input:focus {
  border-color: rgba(82, 168, 236, 0.8);
  outline: 0;
  outline: thin dotted \9;
  /* IE6-9 */

  -webkit-box-shadow: inset 0 1px 1px rgba(0, 0, 0, 0.075), 0 0 8px rgba(82, 168, 236, 0.6);
  -moz-box-shadow: inset 0 1px 1px rgba(0, 0, 0, 0.075), 0 0 8px rgba(82, 168, 236, 0.6);
  box-shadow: inset 0 1px 1px rgba(0, 0, 0, 0.075), 0 0 8px rgba(82, 168, 236, 0.6);
}

input[type="radio"],
input[type="checkbox"] {
  margin: 4px 0 0;
  margin-top: 1px \9;
  *margin-top: 0;
  line-height: normal;
}

input[type="file"],
input[type="image"],
input[type="submit"],
input[type="reset"],
input[type="button"],
input[type="radio"],
input[type="checkbox"] {
  width: auto;
}

select,
input[type="file"] {
  height: 30px;
  /* In IE7, the height of the select element cannot be changed by height, only font-size */

  *margin-top: 4px;
  /* For IE7, add top margin to align select with labels */

  line-height: 30px;
}

select {
  background-color: #ffffff;
  border: 1px solid #cccccc;
}

select[multiple],
select[size] {
  height: auto;
}

select:focus,
input[type="file"]:focus,
input[type="radio"]:focus,
input[type="checkbox"]:focus {
  outline: thin dotted #333;
  outline: 5px auto -webkit-focus-ring-color;
  outline-offset: -2px;

}

.uneditable-input,
.uneditable-textarea {
  color: #999999;
  cursor: not-allowed;
  background-color: #fcfcfc;
  border-color: #cccccc;
  -webkit-box-shadow: inset 0 1px 2px rgba(0, 0, 0, 0.025);
  -moz-box-shadow: inset 0 1px 2px rgba(0, 0, 0, 0.025);
  box-shadow: inset 0 1px 2px rgba(0, 0, 0, 0.025);
}

.uneditable-input {
  overflow: hidden;
  white-space: nowrap;
}

.uneditable-textarea {
  width: auto;
  height: auto;
}

input:-moz-placeholder,
textarea:-moz-placeholder {
  color: #999999;
}

input:-ms-input-placeholder,
textarea:-ms-input-placeholder {
  color: #999999;
}

input::-webkit-input-placeholder,
textarea::-webkit-input-placeholder {
  color: #999999;
}

.radio,
.checkbox {
  min-height: 20px;
  padding-left: 20px;
}

.radio input[type="radio"],
.checkbox input[type="checkbox"] {
  float: left;
  margin-left: -20px;
}

.controls > .radio:first-child,
.controls > .checkbox:first-child {
  padding-top: 5px;
}

.radio.inline,
.checkbox.inline {
  display: inline-block;
  padding-top: 5px;
  margin-bottom: 0;
  vertical-align: middle;
}

.radio.inline + .radio.inline,
.checkbox.inline + .checkbox.inline {
  margin-left: 10px;
}

/* Gallery Toolbar*/
.ya-GalleryToolbar {
  background-color: #8fc202;
  margin-bottom: 4px;
  clear: both;
}

.search-compontent {
  margin:5px 0 5px 0;
}

/* Gallery-specific styles */
.ode-UserProfileWrapper,
.gallery {
  width: 950px;
  margin: 0 auto;
}
.gallery-page-single,
.gallery-app-single {
  width: 100%;
  display: block;
  margin: 20px 10px;
}

.gallery-page-single > tbody > tr {
  display:inline-table;
  vertical-align: top;
}
.gallery-container {
  float: left;
  position: relative;
  margin: 0 15px 15px 0;
  background: #fff;
  vertical-align: top;
  text-decoration: none;
  box-shadow: 0 2px 4px rgba(0,0,0,0.1);
  -moz-box-shadow: 0 2px 4px rgba(0,0,0,0.1);
  -ms-box-shadow: 0 2px 4px rgba(0,0,0,0.1);
  -webkit-box-shadow: 0 2px 4px rgba(0,0,0,0.1);
}

.gwt-TabPanelBottom .gallery-page-single { /* profile page under "My stuff" */
  margin: 20px 0;
}
.ode-UserProfileWrapper .app-title {
  margin-bottom: 15px;
}
/*
.ode-UserProfileWrapper .gallery-card {
  height: 160px;
}
.ode-UserProfileWrapper .app-image {
  margin-top: 15px;
  margin-left: 15px;
  width: 130px;
  height: 130px;
  background: none;
}
.ode-UserProfileWrapper .gallery-card .gallery-editprompt {
  margin: -150px 0;
}
.ode-Public .gallery-card-cover {
  opacity: 1;
  margin-bottom: 30px;
}
.ode-UserProfileWrapper .gallery-card-cover {
  opacity: 0.1;
  margin-bottom: 30px;
}
*/
.ode-UserProfileWrapper .profile-textlabel,
.ode-UserProfileWrapper .profile-textdisplay {
  font-size: 14px;
  margin-bottom: 20px;
  display: inline-block;
}
.ode-UserProfileWrapper .profile-textdisplay {
  width: 50%;
  color: #555;
}
.ode-UserProfileWrapper .profile-textlabel {
  width: 150px;
  color: #999;
}
.ode-UserProfileWrapper .profile-textbox {
  display: inline-block;
  width: 50%;
  height: 22px;
  font-size: 12px;
  line-height: 100%;
  -webkit-border-radius: 0;
  -moz-border-radius: 0;
  border-radius: 0;
}
.ode-UserProfileWrapper .profile-textbox-small {
  display: inline-block;
  width: 5%;
  height: 22px;
  font-size: 12px;
  line-height: 100%;
  -webkit-border-radius: 0;
  -moz-border-radius: 0;
  border-radius: 0;
  margin-right: 8px;
}
.profile-textlabel-emaildescription {
  width: 385px;
  color: #999;
  margin-bottom: 6px;
}


/* Gallery app collections, or app cards related styles */
.gallery > table {
  border: none;
  width: 100%;
}
.gallery .gwt-TabPanel {
}
.gallery .gwt-TabBar {
  margin: 0;
  border: none;
}
.gallery .gwt-TabBar .gwt-TabBarItem,
.gallery .gwt-TabBar .gwt-TabBarItem-selected {
  font-size: 28px;
  font-family: "Roboto",Arial,sans-serif;
  text-transform: uppercase;
  padding: 5px;
  border: none;
  background: none;
  margin: 0 10px 0 0;
}
.gallery-app-details .gwt-TabBar .gwt-TabBarItem,
.gallery-app-details .gwt-TabBar .gwt-TabBarItem-selected {
  padding: 5px 5px 5px 0;
}
.gallery .gwt-TabBar .gwt-TabBarItem {
  color: #999;
  font-weight: 100;
}
.gallery .gwt-TabBar .gwt-TabBarItem-selected {
  color: #333;
  font-weight: 300;
}
.gallery .gwt-TabPanelBottom { /* GWT wrapper for the selected tab content */
  border: none;
  padding: 0;
}
.gallery-app-details .gwt-TabPanelBottom {
  margin: 15px 0;
}
.gallery-nav-prev,
.gallery-nav-next {
  padding: 0;
  display: inline-block;
  width: 425px;
}
.gallery-nav-prev,
.gallery-nav-next {
  text-align: left;
}
.gallery-nav-prev .gwt-Label,
.gallery-nav-next .gwt-Label {
  display: inline-block;
  text-transform: uppercase;
  padding: 5px;
  width: 100px;
}
.gallery-nav-prev .gwt-Label,
.gallery-nav-next .gwt-Label  {
  margin-left: 5px;
}
.gallery-report-next .gwt-Label{
  width:100px;
}
.gallery-nav-prev .active,
.gallery-nav-next .active,
.gallery-report-next .active {
  color: #777;
}
.gallery-nav-prev .disabled,
.gallery-nav-next .disabled,
.gallery-report-next .disabled {
  color: #ddd;
}
.gallery-nav-prev .active:hover,
.gallery-nav-next .active:hover,
.gallery-report-next .active:hover {
  cursor: pointer;
  background-color: #FFF;
}
.gallery-nav-prev .disabled:hover,
.gallery-nav-next .disabled:hover,
.gallery-report-next .disabled:hover  {
  cursor: default;
  background: none;
}
.gallery-nav-return {
  padding: 30px 0 0;
  float: right;
}
.gallery-nav-return .gwt-Label {
  color: #b3c833;
}
.gallery-nav-return:hover {
  cursor: pointer;
}
.gallery-app-collection {

}
.gallery-card {
  width: 160px;
}
.gallery-app-collection .gallery-card {
  margin: 5px;
  float: left;
  position: relative;
  text-decoration: none;
  vertical-align: top;
  background: #fff;
  box-shadow: 0 2px 4px rgba(0,0,0,0.1);
  -moz-box-shadow: 0 2px 4px rgba(0,0,0,0.1);
  -ms-box-shadow: 0 2px 4px rgba(0,0,0,0.1);
  -webkit-box-shadow: 0 2px 4px rgba(0,0,0,0.1);
}
.gallery-app-collection .gallery-card:hover,
.gallery-app-showcase .gallery-card:hover {
  background-color: #EEE;
  -webkit-transition: background-color 1s ease;
  -moz-transition: background-color 1s ease;
  -o-transition: background-color 1s ease;
  cursor: pointer;
}
.gallery-app-showcase .gallery-card {
  clear: both;
  width: 100%;
}
.gallery-card-cover {
  height: 130px;
  width: 130px;
  margin: 15px;
}
.gallery-app-showcase .gallery-card-cover {
  float: left;
  height: 75px;
  width: 75px;
}
.gallery-card-content {
  padding: 0 15px 15px;
  overflow: hidden;
}
.gallery-app-showcase .gallery-card-content {
  overflow: hidden;
  width: 140px;
  margin-left: 90px;
  padding: 15px 15px 15px 0;
}
.gallery-card-content .gallery-title {
  color: #333;
  display: block;
  font-size: 14px;
  font-weight: 900;
  line-height: 17px;
  margin-bottom: 0;
  margin-top: 2px;
  min-height: 17px;
  overflow: hidden;
  text-decoration: none;
  position: relative;
  white-space: nowrap;
  cursor: auto;
}
.gallery-card-content .gallery-title:after {
}
.paragraph-end-block {
  max-height: 100%;
  height: 17px; /* Same as line-height of .gallery-title */
  width: 50px;
  bottom: 0;
  right: 0;
  position: absolute;
  background-image: -webkit-gradient(linear,left top,right top,color-stop(0%,rgba(255,255,255,0)),color-stop(100%,rgba(255,255,255,1)));
  background-image: -webkit-linear-gradient(left,rgba(255,255,255,0),rgba(255,255,255,1));
  background-image: -moz-linear-gradient(left,rgba(255,255,255,0),rgba(255,255,255,1));
  background-image: -ms-linear-gradient(left,rgba(255,255,255,0),rgba(255,255,255,1));
  background-image: -o-linear-gradient(left,rgba(255,255,255,0),rgba(255,255,255,1));
  background: linear-gradient(to right,rgba(255,255,255,0),rgba(255,255,255,1));
  filter: progid:DXImageTransform.Microsoft.gradient(GradientType=1,StartColorStr='#00ffffff',EndColorStr='#ffffff');
}
.gallery-card-content .gallery-subtitle {
  font-size: 12px;
  line-height: 15px;
  color: #999;
  display: block;
  font-weight: 900;
  margin-bottom: 0;
  margin-top: 2px;
  min-height: 17px;
  overflow: hidden;
  text-decoration: none;
  position: relative;
  white-space: nowrap;
  cursor: auto;
}
.gallery-meta {
  font-size: 12px;
  font-weight: 900;
  line-height: 15px;
  text-decoration: none;
  display: inline;
  padding: 10px 10px 0 0;
  color: #999;
}
.gallery-card-content .gwt-Image,
.app-stats .gwt-Image { /* Mini meta images */
  display: inline;
  padding: 10px 5px 0 0;
  width: 12px;
  height: 12px;
}
.section-divider {
  border-bottom: 1px solid #d6d6d6;
  max-width: 1360px;
  display: block;
  margin: 15px 0;
}

/* Gallery search panel or search bar styles */
.gallery-search {
  margin: 0 0 20px;
}
.gallery-search-panel {
  margin: 10px 5px;
}
.gallery-search-textarea {
  display: block;
  color: #333;
  line-height: 36px;
  width: 200px;
  text-shadow: none;
  background-color: #fff;
  background-position: 0 0;
  background-image: none;
  -webkit-box-shadow: none;
  -moz-box-shadow: none;
  box-shadow: none;
  border: 0;
  border-radius: 0;
  margin-right: 15px;
}
.gallery-search .gwt-Button {
  border-radius: 0;
}


/* Gallery individual app page styles */
.app-info-container {
  width: 430px;
  float: left;
}
.gallery-editbox {
  border: 1px dashed #ccc!important;
  background-color: #fff!important;
  -moz-border-radius: 3px;
  -webkit-border-radius: 3px;
  border-radius: 3px;
}
.gallery-editprompt {
  text-align: center;
  color: #333;
  font-weight: normal;
  font-size: 16px;
  padding: 40px 20px;
}
.app-info-container .gallery-editbox {
  width: 100%;
}
.app-info-container .gallery-editprompt {
  padding: 10px;
}
.app-info-container .app-userimage {
  width: 25px;
  height: 25px;
  margin: 0 5px;
  vertical-align: bottom;
}
.gallery-editprompt input {
  width: 90%;
}
.gallery-app-single .gallery-app-showcase,
.gallery-page-single .gallery-app-showcase {
  width: 260px;
  padding: 15px 0;
}
.gallery-page-single .gallery-app-showcase .gwt-TabBarItem,
.gallery-app-single .gallery-app-showcase .gwt-TabBarItem {
  margin: 0 15px;
  font-size: 18px;
  font-family: "Roboto", Arial, sans-serif;
  font-weight: 300;
  padding: 0;
}
.gallery-showcase-desc,
.gallery-showcase-title {
  margin: 10px 15px 0;
  padding: 0;
  width: 230px;
  font-size: 14px;
  font-family: "Roboto", Arial, sans-serif;
  font-weight: 300;
  color: #666;
}
.gallery-content-details,
.gallery-app-details {
  width: 600px;
  padding: 30px;
  height: auto;
  overflow: hidden;
}
.app-header {
  margin: 0 30px 0 0;
  float: left;
  overflow: hidden;
}
.app-header .app-image {
  width: 130px;
  height: 130px;
}
.app-header .status-updating {
  opacity: 0.6;
}
.app-header .app-image-uploadbox {
  width: 128px;
  height: 128px;
}
.app-header .app-image-uploadprompt {
  margin: -90px 0;
  padding: 0;
}
.app-image-upload {
  display: none;
}
.app-header .app-action-button {
  width: 130px;
}
.gallery-app-details .app-action-html {
  width: 130px;
}

.ode-Inbox .ActionButton,
.gallery-app-details .app-action-button,
.gallery-app-details .app-comments-submit,
.ode-UserProfileWrapper .profile-submit {
  color: #fff;
  line-height: 36px;
  text-shadow: none;
  border-radius: 0;
  text-transform: uppercase;
  background-color: #b3c833;
  background-position: 0 0;
  background-image: none;
  -webkit-box-shadow: none;
  -moz-box-shadow: none;
  box-shadow: none;
  border: none;
}
.gallery-app-details .app-action-button,
.gallery-app-details .app-comments-submit{
  margin: 15px 0;
  display: block;
}
.projectRenameTitle,
.InboxTitle,
.app-title,
.gallery-app-details .app-comments-header {
  font-size: 28px;
  font-family: "Roboto", Arial, sans-serif;
  font-weight: 300;
  margin-bottom: 5px;
}
.app-title-container .app-desc-textarea,
.app-meta .app-desc-textarea {
/*  height: 20px; */
}
.gallery-app-details .app-comments-textarea,
.app-desc-textarea {
  height: 50px;
  margin: 10px 0;
  padding: 10px;
  color: #bebebe;
  font-size: 14px;
  border: 1px dashed;
  resize: none;
}
.app-otherinfo-textlabel,
.app-otherinfo-textdisplay,
.app-otherinfo-textlink {
  font-size: 14px;
  display: inline-block;
  margin-bottom: 5px;
}
.app-otherinfo-textdisplay {
  width: 50%;
  color: #555;
  vertical-align:top;
}
.app-otherinfo-textlink {
  color: #b3c833;
  border-bottom: 1px dotted #b3c833;
  font-weight: 300; font-size: 14px;
}
.app-otherinfo-textlink:hover {
  background-color: #b3c833;
  color: white;
  cursor: pointer;
}
.app-otherinfo-textlabel {
  width: 110px;
  color: #999;
}
.app-otherinfo-textbox {
  width: 100%;
  height: 50px;
  margin: 10px 0;
  padding: 10px;
  color: #bebebe;
  font-size: 14px;
  border: 1px dashed;
  resize: none;
}
.app-otherinfo-textbox::-webkit-input-placeholder {
  font-size: 13px;
  padding-left:10px;
}
.app-otherinfo-textbox:focus {
  border: 1px solid;
  color: #444;
  font-size: 14px;
}
.gallery-app-details .app-comments-textarea {
  width: 580px; /* 600-10-10 */
}
.app-desc-textarea {
  width: 410px; /* 430-10-10 */
}
.gallery-app-details .app-comments-textarea:focus,
.app-desc-textarea:focus {
  border: 1px solid;
  color: #444;
  font-size: 14px;
}
.gallery-app-details .app-comments-submit {
  width: 30%;
  margin: 10px 0;
}
.gallery-app-details .app-subtitle {
  font-size: 16px;
  margin: 0;
  display: inline;
}
.gallery-app-details .app-username {
  color: #b3c833;
  border-bottom: 1px dotted #b3c833;
}
.gallery-app-details .app-username:hover {
  background-color: #b3c833;
  color: white;
  cursor: pointer;
}
.gallery-app-details .app-attributor-username {
  margin-right: 5px;
  color: #b3c833;
  border-bottom: 1px dotted #b3c833;
  display: inline;
}
.gallery-app-details .app-attributor-label {
  display: inline;
}
.app-stats {
  font-size: 12px;
  font-weight: 600;
  line-height: 15px;
  text-decoration: none;
  display: inline;
  padding: 10px 0 0 15px;
  color: #999;
}
.app-stats .gwt-Image { /* Mini meta images */
  display: inline;
  padding: 10px 5px 0 0;
  width: 12px;
  height: 12px;
}
.app-stats .gwt-Label {
  display: inline;
  padding-right: 5px;
}
.app-meta {
  font-size: 14px;
  display: block;
  margin: 10px 0;
}
.app-meta .gwt-Label {
  line-height: 175%;
  font-weight: 300;
  margin: 0 15px 0 0;
  color: #999;
  width: 50%;
  display: inline-block;
  vertical-align: top;
}
.app-meta .gwt-Label-auto {
  line-height: 175%;
  font-weight: 300;
  margin: 0 15px 0 0;
  color: #999;
  width: auto;
  display: inline-block;
  vertical-align: top;
}
.app-meta .app-meta-label {
  display: inline-block;
  width: 110px;
}
.gallery-app-details .app-tags {
  max-width: 100%;
  display: block;
  margin: 10px 0 0;
}
.gallery-app-details .app-tags .gwt-Label {
  display: inline-block;
  background-color: #EEE;
  color: #999;
  padding: 2px 10px;
  margin: 5px 8px 5px 0;
}
.gallery-app-details .app-tags .gwt-Label:hover {
  background-color: #999;
  color: #FFF;
  -webkit-transition: background-color 1s ease;
  -moz-transition: background-color 1s ease;
  -o-transition: background-color 1s ease;
  transition: background-color 1s ease;
}
.app-stats .note-header {
  display: block;
  font-weight: 900;
}
.app-stats .note-content {
  display: block;
  font-weight: 100;
  margin-bottom: 15px;
}


/* Gallery app comment related styles */
.gallery-app-details .app-comments-wrapper {
  display: none; /* We are not showing comments before initial launch */
}
.gallery-app-details .app-comments {
  width: 100%;
  font-weight: 300;
}
.app-comments .comment-item {
  margin: 10px 0;
}
.comment-item {
  padding: 10px 0 0;
}
.comment-person {
  float: left;
  margin: 0 20px 0 0;
  position: absolute;
  height: 100%;
}
.comment-person .gwt-Image {
  height: 48px;
  width: 48px;
}
.comment-content {
  padding-left: 68px; /* width of the left side + margin */
}
.comment-meta {
  font-size: 12px;
  margin: 0 0 5px;
}
.comment-meta .comment-author {
  display: inline-block;
  font-size: 14px;
}
.comment-meta .comment-date {
  display: inline-block;
  margin-left: 5px;
  color: #999;
}
.comment-item .comment-text {
  font-size: 14px;
  font-weight: 300;
}



/* Gallery app actions related styles */
.gallery-app-details .app-actions {
  display: block;
  width: 100%;
}
.gallery-page-single .gwt-TabBar .gwt-TabBarItem-selected,
.gallery-app-single .gwt-TabBar .gwt-TabBarItem-selected {
  color: #b3c833;
  font-weight: 300;
}
.gallery-nav-return .gwt-Label,
.app-description,
.app-actions .gwt-TabPanelBottom .gwt-Label,
.app-info-container .primary-prompt,
.app-actions .primary-prompt {
  font-weight: 300;
  font-size: 14px;
  line-height: 1.75;
  color: #666;
}
.app-stats .primary-link {
  font-size: 12px;
}
.primary-link-small {
  color: #b3c833;
  border-bottom: 1px dotted #b3c833;
  font-weight: 300; font-size: 11.5px; line-height: 1.75;
}
.primary-link,
.moderator-link {
  color: #b3c833;
  border-bottom: 1px dotted #b3c833;
  font-weight: 300; font-size: 14px; line-height: 1.75;
}
.moderator-link {
  display:inline;
  margin-right:5px;
}
.ode-ProjectGalleryLink:hover,
.primary-link:hover,
.primary-link-small:hover,
.moderator-link:hover {
  background-color: #b3c833;
  color: white;
  cursor: pointer;
  width: auto;
}
.app-actions .action-button {
}
.app-actions .action-textarea {
  width: 99%;
  height: 75px;
  margin: 15px 0;
  -webkit-border-radius: 0;
  -moz-border-radius: 0;
  border-radius: 0;
}
.app-actions .action-textbox {
  width: 99%;
  margin: 15px 0;
  -webkit-border-radius: 0;
  -moz-border-radius: 0;
  border-radius: 0;
}

/* Moderation Page styles */
.all-reports {
  float: right;
}
.ode-ModerationTable {

}
.ode-ModerationTable .primary-link {
  color: black;
}
.inline-label{
  display:inline;
  margin-right:5px;
}

.time-label{
  display:inline;
  margin-right:15px;
  font-style:italic;
}
.seemore-link {
  color: #333399;
  border-bottom: 1px dotted #b3c833;
  font-weight: 300; font-size: 14px; line-height: 1.75;
  display:inline;
  margin-right:5px;
}

.seemore-link:hover {
  color: #980000;
  cursor: pointer;
  text-decoration:underline;
}


/* General gallery helper styles */
.message-popup {
  background-color: #fff;
  border: 1px solid lightgrey;
  padding: 20px;
}
.block {
  display: block;
}
.inline {
  display: inline;
}
.inline-block {
  display: inline-block;
}
.clearfix:after {
  content: ".";
  visibility: hidden;
  display: block;
  height: 0;
  clear: both;
}

/* Blocks editor */
.svg {
  width: 100%;
  height: 100%;
  overflow: hidden;
}

.ac-renderer {
  font: normal 13px Arial, sans-serif;
  position: absolute;
  background: #fff;
  border: 1px solid #666;
  -moz-box-shadow: 2px 2px 2px rgba(102, 102, 102, .4);
  -webkit-box-shadow: 2px 2px 2px rgba(102, 102, 102, .4);
  width: 300px;
  height: 294px;
  overflow: auto;
}
.ac-row {
  cursor: pointer;
  padding: .4em;
}
.ac-highlighted {
  font-weight: bold;
}
.ac-active {
  background-color: #b2b4bf;
}
.ai_type_block {
  position: absolute;
  z-index: 2000;
}

.goog-hsva-palette, .goog-hsva-palette-sm {
  border: 0;
}

div.vector-marker>svg, div.leaflet-marker-icon>img {
  width: 100%;
  height: 100%;
  box-sizing: border-box;
  padding: 2px;
}

div.dropdiv {
  position: fixed;
  z-index: 1000000;
  width: 100%;
  height: 100%;
  box-sizing: border-box;
  top: 0;
  left: 0;
  display: none;
  pointer-events: none;
}

div.dropdiv.good {
  background-color: rgba(128, 255, 128, 0.3);
  border: 8px dashed darkgreen;
  display: block;
}

div.dropdiv div {
  position: absolute;
  top: 50%;
  width: 100%;
  text-align: center;
  pointer-events: none;
}

div.dropdiv p {
  text-align: center;
  top: -15pt;
  font-size: 18pt;
  line-height: 30pt;
  color: darkgreen;
  margin: 0;
  position: relative;
}

.ya-Toolbar {
  display: flex;
  justify-content: space-between;
}

.ya-Toolbar .left {
  min-width: 220px;
  justify-content: flex-start;
  display:flex;
}

.ya-Toolbar .right {
  min-width: 410px;
  justify-content: flex-end;
  display:flex;
}

.ya-Toolbar .center {
  text-align: center;
  display:flex;
}


.ya-ProjectName {
  display: inline-block;
}

.download-button {
  display: grid;
  max-width: 130px;
  margin: 0 !important;
  margin-top: 12px !important;
  margin-left: -3px !important;
  height: 130px;
}

.download-icon {
  height: 110px;
  width: 110px;
  margin-left: auto;
  margin-right: auto;
}

.download-barcode:before {
    content: "";
    background-color: #888;
    position: absolute;
    width: 1px;
    height: 160px;
    top: 40px;
    left: 50%;
    display: block;
}

.listItem:nth-child(2n + 0) {
  background: rgba(200, 200, 200, 0.1);
}<|MERGE_RESOLUTION|>--- conflicted
+++ resolved
@@ -248,6 +248,7 @@
 
 .ode-ProjectListButton .html-face {
   display: flex;
+  flex-grow: 1;
 }
 
 .ode-ProjectListButton-up-hovering {
@@ -331,10 +332,6 @@
 .ode-ProjectFieldSpan {
   display: flex;
   flex-grow: 1;
-<<<<<<< HEAD
-=======
-  min-width: 100px;
->>>>>>> 5e39db4f
 }
 
 .ode-ProjectNameLabel {
@@ -344,7 +341,6 @@
   flex-grow: 1;
   align-items: center;
   cursor: pointer;
-<<<<<<< HEAD
 }
 
 .ode-ProjectFieldLabel {
@@ -354,60 +350,26 @@
   color: #000000;
   width: 200px;
   height: 30px;
-=======
-  vertical-align: top;
-  padding-right: 10px;
-  text-align: left;
-  flex-grow: 1;
-  min-width: 100px;
-}
-
-.ode-ProjectFieldLabel {
-  font-size: small;
-  color: #555;
-  vertical-align: top;
-  padding-right: 10px;
-  text-align: left;
-  width: 200px;
->>>>>>> 5e39db4f
 }
 
 .ode-ProjectTable {
   border: 1px solid #DDDDDD;
   border-radius: 4px;
   overflow: auto;
-<<<<<<< HEAD
   height: auto;
 }
 
 .ode-ProjectRowHighlighted {
   background-color: rgba(167, 36, 122, 0.21) !important;
-=======
-  border-radius: 4px;
-  height: auto;
-  width: 100%;
-}
-
-.ode-ProjectRowHighlighted {
-  background-color: #fff6c3 !important;
->>>>>>> 5e39db4f
 }
 
 .ode-ProjectRowUnHighlighted {
   display: flex;
   align-items: center;
-<<<<<<< HEAD
   height: 30px;
   grid-gap: 10px;
   border-radius: 4px;
   background: #FFFFFF;
-=======
-  grid-gap: 10px;
-  border-bottom: 0;
-  background-color: white;
-  width: 100%;
-  vertical-align: center;
->>>>>>> 5e39db4f
 }
 
 .ode-ProjectRowHidden {
@@ -423,7 +385,6 @@
 }
 
 .ode-ProjectHeaderRow {
-<<<<<<< HEAD
   display: flex;
   align-items: center;
   height: 40px;
@@ -433,10 +394,6 @@
   background: #FFFFFF;
   font-weight: 600;
   font-size: 1.15em;
-}
-
-.ode-ProjectHeaderRow>div {
-  display: flex;
 }
 
 /*.ode-ProjectHeaderRow:after {*/
@@ -460,27 +417,13 @@
 .ode-ProjectFolderIcon {
   padding-right: 10px;
   padding-left: 5px;
-=======
-  background: url(../images/toolbarBG.png) repeat;
-  display: flex;
-  align-items: center;
-  grid-gap: 10px;
-
-  border: 1px;
-  border-bottom: 1px solid #bbccff;
-  position: relative;
-  flex-direction: row;
-  width: 100%;
->>>>>>> 5e39db4f
 }
 
 .ode-ProjectHeaderRow>div {
   display: flex;
-  width: 100%;
 }
 
 .ode-ProjectHeaderLabel {
-<<<<<<< HEAD
   width: 200px;
   /*display: flex;*/
   align-items: center;
@@ -493,26 +436,6 @@
   height: 40px;
   flex-grow: 1;
   align-items: center;
-=======
-  text-indent: initial;
-  color: #112abb;
-  font-size: 11px !important;
-  cursor: pointer;
-  text-align: left;
-  padding-right: 10px;
-  display: inline-flex;
-
-  align-items: center;
-}
-
-.ode-ProjectListName {
-  min-width: 100px;
-  flex-grow: 1;
-}
-
-.ode-ProjectListDate {
-  width: 200px;
->>>>>>> 5e39db4f
 }
 
 .ode-CheckpointProjectTable {
