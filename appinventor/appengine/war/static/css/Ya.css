--- conflicted
+++ resolved
@@ -1065,13 +1065,9 @@
 
 /* ==== start: skins for Android */
 .ode-SimpleMockFormPhoneLandscape {
-<<<<<<< HEAD
-  background: url(../images/phoneLandscape.png) no-repeat right top;
-=======
   background: url(../images/phoneLandscape.png);
   background-repeat: no-repeat;
   background-position: right top;
->>>>>>> ba246713
   background-size: 100% 100%;
   padding: 11px 43px 7px 48px;
 }
@@ -1083,13 +1079,9 @@
 }
 
 .ode-SimpleMockFormPhoneLandscapeTablet {
-<<<<<<< HEAD
-  background: url(../images/phoneLandscapeTablet.png) no-repeat right top;
-=======
   background: url(../images/phoneLandscapeTablet.png);
   background-repeat: no-repeat;
   background-position: right top;
->>>>>>> ba246713
   background-size: 100% 100%;
   padding: 15px 56px 12px 64px;;
 }
@@ -2812,7 +2804,6 @@
   position: relative;
 }
 
-<<<<<<< HEAD
 .ya-Toolbar {
   display: flex;
   justify-content: space-between;
@@ -2838,7 +2829,8 @@
 
 .ya-ProjectName {
   display: inline-block;
-=======
+}
+
 .download-button {
   display: grid;
   max-width: 130px;
@@ -2864,5 +2856,4 @@
     top: 40px;
     left: 50%;
     display: block;
->>>>>>> ba246713
 }