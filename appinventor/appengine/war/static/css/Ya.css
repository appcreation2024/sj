/* -*- mode: css; css-indent-offset: 2; -*- */
/*
 * Copyright 2007-2011 Google Inc. All Rights Reserved.
 * Copyright 2011-2017 MIT, All Rights Reserved.
 * Released under the Apache License, Version 2.0
 * http://www.apache.org/licenses/LICENSE-2.0
 */

/*
Droid Sans has a bug in the size of its descenders:
they get cut off in Windows.
@import url("http://fonts.googleapis.com/css?family=Droid+Sans:regular,bold");
*/

@font-face {
  font-family: Roboto;
  src: url('../fonts/Roboto-Regular.ttf');
}

@font-face {
  font-weight: bold;
  font-family: Roboto;
  src: url('../fonts/Roboto-Bold.ttf');
}

@font-face {
  font-family: OpenDyslexic;
  src: url('../fonts/OpenDyslexic-Regular.otf');
}

@font-face {
  font-weight: bold;
  font-family: OpenDyslexic;
  src: url('../fonts/OpenDyslexic-Bold.otf');
}

body, html {
  height: 100%;
  width: 100%;
  padding: 0;
  margin: 0;
  min-width: 1024px;
  position: absolute;
}

body {
  font-family: Roboto, Helvetica, Arial, sans-serif;
  /* TODO(opensource): Change to commented version below once we're ready */
  background: lightgrey url(../images/squairy_light.png);
}

.dyslexic * {
  font-family: OpenDyslexic, Roboto, Helvetica, Arial, sans-serif;
}

/* For the TOS Form*/
.floatingBox {
  width: 300px;
  height: 250px;
  background-color: white;
  position: absolute;
  top:0;
  bottom: 0;
  left: 0;
  right: 0;
  margin: auto;
  padding: 16px;
  box-shadow: 0 0 4px rgba(0, 0, 0, 0.065);
  text-align: center;
  border: 1px #444444;
}

.ode-Root {
  width: 100%;
  height: 100%;
  position: absolute;
  top: 0;
  left: 0;
  display: flex;
  flex-flow: column;
  background: #FFFFFF;
}

div.TopToolbar {
  display: flex;
}

div.OverDeckPanel {
  display: flex;
  flex-grow: 1;
}

div.StatusPanel {
  text-align: center;
}

/*
 * Module switcher root panel
 */
.ode-ModuleControllerRoot {
  height: 100vh;
  width: 100vw;
}

/*
 * Context menus
 */

.ode-ContextMenu {
  background-color: white;
}

.ode-ContextMenuItem-Red,
.ode-ContextMenuItem,
.ode-CurrentColor {
  color: #555;
  cursor: pointer;
  padding-top: 3px;
  padding-left: 9px;
  padding-bottom: 3px;
  font-size: small;
}

.ode-ContextMenuItem {
  min-width: 50px;
  padding: 4px 12px;
  -o-transition:color .1s ease-out, background .1s ease-in;
  -ms-transition:color .1s ease-out, background .1s ease-in;
  -moz-transition:color .1s ease-out, background .1s ease-in;
  -webkit-transition:color .1s ease-out, background .1s ease-in;
  /* ...and now override with proper CSS property */
  transition:color .1s ease-out, background .1s ease-in;
}

.ode-ContextMenuItem-Red {
  color: #ff0000;
  min-width: 50px;
  padding: 4px 12px;
  -o-transition:color .1s ease-out, background .1s ease-in;
  -ms-transition:color .1s ease-out, background .1s ease-in;
  -moz-transition:color .1s ease-out, background .1s ease-in;
  -webkit-transition:color .1s ease-out, background .1s ease-in;
  /* ...and now override with proper CSS property */
  transition:color .1s ease-out, background .1s ease-in;
}

.ode-ContextMenuItemSeparator {
  *width: 100%;
  height: 1px;
  margin: 9px 1px;
  *margin: -5px 0 5px;
  overflow: hidden;
  background-color: #e5e5e5;
  border-bottom: 1px solid #ffffff;
}

.ode-CurrentColor {
  padding-left: 0;
}

.ode-ContextMenuItem-selected {
  color: #ffffff;
  background: #99CC00;
}

.ode-ContextMenuItem-Red-selected {
  color: #ff0000;
  background: #99CC00;
}

.ode-ContextMenuItem-disabled {
  color: #999;
}

.ode-Box-content {
}

.ode-Box-header {
  visibility: collapse;
}

.ode-Box-header-caption,
.ode-Box-header-caption-highlighted {
}

.ode-Box-header-caption {
}

.ode-Box-header-caption-highlighted {
  color: red; /* too strong, but use red for now */
}

.ode-Box-body {
}

.ode-Box-body-padding {
}

.ode-BoxResizeControl {
  background-color: darkgray !important;
  /* Override glass panel to 90% opacity (= 10% transparency) */
  filter: alpha(opacity = 90) !important; /* IE */
  opacity: 0.9 !important; /* non-IE */
  padding: 10px;
}

/*
 * MessagesOutputBox
 */

.ode-MessagesOutput {
  background-color: white;
  font-size: small;
}

/*
 * MotdBox
 */

.ode-Motd {
  background-color: #f7f9f2;
  font-size: small;
  color: #555;
}

/*
 * ProjectList and CopyYoungAndroidProjectCommand.CopyProjectDialog
 */
.ode-ProjectListButton {
  border: 1px solid;
  position: relative;
  display: flex;
  align-items: center;
  justify-content: center;
  gap: 5px;
  padding: 4px 10px;
  transition: background 0.2s, opacity 0.1s;
  color: #444444;
  font-family: 'Poppins', 'Roboto', sans-serif;
  font-weight: 500;
  font-size: 1.06em;
  white-space: nowrap;
  background-color: #A5CF47;
  border-color: #444444;
  box-shadow: 1px 1px;
  cursor: pointer;
}

.ode-ProjectListButton .html-face {
  display: flex;
  flex-grow: 1;
}

.ode-ProjectListButton-up-hovering {
  background-color: #7D9D36;
}

.ode-ProjectListButton:disabled {
  opacity: 0.5;
}

.bleft {
  border-radius: 4px 0 0 4px;
  flex-basis: 0;
}

.bright {
  border-radius: 0 4px 4px 0;
}

.bcenter {
  border-radius: 0;
  border-width: 1px 0;
}

.bcenter + .bcenter {
  border-left-width: 1px;
}

.none {
  border-radius: 4px;
}


.danger {
  background-color: #FF7D7D;
  border-color: #444444;
}

.danger:enabled:hover {
  background-color: #C25F5F;
}

.inline {
  background-color: #fff;
  border-color: #ddd;
  box-shadow: 1px 1px #ddd;
}

.action {
  background-color: #FFFFFF;
  border-color: #DDDDDD;
}

.inline:enabled:hover,
.action:enabled:hover {
  background-color: #DDDDDD;
}

.raised:after {
  content: '';
  position: absolute;
  top: 2px;
  left: 0;
  z-index: -1;
  width: 100%;
  height: 100%;
  border-radius: inherit;
  background-color: #DDDDDD;
}

.raised:disabled:after {
  opacity: 0;
}

.primary.raised:after,
.danger.raised:after {
  background-color: #444444;
}


.ode-ProjectFieldSpan {
  display: flex;
<<<<<<< HEAD
  flex-grow: 1;
=======
  column-gap: 4px;
  align-items: center;
>>>>>>> ae7cd45d
}

.ode-ProjectNameLabel {
  white-space: nowrap;
  width: max-content;
  height: 40px;
  flex-grow: 1;
  align-items: center;
  cursor: pointer;
}

.ode-ProjectFieldLabel {
  font-family: 'Roboto', sans-serif;
  font-weight: 400;
  font-size: 1.1em;
  color: #000000;
  width: 200px;
  height: 30px;
  align-self: center;
}

.ode-ProjectTable {
  border: 1px solid #DDDDDD;
  border-radius: 4px;
  overflow: auto;
  height: auto;
}

.ode-ProjectRowHighlighted {
  background-color: rgba(167, 36, 122, 0.21) !important;
}

.ode-ProjectRowUnHighlighted {
  display: flex;
  align-items: center;
  height: 30px;
  grid-gap: 10px;
  border-radius: 4px;
  background: #FFFFFF;
}

.ode-ProjectRowHidden {
  display:none !important;
}

.ode-ProjectElementHidden {
  visibility: hidden;
}

.ode-ProjectRowList {
  display:contents;
}

.ode-ProjectHeaderRow {
  display: flex;
  align-items: center;
  height: 40px;
  grid-gap: 10px;
  border-bottom: 1px solid #DDDDDD;
  border-radius: 4px;
  background: #FFFFFF;
  font-weight: 600;
  font-size: 1.15em;
}

/*.ode-ProjectHeaderRow:after {*/
/*  content: '';*/
/*  position: absolute;*/
/*  top: 2px;*/
/*  left: 0;*/
/*  z-index: -1;*/
/*  width: 100%;*/
/*  height: 100%;*/
/*  border-radius: inherit;*/
/*  background-color: #DDDDDD;*/
/*}*/

.ode-ProjectCheckBox {
  padding-right: 10px;
  padding-left: 20px;
  align-self: center;
}

.ode-ProjectFolderIcon {
  padding-right: 10px;
  padding-left: 5px;
}

<<<<<<< HEAD
.ode-ProjectHeaderRow>div {
  display: flex;
}

=======
>>>>>>> ae7cd45d
.ode-ProjectHeaderLabel {
  width: 200px;
  /*display: flex;*/
  align-items: center;
  height: 40px;
}

.ode-ProjectHeaderName {
  white-space: nowrap;
  width: max-content;
  height: 40px;
  flex-grow: 1;
  align-items: center;
}

.ode-CheckpointProjectTable {
  border: 1px solid darkgray;
}

/*
 * ComponentList
 */
.ode-ComponentNameLabel {
  font-weight: bold;
  font-size: small;
  color: #555;
}

.ode-ComponentTable {
  padding: 0;
  margin: 0;
  border: 1px;
}

.ode-ComponentTable td {
  border-collapse: collapse;
  font-size: small;
  color: #555;
  text-align: left;
  margin: 0;
}

.ode-ComponentRowHighlighted {
  border-bottom: 1px solid #ddd;
  background-color: #fff6c3;
  border-collapse: collapse;
}

.ode-ComponentRowUnHighlighted {
  border-bottom: 1px solid #ddd;
  background-color: white
}

.ode-ComponentHeaderRow {
  background: url(../images/toolbarBG.png) repeat;
  border: 1px;
  border-bottom: 1px solid #bbccff;
}

.ode-ComponentHeaderLabel {
  color: #112abb;
  font-size: 11px;
  cursor: pointer;
}

/*
 * TopPanel
 */


.ode-TopPanel {
  display: grid;
  grid-template-columns: 1fr repeat(6, auto);
  align-items: center;
  padding: 0 20px 4px;
  border-bottom: 2px solid #ddd;
  border-radius: 0 0 6px 6px;
  grid-gap: 5px;
  overflow: hidden;
  min-height: 48px;
  margin-bottom: 4px;
}

.ode-Logo {
  margin: 0 0 4px 4px;
/*  -webkit-filter: drop-shadow(0px 0px 1px #222);
  filter:         drop-shadow(0px 0px 1px #222); */
}

/*
.ode-Logo:hover {
  -webkit-filter: drop-shadow(0px 0px 3px #222);
  filter:         drop-shadow(0px 0px 3px #222);
}
*/

.ode-LogoText {
  font-size: 16px;
  color: grey;
  font-weight: 500;
  text-shadow: 0 0 0 #404040;
  margin-bottom: 15px;
}

.ode-TopToolbar {
  flex-grow: 1;
  padding-top: 5px;
}

.ode-TopToolbar .right {
  float: right;
  flex-direction: row;
  display: flex;
  gap: 4px;
}

.ode-TopToolbar .left {
  float: left;
  flex-direction: row;
  display: flex;
  gap: 4px;
}

.ode-TopToolbar .center {
  flex-direction: row;
  display: flex;
  gap: 4px;
}

.ode-TopPanelAccount {
  flex-direction: row;
  display: flex;
  gap: 4px;
  margin-left: 4px;
  padding-top: 5px
;
}

.ode-TopPanelAccount a {
  color: #669900;
}

.ode-TopPanelAccount .linkdivider {
  color: #dedede;
}

.ode-TopPanelLinks {
  float: right;
  flex-direction: row;
  display: flex;
  gap: 4px;}

.ode-TopPanelLinks .gwt-Label,
.ode-TopPanelLinks .gwt-Anchor,
.ode-TopPanelLinks .gwt-TitleLabel {
  cursor: pointer;
  color: rgb(100, 100, 100);
  font-weight: 300;
  font-size: 12px;
  margin-right: 16px;
  text-decoration: none;
}

.ode-TopPanelLinks .gwt-Label:hover,
.ode-TopPanelLinks .gwt-Anchor:hover,
.ode-TopPanelLinks .gwt-TitleLabel:hover {
  text-shadow: 0 0 1px #BABABA;
}

.ode-TopPanelWarningLabel {
  color: #FF0000;
}

.ode-TopPanelLabel {
  color: #888;
  font-size: 15px;
}

.ode-TopPanelIconButton {
  margin: 4px 8px;
  cursor: pointer;
}

.ode-TopPanelIconButton:hover {
  -webkit-filter: drop-shadow(0px 0px 3px #222);
  filter:         drop-shadow(0px 0px 3px #222);
}

.ode-TopPanelIconButton:active {

}

.ode-TopPanelButton,
.ActionDropDown-Default,
.ActionDropDown-Options {
  background-color: rgba(150, 150, 150, 0.1);
  border-color: transparent;
  border-radius: 4px;
  position: relative;
  display: flex;
  align-items: center;
  justify-content: center;
  gap: 5px;
  padding: 4px 10px;
  transition: background 0.2s, opacity 0.1s;
  color: #444;
  font-family: "Poppins", "Roboto", sans-serif;
  font-weight: 500;
  font-size: 1.06em;
  white-space: nowrap;
}

.ode-TopPanelButton .html-face {
  display: flex;
}

.ode-TopPanelButton:hover,
.ActionDropDown-Default:hover,
.ActionDropDown-Options:hover {
  background-color: #DDDDDD;
}

.ode-TopPanelButton:active,
.ActionDropDown-Default:active,
.ActionDropDown-Options:active {

}

.ActionDropDown-Default {
  padding: 0 6px;
}

.ActionDropDown-Options {
  padding: 0 6px;
}

.ode-TutorialWrapper {
  box-sizing: border-box;
  height: 100%;
  width: 100%;
  position: relative;
  flex-grow: 1;
  overflow-x: auto;
  overflow-y: hidden;
  display: flex;
  flex-flow: row;
}

/*
 * Deck Panel
 */

.ode-DeckPanel {
  -webkit-box-sizing: border-box;
  -moz-box-sizing: border-box;
  box-sizing: border-box;
  position: relative;
  height: 100%;
  width: 100%;
}

.ode-DeckPanel>div {
  position: relative;
  width: 100%;
  height: 100%;
  padding: 0;
  margin: 0;
  overflow: hidden;
}

.ode-ProjectEditor {
  width: 100%;
  height: 100%;
  top: 0;
  position: absolute;
  display: flex;
  flex-flow: column;
}

.ode-WorkColumns {
  width: 100%;
  height: 100%;
  position: relative;
  display: flex;
  flex-flow: row;
  box-sizing: border-box;
  overflow: scroll;
  flex-grow: 1;
  border-top: 1px solid #bbbbbb;
  /*border-radius: 4px;*/
}

.ode-WorkColumns>* {
  max-height: 100%;
  overflow: scroll;
  vertical-align: top;
  border-right: 1px solid #bbbbbb;
}

.ViewerBox {
  min-width: 368px;
  flex-grow: 1;
}

.ode-NavArrow {
  border: transparent;
  background: #C2C2C2;
  -o-transition:color .2s ease-out, background .2s ease-in;
  -ms-transition:color .2s ease-out, background .2s ease-in;
  -moz-transition:color .2s ease-out, background .2s ease-in;
  -webkit-transition:color .2s ease-out, background .2s ease-in;
  /* ...and now override with proper CSS property */
  transition:color .2s ease-out, background .2s ease-in;}

.ode-NavArrow:hover {
  background-color: darkgray;
}



/*
 * StatusPanel
 */

.ode-StatusPanel {
  font-size: 12px;
  color: #888;
  padding: 4px 12px;
  background: url(../images/toolbarBG.png) repeat;
  border: 1px;
  border-bottom: 1px solid #bbccff;
  width: 100%;
  box-sizing: border-box;
  text-align: center;
}

.ode-StatusPanel a {
  color: #888;
}

/*
 * Non-visible component panel
 */

.ya-NonVisibleComponentsHeader {
  font-size: 13px;
  font-weight: bold;
  color: #555;
  padding: 5px;
}

.ode-SimpleUiDesignerNonVisibleComponents .ode-Icon,
.ode-SimpleUiDesignerNonVisibleComponents .ode-Icon-selected {
  display: inline-table;
}

.ode-SimpleUiDesignerNonVisibleComponents .gwt-Label {
  font-size: 12px;
  color: #555;
}

.ode-Icon, .ode-Icon-selected {
  font-size: small;
  padding: 2px 4px 2px 4px;
}

.ode-Icon-selected {
  padding: 0 2px 0 2px;
  border: 2px solid #8fc202;
}

.gwt-TabBar {
  margin: 5px 0 5px 0;
}

.gwt-TabBar .gwt-TabBarFirst {
  width: 0;
}

.gwt-TabBar .gwt-TabBarItem {
  margin: 0 5px 0 0;
  padding: 3px 6px 3px 6px;
  cursor: pointer;
  color: black;
  font-size: 13px;
  text-align: center;
  background-color: #eef2e0;
  border: 2px solid #d2e0a6;
}

.gwt-TabBar .gwt-TabBarItem-selected {
  cursor: default;
  background-color: #8fc202;
  border: 2px solid #8fc202;
}

.gwt-RadioButton {
  font-size: small;
}

.gwt-VerticalSplitPanel, .gwt-HorizontalSplitPanel {
  background: white;
}

.gwt-TextBox {
  padding: 0;
  margin: 0;
}

.gwt-Tree .gwt-TreeItem span * {
  margin: 0 2px;
}

.gwt-Tree .gwt-TreeItem span img {
  height: 20px;
  width: 20px;
}

.gwt-Tree .gwt-TreeItem {
  font-size: 14px;
  color: #555;
  cursor: default;
  display: block !important;
}

.gwt-Tree .gwt-TreeItem-selected {
  background: none;
}

.gwt-Tree .gwt-TreeItem span {
  padding: 8px 4px 4px 4px;
  cursor: pointer;
}

.gwt-Tree .gwt-TreeItem span:hover,
.gwt-Tree .gwt-TreeItem-selected span {
  background-color: rgba(167, 36, 122, 0.21);
}

/* Young Android Toolbar */

.ya-Toolbar {
  background-color: #FFFFFF;
  margin-bottom: 4px;
  padding-top: 4px;
  padding-bottom: 4px;
  padding-left: 15px;
  padding-right: 20px;
}

.ya-Toolbar .ya-ProjectName {
  font-family: "Poppins", "Roboto", sans-serif;
  color: #000000;
  font-weight: 500;
  font-size: 1.4em;
  padding-top: 2px;
  padding-right: 20px
}
.ode-TextButton,
.gwt-Button {
  position: relative;
  display: flex;
  align-items: center;
  justify-content: center;
  gap: 5px;
  padding: 4px 10px;
  transition: background 0.2s, opacity 0.1s;
  color: #444444;
  font-family: 'Poppins', 'Roboto', sans-serif;;
  font-weight: 500;
  font-size: 1.06em;
  white-space: nowrap;
  background-color: #A5CF47;
  border: 1px solid #444444;
}

.ode-TextButton-up-disabled,
.gwt-Button-up-disabled {
  opacity: 0.5;
}

.ode-TextButton:hover,
.gwt-Button:hover {
  color: #333333;
  border-color: #e6e6e6 #e6e6e6 #bfbfbf;
  border-color: rgba(0, 0, 0, 0.1) rgba(0, 0, 0, 0.1) rgba(0, 0, 0, 0.25);
  background-color: #e6e6e6;
  *background-color: #d9d9d9;
  text-decoration: none;
  background-position: 0 -15px;
  -webkit-transition: background-position 0.1s linear;
  -moz-transition: background-position 0.1s linear;
  -o-transition: background-position 0.1s linear;
  transition: background-position 0.1s linear;
}

.ode-TextButton:active,
.gwt-Button:active {
  background-image: none;
  outline: 0;
  -webkit-box-shadow: inset 0 2px 4px rgba(0, 0, 0, 0.15), 0 1px 2px rgba(0, 0, 0, 0.05);
  -moz-box-shadow: inset 0 2px 4px rgba(0, 0, 0, 0.15), 0 1px 2px rgba(0, 0, 0, 0.05);
  box-shadow: inset 0 2px 4px rgba(0, 0, 0, 0.15), 0 1px 2px rgba(0, 0, 0, 0.05);
}

.destructive-action {
  background: red;
  color: white;
  text-shadow: none;
}

.destructive-action:hover {
  background: #FF6666;
  color: white;
  text-shadow: none;
}

.destructive-action[disabled],
.destructive-action[disabled]:hover {
  background: #faa;
  color: #888;
}

.ya-Toolbar .ode-TextButton {
  font-size: 11px;
}

.ode-PanelButtons .ode-TextButton {
  font-size: 12px;
  width: fit-content;
}

.ode-BlocksDesignerButton {
  color: #ffffff;
  text-shadow: 0 -1px 0 rgba(0, 0, 0, 0.25);
  background-color: #faa732;
  *background-color: #f89406;
  background-image: -moz-linear-gradient(top, #fbb450, #f89406);
  background-image: -webkit-gradient(linear, 0 0, 0 100%, from(#fbb450), to(#f89406));
  background-image: -webkit-linear-gradient(top, #fbb450, #f89406);
  background-image: -o-linear-gradient(top, #fbb450, #f89406);
  background-image: linear-gradient(to bottom, #fbb450, #f89406);
  background-repeat: repeat-x;
  border-color: #f89406 #f89406 #ad6704;
  border-color: rgba(0, 0, 0, 0.1) rgba(0, 0, 0, 0.1) rgba(0, 0, 0, 0.25);
  filter: progid:DXImageTransform.Microsoft.gradient(startColorstr='#fffbb450', endColorstr='#fff89406', GradientType=0);
  filter: progid:DXImageTransform.Microsoft.gradient(enabled=false);
}

.ode-BlocksDesignerButton:hover,
.ode-BlocksDesignerButon:disabled {
  color: #ffffff;
  background-color: #f89406;
  *background-color: #df8505;
  background-position: 0 -15px;
  -webkit-transition: background-position 0.1s linear;
  -moz-transition: background-position 0.1s linear;
  -o-transition: background-position 0.1s linear;
  transition: background-position 0.1s linear;
}

/* Palette */

.gwt-StackPanelItem div {
  position: relative;
  background: #FFFFFF;
  font-weight: 400;
}

.gwt-StackPanelItem-selected div {
  font-weight: normal;
}

.gwt-StackPanelContent {
  padding-left: 10px;
  padding-right: 10px;
  padding-top: 10px;
  margin-top: 8px;
  border-left: 1px;
  border-right: 1px;
}

/* Overrides for gwt.css */
.gwt-StackPanel .gwt-StackPanelContent {
  padding: 0px;
}

.gwt-StackPanel .gwt-StackPanelItem {
  padding: 10px;
  font-weight: normal;
  background: #FFFFFF;
  font-size: 1.1em;
}


.ode-SimplePaletteItem {
  background-color: white; /* needed on Firefox */
  height: 15px;
  cursor: pointer;
  padding: 13px 5px 5px 13px;
}

.ode-SimplePaletteItem-Selected {
  background-color: rgba(167, 36, 122, 0.21) !important;
}

.ode-SimplePaletteItem-icon {
  height: 20px;
  width: 20px;
}

.ode-SimplePaletteItem-caption {
  font-size: 14px;
  color: #555;
}

.ode-SimplePaletteItem-button {
  padding: 2px;
}

.gwt-SimplePanel {
  border: 1px solid #67A7E3;
  background-color: white;
}

.ode-ExplorerContent {
  height: 100%;
  padding: 0 1ex;
  border-left: 1px solid #D6E9F8;
  border-right: 1px solid #D6E9F8;
  font-size: small;
}

.ode-CollapsiblePanelExpanded {
  background-color: #D6E9F8;
}

.ode-CollapsiblePanelCollapsedLeft {
  background-color: #D6E9F8;
  margin-right: 2px;
}

.ode-CollapsiblePanelCollapsedBottom {
  background-color: #D6E9F8;
  margin-top: 2px;
}

.ode-CollapsiblePanelTitle {
  background-color: #D6E9F8;
  color: black;
  font-size: small;
  margin-bottom: 2px;
}

.ode-HeaderPanel {
  width: 100%;
  border: 1px solid #D6E9F8;
  background-color: white;
}

.ode-HeaderPanelTitleBar {
  background-color: #D6E9F8;
  color: black;
  font-size: small;
}

.ode-PropertiesPanel {
  padding-left: 9px;
  padding-right: 9px;
  padding-bottom: 9px;
}

.ode-PropertiesPanel td {
  color: #555;
  font-size: 14px;
}

.ode-PropertiesComponentName {
  background-color: #FFFFFF;
  font-size: 1.1em;
  color: #555;
  border-bottom: 1px solid #d2d2d2;
  padding: 9px 9px 8px 10px;
}

.ode-AssetsTitle {
  background-color: #FFFFFF;
  font-size: 1.1em;
  color: #555;
  border-bottom: 1px solid #d2d2d2;
  border-top: 1px solid #d2d2d2;
  padding: 9px 9px 8px 10px;
  margin-bottom: 10px;
}

.ode-PropertyLabel {
  padding-top: 10px;
  padding-left: 2px;
  padding-bottom: 1px;
}

.ode-PropertyEditor {
  padding: 3px;
}

.ode-PropertyEditor:hover {
  cursor: auto;
}

.ode-ChoicePropertyEditor {
  padding: 3px;
  border: thin solid #CCCCCC;
  border-radius: 3px;
  cursor: pointer;
  background-color: #FFFFFF;

  box-shadow: #D3D3D3;
  color: #575757;
  width: auto;
  text-align: center;
  display: inline-block;
  white-space: nowrap;

  -o-transition:color .2s ease-out, background-color .2s ease-in;
  -ms-transition:color .2s ease-out, background-color .2s ease-in;
  -moz-transition:color .2s ease-out, background-color .2s ease-in;
  -webkit-transition:color .2s ease-out, background-color .2s ease-in;
  /* ...and now override with proper CSS property */
  transition:color .2s ease-out, background .2s ease-in;
}

.ode-ChoicePropertyEditor:hover {
  background: #E6E6E6;
  color: #5B5B5B;
}

.ode-ChoicePropertyEditor:focus {
  border-color: #D3D3D3;
  outline: 0;
  outline: thin dotted \9;
  /* IE6-9 */

  -webkit-box-shadow: inset 0 1px 1px rgba(0, 0, 0, 0.075), 0 0 8px #D3D3D3;
  -moz-box-shadow: inset 0 1px 1px rgba(0, 0, 0, 0.075), 0 0 8px #D3D3D3;
  box-shadow: inset 0 1px 1px rgba(0, 0, 0, 0.07), 0 0 8px #D3D3D3;
}

select.ode-PropertyEditor[disabled] {
  background-color: #aaaaaa;
}

.ode-MultipleChoicePropertyEditor {
  min-width: 150px;
  background-color: white;
  font-size: small;
  color: black;
  border: 1px solid gray;
  padding: 2px;
}

.ode-ColorChoicePropertyEditor {
  padding: 3px;
  cursor: pointer;
  width: auto;
}

.ode-ColorChoicePropertyEditor:focus {
  outline: 0;
  outline: thin dotted \9;
  /* IE6-9 */

  -webkit-box-shadow: inset 0 1px 1px rgba(0, 0, 0, 0);
  -moz-box-shadow: inset 0 1px 1px rgba(0, 0, 0, 0);
  box-shadow: inset 0 1px 1px rgba(0, 0, 0, 0);
}

.ode-SimpleFormDesigner {
  padding: 2px;
}

.ode-SimpleFormDesigner .gwt-CheckBox {
  font-size: 12px;
}

.ode-SimpleMockForm {
  height: auto !important;
  background-color: #d2e0a6;
  border: 2px solid black;
  -webkit-display: flex;
  display: flex;
}

.ode-SimpleMockFormPhoneLandscape .ode-SimpleMockForm,
.ode-SimpleMockFormPhoneLandscapeTablet .ode-SimpleMockForm,
.ode-SimpleMockFormPhoneLandscapeMonitor .ode-SimpleMockForm {
  -webkit-flex-direction: row;
  flex-direction: row;
}

.ode-SimpleMockFormPhonePortrait .ode-SimpleMockForm,
.ode-SimpleMockFormPhonePortraitTablet .ode-SimpleMockForm,
.ode-SimpleMockFormPhonePortraitMonitor .ode-SimpleMockForm {
  -webkit-flex-direction: column;
  flex-direction: column;
}

/* ==== start: skins for Android */
.ode-SimpleMockFormPhoneLandscape {
  background: url(../images/phoneLandscape.png);
  background-repeat: no-repeat;
  background-position: right top;
  background-size: 100% 100%;
  padding: 11px 43px 7px 48px;
}

.ode-SimpleMockFormPhonePortrait {
  background: url(../images/phonePortrait.png) no-repeat right top;
  background-size: 100% 100%;
  padding: 50px 11px 43px 7px;
}

.ode-SimpleMockFormPhoneLandscapeTablet {
  background: url(../images/phoneLandscapeTablet.png);
  background-repeat: no-repeat;
  background-position: right top;
  background-size: 100% 100%;
  padding: 15px 56px 12px 64px;;
}
.ode-SimpleMockFormPhonePortraitTablet {
  background: url(../images/phonePortraitTablet.png) no-repeat right top;
  background-size: 100% 100%;
  padding: 64px 13px 55px 13px;
}
.ode-SimpleMockFormPhoneLandscapeMonitor {
  background: url(../images/phoneLandscapeMonitor.png) no-repeat right top;
  background-size: 100% 100%;
  padding: 44px 43px 39px 48px;
}

.ode-SimpleMockFormPhonePortraitMonitor {
  background: url(../images/phonePortraitMonitor.png) no-repeat right top;
  background-size: 100% 100%;
  padding: 99px 36px 75px 34px;
}
/* ==== end: skins for Android */

.ode-SimpleMockForm-selected {
  border: 2px solid #8fc202;
}

.ode-SimpleMockFormTitleBar {
  background-color: dimgray;
  color: white;
  font-size: 90%;
  position: relative;
  border-bottom: 1px solid lightgray;
}

.ode-SimpleMockFormTitleBar-ActionBar {
  background-color: #a5cf47;
  color: white;
  font-size: 20px;
  position: relative;
}

.ode-SimpleMockFormTitle {
  padding: 0;
  top: 4px;
  left: 12px;
  position: absolute;
}

.ode-SimpleMockFormTitleBar-ActionBar .ode-SimpleMockFormTitle {
  padding: 16px;
  top: 0;
  left: 0;
}

.ode-SimpleMockFormMenuButton {
  right: 0;
  padding: 16px;
  position: absolute;
  border: 0;
  background-color: transparent;
  font-size: 20px;
  font-weight: bold;
  color: white;
  display: none;
}

.ode-SimpleMockFormTitleBar-ActionBar .ode-SimpleMockFormMenuButton {
  display: inline-block;
}

.ode-SimpleMockFormNavigationBarPortrait,
.ode-SimpleMockFormNavigationBarLandscape {
  background-color: #000000;
}

.ode-SimpleMockFormNavigationBarPortrait {
  min-height: 44px;
  min-width: 100%;
  background-image: url(../images/navigationbarPortrait.png);
  background-repeat: no-repeat;
  background-position: center top;
}

.ode-SimpleMockFormNavigationBarLandscape {
  min-height: 100%;
  min-width: 44px;
  background-image: url(../images/navigationbarLandscape.png);
  background-repeat: no-repeat;
  background-position: right center;
}

.ode-SimpleMockContainer {
  background-color: transparent;
  border: 2px solid black;
}

.ode-SimpleMockContainer-selected {
  border: 2px solid #8fc202;
}

.ode-SimpleMockComponent {
  font-weight: normal;
  font-size: 12px;
  border: 2px solid transparent;
}

.ode-SimpleMockComponent-disabled {
  color: gray;
}

.ode-SimpleMockComponent-selected {
  border: 2px solid #8fc202;
}

.ode-SimpleMockMapFeature-selected svg * {
  stroke: #8fc202;
  stroke-opacity: 1;
}

path.ode-SimpleMockMapFeature-selected {
  stroke: #8fc202;
  stroke-opacity: 1;
}

.ode-SimpleMockMapFeature img {
  padding: 2px;
}

.ode-SimpleMockMapFeature-selected img {
  padding: 0;
  border: 2px solid #8fc202;
}

.ode-SimpleMockContainer .leaflet-container .leaflet-toolbar-icon {
  color: #888;
}

.ode-SimpleMockContainer .leaflet-container .leaflet-toolbar-icon:hover {
  color: #0078A8;
}

.ode-SimpleMockContainer .leaflet-container .leaflet-toolbar-icon.locked .fa-unlock,
.ode-SimpleMockContainer .leaflet-container .leaflet-toolbar-icon.locked:hover .fa-lock,
.ode-SimpleMockContainer .leaflet-container .leaflet-toolbar-icon.unlocked .fa-lock,
.ode-SimpleMockContainer .leaflet-container .leaflet-toolbar-icon.unlocked:hover .fa-unlock {
  display: none;
}

.ode-SimpleMockContainer .leaflet-container .leaflet-toolbar-icon.locked:hover .fa-unlock,
.ode-SimpleMockContainer .leaflet-container .leaflet-toolbar-icon.unlocked:hover .fa-lock {
  display: inline-block;
}

.ode-SimpleMockContainer .leaflet-container .ai2-user-mock-location {
    position: relative;
    width: 32px;
    height: 32px;
}

.ode-SimpleMockContainer .leaflet-container .ai2-user-mock-location img {
    position: relative;
    top: -50%;
    left: -50%;
    width: 32px;
    height: 32px;
}

.ode-SimpleMockContainer-centerContents {
  text-align: center;
}

.ode-SimpleMockButton {
  padding: 4px 8px;
  background-color: #d6d7d7;
  border-radius: 0px;
  border-bottom: 2px #b9b9b9 solid;
  color: rgba(0, 0, 0, 0.87);
}

/* class for the ListView Mock component */
.listViewComponentStyle {
  width: 315px;
  display: block;
  overflow: auto;
}

.listViewItemStyle {
  border-bottom: 1px solid gray;
  min-height: 40px;
  display: table-cell;
  vertical-align: middle;
}

/* class for the ListView Mock component */
.spinnerComponentStyle {
  outline: 1px solid lightgray;
}

/* class for the Image Mock component */
.imageComponentCenterPanel {
  text-align: center;
}

.imageComponentCenterPanel img {
  position: relative;
  top: 50%;
  transform: translate(0px, -50%);
}

/* Component Help */

.ode-ComponentHelpPopup {
  background-color: white;
  border-left: 4px solid #8fc202;
  border-right: 4px solid #8fc202;
  border-bottom: 4px solid #8fc202;
  width: 20%;
  box-shadow: 0 0 4px rgba(0, 0, 0, 0.065);
  z-index: 1000;
}

.ode-ComponentHelpPopup-TitleBar {
  background-color: #8fc202;
  color: white;
  font-weight: bold;
  font-size: 13px;
  padding: 5px 10px;
}

.ode-ComponentHelpPopup-Body {
  padding: 10px;
  color: #555;
  font-size: 12px;
}

.ode-ComponentHelpPopup-Link {
  padding: 0 10px 10px 10px;
  font-size: 12px;

}
.ode-ComponentHelpPopup-Link a {
  color: #8fc202;
}

.ode-ComponentHelpPopup > .popupContent > table {
  width: 100%;
  word-break: break-word;
}

.compiler-ErrorMarker {
  color: red;
}

.compiler-WarningMarker {
  color: orange;
}

.centered {
  text-align: center;
}

.hsplitter, .vsplitter {
  background-color: #D6E9F8;
}

.ode-RpcStatusMessage .popupMiddleCenterInner {
  font-weight: bold;
  font-size: small;
  padding: 2px 2px 0 2px;
}

.ode-RpcStatusMessage .popupMiddleLeft,
.ode-RpcStatusMessage .popupMiddleCenter,
.ode-RpcStatusMessage .popupMiddleRight,
.ode-RpcStatusMessage .popupBottomCenter {
  background-color: #FFF1A8;
}

.ode-RpcStatusMessage .popupBottomLeft {
  width: 4px;
  height: 4px;
  background: url(../images/rpcMessageCorners.png) no-repeat 0 -4px;
}

.ode-RpcStatusMessage .popupBottomRight {
  width: 4px;
  height: 4px;
  background: url(../images/rpcMessageCorners.png) no-repeat -4px -4px;
}

.ode-ErrorMessage {
  color: #FF4444;
  font-weight: bold;
  font-size: 13px;
  margin: 8px 16px;
}

.ode-InfoMessage {
  font-weight: bold;
  font-size: 13px;
  margin: 8px 16px;
  color: #2d2d2d;
}

.ode-GroupedList .Header {
  margin-top: 3px;
}

.ode-GroupedList .Header td {
  padding: 2px 5px;
  font-weight: bold;
  background: #eee;
}

.ode-GroupedList .HeaderDescription {
  font-weight: normal;
  font-size: x-small;
  font-style: italic;
}

.ode-GroupedList .Item td {
  padding: 2px 10px;
}

.ode-PixelsLabel {
  padding-left: 4px;
  font-size: small;
}

/* All dialog boxes */

/* Start of NoProjectsDialogBox. */
.ode-noDialogDiv {
  box-shadow: 0 0 10px gray;
  min-width: 700px;
  width: 60%;
  background-color: white;
  padding-bottom: 25px;
}

.ode-noDialogDivHeader {
  background-color: #a5cf47;
  height: 10%;
  padding: 10px;
  border-bottom: 1px #e9e9e9 solid;
}

.ode-noDialogDivInnerHeader {
  display: flex;
  align-items: center;
  justify-content: center;
}

#ode-codiLogoDiv {
  max-width: 160px;
  max-height: 90px;
  margin-left: 15px;
}

.ode-headerTitle {
  color: #ffffff;
  text-transform: uppercase;
  font-size: 16px;
  text-align: center;
}

.ode-tutorialsTitle {
  color: black;
  text-transform: uppercase;
  text-align: center;
  font-size: 14px;
  margin-top: 20px;
  margin-bottom: 20px;
}

.ode-noDialogExampleDivs {
  display: flex;
  align-items: flex-start;
  justify-content: space-evenly;
}

.ode-noDialogExampleDiv {
  display: flex;
  flex-direction: column;
  align-items: center;
  justify-content: space-between;
  width: 25%;
  min-width: 182px;
  min-height: 300px;
  box-shadow: 0 0 2px #808080;
  border-radius: 15px;
  padding: 15px;
  margin: 10px 0;
}

.ode-noDialogExampleTitle {
  margin-top: 0;
  text-transform: uppercase;
  font-size: 13px;
}

.ode-noDialogExampleImage {
  height: 90px;
  display: flex;
  justify-content: center;
  align-items: center;
}

.ode-noDialogExampleAbout {
  font-size: 12px;
}

.ode-noDialogUpperDiv {
  display: flex;
  flex-direction: column;
  justify-content: space-between;
  align-items: center;
  height: 90%;
}

.ode-bottomRow {
  margin-top: 10pt;
  display: flex;
  align-items: center;
  justify-content: center;
}

@media (max-width: 799px) {
  .ode-noDialogExampleDivs {
    flex-direction: column;
    align-items: center;
  }
}

/* End of NoProjectsDialogBox. */

.ode-DialogBox {
  background-color: white;
  border-left: 4px solid #8fc202;
  border-right: 4px solid #8fc202;
  border-bottom: 4px solid #8fc202;
  z-index: 1000;
  min-width: 340px;
  min-height: 40px;
}

.DialogBox-message {}

.ode-DialogBox .gwt-CheckBox {
  font-size: 12px;
}

.ode-DialogBox .gwt-CheckBox label {
  padding-left: 4px;
}

.ode-DialogBox .gwt-Label {
  padding-left: 10px;
  font-size: 12px;
  color: #555;
}

.ode-TreeLabel {
  margin-left: 10px;
}

.ode-DialogBox .gwt-Tree {
  border: thin solid #CCCCCC;
  border-radius: 3px;
  font-size: 12px;
  margin-left: 10px;
}

.ode-DialogBox .gwt-CheckBox input[type="checkbox"] {
  margin: 0;
  padding-left: 4px;
}

.ode-DialogBox .dialogTop {
  background-color: #8fc202;
}

.ode-DialogBox .Caption {
  background-color: #8fc202;
  color: white;
  font-weight: bold;
  font-size: 13px;
  padding: 5px 10px;
  box-shadow: 0 0 4px rgba(0, 0, 0, 0.065);

}

.ode-DialogBox .dialogContent {
  padding: 5px 10px;
  color: #555;
}

.ode-DialogBox .dialogContent td {
  padding: 2px 10px;
  font-size: 12px;
  color: #555;
}

.ode-DialogBox .gwt-Button {
  margin: 10px;
}

.ode-DialogBox table {
  width: 100%;
}

.ode-DialogBox .ode-LabeledTextBox {
  margin-bottom: 0;
}

.ode-DialogBox .buttonRow {
  display: inline-flex;
  justify-content: space-around ;
  width: 95%;
}

/* AI2 Extensions Styles */

a.ode-ExtensionAnchor {
  display: inline-block;
  padding-bottom: 8px;
  font-style: italic;
  color: grey;
  -o-transition:color .2s ease-out;
  -ms-transition:color .2s ease-out;
  -moz-transition:color .2s ease-out;
  -webkit-transition:color .2s ease-out;
  /* ...and now override with proper CSS property */
  transition:color .2s ease-out;
}

a.ode-ExtensionAnchor:hover {
  color: #5B5B5B;
}

/* Settings dialog boxes */

.ode-Settings {
  min-width: 320px;
  min-height: 160px;
}

/* AndroidServlet */

.ode-Android-banner {
  text-align: left;
  font-weight: bold;
}

.ode-Android-header {
  font-size: small;
  text-align: right;
}

.ode-Android-caption {
  background-color: #8fc202;
  color: white;
  font-size: medium;
}

.ode-Android-body {
  font-size: medium;
}

.ode-Android-footer {
  height: 12px;
  font-size: x-small;
  text-align: center;
  background-color: #D6E9F8;
  color: black;
  padding: 4px;
}

.gwt-ProgressBar-shell {
  border: 2px solid #faf9f7;
  border-right: 2px solid #848280;
  border-bottom: 2px solid #848280;
  background-color: #AAAAAA;
  height: 30pt;
  width: 100%;
}
.gwt-ProgressBar-shell .gwt-ProgressBar-bar {
  background-color: #8fc202;
}
.gwt-ProgressBar-shell .gwt-ProgressBar-text {
  position: absolute;
  top:0; left:0;
  padding-top: 10px;
  color: #fff;
  text-align: center;
  width: 100%;
  font-size:large;
}

/*
 * PopupPanel
 */

.gwt-PopupPanel {
  position: absolute;
  top: 100%;
  left: 0;
  z-index: 1000;
  float: left;
  padding: 5px 0;
  margin: 2px 0 0;
  list-style: none;
  background-color: #ffffff;
  border: 1px solid rgba(0, 0, 0, 0.2);
  *border-right-width: 2px;
  *border-bottom-width: 2px;
  -webkit-border-radius: 4px;
  -moz-border-radius: 4px;
  border-radius: 4px;
  -webkit-box-shadow: 0 5px 10px rgba(0, 0, 0, 0.2);
  -moz-box-shadow: 0 5px 10px rgba(0, 0, 0, 0.2);
  box-shadow: 0 5px 10px rgba(0, 0, 0, 0.2);
  -webkit-background-clip: padding-box;
  -moz-background-clip: padding;
  background-clip: padding-box;
}

.gwt-PopupPanelGlass {
  z-index: 1000;
}

/*
 * Bootstrap Inputs
 */

select,
textarea,
input[type="text"],
input[type="password"],
input[type="datetime"],
input[type="datetime-local"],
input[type="date"],
input[type="month"],
input[type="time"],
input[type="week"],
input[type="number"],
input[type="email"],
input[type="url"],
input[type="search"],
input[type="tel"],
input[type="color"],
.uneditable-input {
  display: inline-block;
  height: 20px;
  padding: 2px 6px;
  margin-bottom: 4px;
  font-size: 12px;
  line-height: 20px;
  color: #555555;
  vertical-align: middle;
  -webkit-border-radius: 4px;
  -moz-border-radius: 4px;
  border-radius: 4px;
}

input,
textarea,
.uneditable-input {
}

textarea {
  height: auto;
}

textarea,
input[type="text"],
input[type="password"],
input[type="datetime"],
input[type="datetime-local"],
input[type="date"],
input[type="month"],
input[type="time"],
input[type="week"],
input[type="number"],
input[type="email"],
input[type="url"],
input[type="search"],
input[type="tel"],
input[type="color"],
.uneditable-input {
  background-color: #ffffff;
  border: 1px solid #cccccc;
  -webkit-box-shadow: inset 0 1px 1px rgba(0, 0, 0, 0.075);
  -moz-box-shadow: inset 0 1px 1px rgba(0, 0, 0, 0.075);
  box-shadow: inset 0 1px 1px rgba(0, 0, 0, 0.075);
  -webkit-transition: border linear 0.2s, box-shadow linear 0.2s;
  -moz-transition: border linear 0.2s, box-shadow linear 0.2s;
  -o-transition: border linear 0.2s, box-shadow linear 0.2s;
  transition: border linear 0.2s, box-shadow linear 0.2s;
  font-size: 10px
}

textarea:focus,
input[type="text"]:focus,
input[type="password"]:focus,
input[type="datetime"]:focus,
input[type="datetime-local"]:focus,
input[type="date"]:focus,
input[type="month"]:focus,
input[type="time"]:focus,
input[type="week"]:focus,
input[type="number"]:focus,
input[type="email"]:focus,
input[type="url"]:focus,
input[type="search"]:focus,
input[type="tel"]:focus,
input[type="color"]:focus,
.uneditable-input:focus {
  border-color: rgba(82, 168, 236, 0.8);
  outline: 0;
  outline: thin dotted \9;
  /* IE6-9 */

  -webkit-box-shadow: inset 0 1px 1px rgba(0, 0, 0, 0.075), 0 0 8px rgba(82, 168, 236, 0.6);
  -moz-box-shadow: inset 0 1px 1px rgba(0, 0, 0, 0.075), 0 0 8px rgba(82, 168, 236, 0.6);
  box-shadow: inset 0 1px 1px rgba(0, 0, 0, 0.075), 0 0 8px rgba(82, 168, 236, 0.6);
}

input[type="radio"],
input[type="checkbox"] {
  margin: 4px 0 0;
  margin-top: 1px \9;
  *margin-top: 0;
  line-height: normal;
}

input[type="file"],
input[type="image"],
input[type="submit"],
input[type="reset"],
input[type="button"],
input[type="radio"],
input[type="checkbox"] {
  width: auto;
}

select,
input[type="file"] {
  height: 30px;
  /* In IE7, the height of the select element cannot be changed by height, only font-size */

  *margin-top: 4px;
  /* For IE7, add top margin to align select with labels */

  line-height: 30px;
}

select {
  background-color: #ffffff;
  border: 1px solid #cccccc;
}

select[multiple],
select[size] {
  height: auto;
}

select:focus,
input[type="file"]:focus,
input[type="radio"]:focus,
input[type="checkbox"]:focus {
  outline: thin dotted #333;
  outline: 5px auto -webkit-focus-ring-color;
  outline-offset: -2px;

}

.uneditable-input,
.uneditable-textarea {
  color: #999999;
  cursor: not-allowed;
  background-color: #fcfcfc;
  border-color: #cccccc;
  -webkit-box-shadow: inset 0 1px 2px rgba(0, 0, 0, 0.025);
  -moz-box-shadow: inset 0 1px 2px rgba(0, 0, 0, 0.025);
  box-shadow: inset 0 1px 2px rgba(0, 0, 0, 0.025);
}

.uneditable-input {
  overflow: hidden;
  white-space: nowrap;
}

.uneditable-textarea {
  width: auto;
  height: auto;
}

input:-moz-placeholder,
textarea:-moz-placeholder {
  color: #999999;
}

input:-ms-input-placeholder,
textarea:-ms-input-placeholder {
  color: #999999;
}

input::-webkit-input-placeholder,
textarea::-webkit-input-placeholder {
  color: #999999;
}

.radio,
.checkbox {
  min-height: 20px;
  padding-left: 20px;
}

.radio input[type="radio"],
.checkbox input[type="checkbox"] {
  float: left;
  margin-left: -20px;
}

.controls > .radio:first-child,
.controls > .checkbox:first-child {
  padding-top: 5px;
}

.radio.inline,
.checkbox.inline {
  display: inline-block;
  padding-top: 5px;
  margin-bottom: 0;
  vertical-align: middle;
}

.radio.inline + .radio.inline,
.checkbox.inline + .checkbox.inline {
  margin-left: 10px;
}

/* Gallery Toolbar*/
.ya-GalleryToolbar {
  background-color: #8fc202;
  margin-bottom: 4px;
  clear: both;
}

.search-compontent {
  margin:5px 0 5px 0;
}

/* Gallery-specific styles */
.ode-UserProfileWrapper,
.gallery {
  width: 950px;
  margin: 0 auto;
}
.gallery-page-single,
.gallery-app-single {
  width: 100%;
  display: block;
  margin: 20px 10px;
}

.gallery-page-single > tbody > tr {
  display:inline-table;
  vertical-align: top;
}
.gallery-container {
  float: left;
  position: relative;
  margin: 0 15px 15px 0;
  background: #fff;
  vertical-align: top;
  text-decoration: none;
  box-shadow: 0 2px 4px rgba(0,0,0,0.1);
  -moz-box-shadow: 0 2px 4px rgba(0,0,0,0.1);
  -ms-box-shadow: 0 2px 4px rgba(0,0,0,0.1);
  -webkit-box-shadow: 0 2px 4px rgba(0,0,0,0.1);
}

.gwt-TabPanelBottom .gallery-page-single { /* profile page under "My stuff" */
  margin: 20px 0;
}
.ode-UserProfileWrapper .app-title {
  margin-bottom: 15px;
}
/*
.ode-UserProfileWrapper .gallery-card {
  height: 160px;
}
.ode-UserProfileWrapper .app-image {
  margin-top: 15px;
  margin-left: 15px;
  width: 130px;
  height: 130px;
  background: none;
}
.ode-UserProfileWrapper .gallery-card .gallery-editprompt {
  margin: -150px 0;
}
.ode-Public .gallery-card-cover {
  opacity: 1;
  margin-bottom: 30px;
}
.ode-UserProfileWrapper .gallery-card-cover {
  opacity: 0.1;
  margin-bottom: 30px;
}
*/
.ode-UserProfileWrapper .profile-textlabel,
.ode-UserProfileWrapper .profile-textdisplay {
  font-size: 14px;
  margin-bottom: 20px;
  display: inline-block;
}
.ode-UserProfileWrapper .profile-textdisplay {
  width: 50%;
  color: #555;
}
.ode-UserProfileWrapper .profile-textlabel {
  width: 150px;
  color: #999;
}
.ode-UserProfileWrapper .profile-textbox {
  display: inline-block;
  width: 50%;
  height: 22px;
  font-size: 12px;
  line-height: 100%;
  -webkit-border-radius: 0;
  -moz-border-radius: 0;
  border-radius: 0;
}
.ode-UserProfileWrapper .profile-textbox-small {
  display: inline-block;
  width: 5%;
  height: 22px;
  font-size: 12px;
  line-height: 100%;
  -webkit-border-radius: 0;
  -moz-border-radius: 0;
  border-radius: 0;
  margin-right: 8px;
}
.profile-textlabel-emaildescription {
  width: 385px;
  color: #999;
  margin-bottom: 6px;
}


/* Gallery app collections, or app cards related styles */
.gallery > table {
  border: none;
  width: 100%;
}
.gallery .gwt-TabPanel {
}
.gallery .gwt-TabBar {
  margin: 0;
  border: none;
}
.gallery .gwt-TabBar .gwt-TabBarItem,
.gallery .gwt-TabBar .gwt-TabBarItem-selected {
  font-size: 28px;
  font-family: "Roboto",Arial,sans-serif;
  text-transform: uppercase;
  padding: 5px;
  border: none;
  background: none;
  margin: 0 10px 0 0;
}
.gallery-app-details .gwt-TabBar .gwt-TabBarItem,
.gallery-app-details .gwt-TabBar .gwt-TabBarItem-selected {
  padding: 5px 5px 5px 0;
}
.gallery .gwt-TabBar .gwt-TabBarItem {
  color: #999;
  font-weight: 100;
}
.gallery .gwt-TabBar .gwt-TabBarItem-selected {
  color: #333;
  font-weight: 300;
}
.gallery .gwt-TabPanelBottom { /* GWT wrapper for the selected tab content */
  border: none;
  padding: 0;
}
.gallery-app-details .gwt-TabPanelBottom {
  margin: 15px 0;
}
.gallery-nav-prev,
.gallery-nav-next {
  padding: 0;
  display: inline-block;
  width: 425px;
}
.gallery-nav-prev,
.gallery-nav-next {
  text-align: left;
}
.gallery-nav-prev .gwt-Label,
.gallery-nav-next .gwt-Label {
  display: inline-block;
  text-transform: uppercase;
  padding: 5px;
  width: 100px;
}
.gallery-nav-prev .gwt-Label,
.gallery-nav-next .gwt-Label  {
  margin-left: 5px;
}
.gallery-report-next .gwt-Label{
  width:100px;
}
.gallery-nav-prev .active,
.gallery-nav-next .active,
.gallery-report-next .active {
  color: #777;
}
.gallery-nav-prev .disabled,
.gallery-nav-next .disabled,
.gallery-report-next .disabled {
  color: #ddd;
}
.gallery-nav-prev .active:hover,
.gallery-nav-next .active:hover,
.gallery-report-next .active:hover {
  cursor: pointer;
  background-color: #FFF;
}
.gallery-nav-prev .disabled:hover,
.gallery-nav-next .disabled:hover,
.gallery-report-next .disabled:hover  {
  cursor: default;
  background: none;
}
.gallery-nav-return {
  padding: 30px 0 0;
  float: right;
}
.gallery-nav-return .gwt-Label {
  color: #b3c833;
}
.gallery-nav-return:hover {
  cursor: pointer;
}
.gallery-app-collection {

}
.gallery-card {
  width: 160px;
}
.gallery-app-collection .gallery-card {
  margin: 5px;
  float: left;
  position: relative;
  text-decoration: none;
  vertical-align: top;
  background: #fff;
  box-shadow: 0 2px 4px rgba(0,0,0,0.1);
  -moz-box-shadow: 0 2px 4px rgba(0,0,0,0.1);
  -ms-box-shadow: 0 2px 4px rgba(0,0,0,0.1);
  -webkit-box-shadow: 0 2px 4px rgba(0,0,0,0.1);
}
.gallery-app-collection .gallery-card:hover,
.gallery-app-showcase .gallery-card:hover {
  background-color: #EEE;
  -webkit-transition: background-color 1s ease;
  -moz-transition: background-color 1s ease;
  -o-transition: background-color 1s ease;
  cursor: pointer;
}
.gallery-app-showcase .gallery-card {
  clear: both;
  width: 100%;
}
.gallery-card-cover {
  height: 130px;
  width: 130px;
  margin: 15px;
}
.gallery-app-showcase .gallery-card-cover {
  float: left;
  height: 75px;
  width: 75px;
}
.gallery-card-content {
  padding: 0 15px 15px;
  overflow: hidden;
}
.gallery-app-showcase .gallery-card-content {
  overflow: hidden;
  width: 140px;
  margin-left: 90px;
  padding: 15px 15px 15px 0;
}
.gallery-card-content .gallery-title {
  color: #333;
  display: block;
  font-size: 14px;
  font-weight: 900;
  line-height: 17px;
  margin-bottom: 0;
  margin-top: 2px;
  min-height: 17px;
  overflow: hidden;
  text-decoration: none;
  position: relative;
  white-space: nowrap;
  cursor: auto;
}
.gallery-card-content .gallery-title:after {
}
.paragraph-end-block {
  max-height: 100%;
  height: 17px; /* Same as line-height of .gallery-title */
  width: 50px;
  bottom: 0;
  right: 0;
  position: absolute;
  background-image: -webkit-gradient(linear,left top,right top,color-stop(0%,rgba(255,255,255,0)),color-stop(100%,rgba(255,255,255,1)));
  background-image: -webkit-linear-gradient(left,rgba(255,255,255,0),rgba(255,255,255,1));
  background-image: -moz-linear-gradient(left,rgba(255,255,255,0),rgba(255,255,255,1));
  background-image: -ms-linear-gradient(left,rgba(255,255,255,0),rgba(255,255,255,1));
  background-image: -o-linear-gradient(left,rgba(255,255,255,0),rgba(255,255,255,1));
  background: linear-gradient(to right,rgba(255,255,255,0),rgba(255,255,255,1));
  filter: progid:DXImageTransform.Microsoft.gradient(GradientType=1,StartColorStr='#00ffffff',EndColorStr='#ffffff');
}
.gallery-card-content .gallery-subtitle {
  font-size: 12px;
  line-height: 15px;
  color: #999;
  display: block;
  font-weight: 900;
  margin-bottom: 0;
  margin-top: 2px;
  min-height: 17px;
  overflow: hidden;
  text-decoration: none;
  position: relative;
  white-space: nowrap;
  cursor: auto;
}
.gallery-meta {
  font-size: 12px;
  font-weight: 900;
  line-height: 15px;
  text-decoration: none;
  display: inline;
  padding: 10px 10px 0 0;
  color: #999;
}
.gallery-card-content .gwt-Image,
.app-stats .gwt-Image { /* Mini meta images */
  display: inline;
  padding: 10px 5px 0 0;
  width: 12px;
  height: 12px;
}
.section-divider {
  border-bottom: 1px solid #d6d6d6;
  max-width: 1360px;
  display: block;
  margin: 15px 0;
}

/* Gallery search panel or search bar styles */
.gallery-search {
  margin: 0 0 20px;
}
.gallery-search-panel {
  margin: 10px 5px;
}
.gallery-search-textarea {
  display: block;
  color: #333;
  line-height: 36px;
  width: 200px;
  text-shadow: none;
  background-color: #fff;
  background-position: 0 0;
  background-image: none;
  -webkit-box-shadow: none;
  -moz-box-shadow: none;
  box-shadow: none;
  border: 0;
  border-radius: 0;
  margin-right: 15px;
}
.gallery-search .gwt-Button {
  border-radius: 0;
}


/* Gallery individual app page styles */
.app-info-container {
  width: 430px;
  float: left;
}
.gallery-editbox {
  border: 1px dashed #ccc!important;
  background-color: #fff!important;
  -moz-border-radius: 3px;
  -webkit-border-radius: 3px;
  border-radius: 3px;
}
.gallery-editprompt {
  text-align: center;
  color: #333;
  font-weight: normal;
  font-size: 16px;
  padding: 40px 20px;
}
.app-info-container .gallery-editbox {
  width: 100%;
}
.app-info-container .gallery-editprompt {
  padding: 10px;
}
.app-info-container .app-userimage {
  width: 25px;
  height: 25px;
  margin: 0 5px;
  vertical-align: bottom;
}
.gallery-editprompt input {
  width: 90%;
}
.gallery-app-single .gallery-app-showcase,
.gallery-page-single .gallery-app-showcase {
  width: 260px;
  padding: 15px 0;
}
.gallery-page-single .gallery-app-showcase .gwt-TabBarItem,
.gallery-app-single .gallery-app-showcase .gwt-TabBarItem {
  margin: 0 15px;
  font-size: 18px;
  font-family: "Roboto", Arial, sans-serif;
  font-weight: 300;
  padding: 0;
}
.gallery-showcase-desc,
.gallery-showcase-title {
  margin: 10px 15px 0;
  padding: 0;
  width: 230px;
  font-size: 14px;
  font-family: "Roboto", Arial, sans-serif;
  font-weight: 300;
  color: #666;
}
.gallery-content-details,
.gallery-app-details {
  width: 600px;
  padding: 30px;
  height: auto;
  overflow: hidden;
}
.app-header {
  margin: 0 30px 0 0;
  float: left;
  overflow: hidden;
}
.app-header .app-image {
  width: 130px;
  height: 130px;
}
.app-header .status-updating {
  opacity: 0.6;
}
.app-header .app-image-uploadbox {
  width: 128px;
  height: 128px;
}
.app-header .app-image-uploadprompt {
  margin: -90px 0;
  padding: 0;
}
.app-image-upload {
  display: none;
}
.app-header .app-action-button {
  width: 130px;
}
.gallery-app-details .app-action-html {
  width: 130px;
}

.ode-Inbox .ActionButton,
.gallery-app-details .app-action-button,
.gallery-app-details .app-comments-submit,
.ode-UserProfileWrapper .profile-submit {
  color: #fff;
  line-height: 36px;
  text-shadow: none;
  border-radius: 0;
  text-transform: uppercase;
  background-color: #b3c833;
  background-position: 0 0;
  background-image: none;
  -webkit-box-shadow: none;
  -moz-box-shadow: none;
  box-shadow: none;
  border: none;
}
.gallery-app-details .app-action-button,
.gallery-app-details .app-comments-submit{
  margin: 15px 0;
  display: block;
}
.projectRenameTitle,
.InboxTitle,
.app-title,
.gallery-app-details .app-comments-header {
  font-size: 28px;
  font-family: "Roboto", Arial, sans-serif;
  font-weight: 300;
  margin-bottom: 5px;
}
.app-title-container .app-desc-textarea,
.app-meta .app-desc-textarea {
/*  height: 20px; */
}
.gallery-app-details .app-comments-textarea,
.app-desc-textarea {
  height: 50px;
  margin: 10px 0;
  padding: 10px;
  color: #bebebe;
  font-size: 14px;
  border: 1px dashed;
  resize: none;
}
.app-otherinfo-textlabel,
.app-otherinfo-textdisplay,
.app-otherinfo-textlink {
  font-size: 14px;
  display: inline-block;
  margin-bottom: 5px;
}
.app-otherinfo-textdisplay {
  width: 50%;
  color: #555;
  vertical-align:top;
}
.app-otherinfo-textlink {
  color: #b3c833;
  border-bottom: 1px dotted #b3c833;
  font-weight: 300; font-size: 14px;
}
.app-otherinfo-textlink:hover {
  background-color: #b3c833;
  color: white;
  cursor: pointer;
}
.app-otherinfo-textlabel {
  width: 110px;
  color: #999;
}
.app-otherinfo-textbox {
  width: 100%;
  height: 50px;
  margin: 10px 0;
  padding: 10px;
  color: #bebebe;
  font-size: 14px;
  border: 1px dashed;
  resize: none;
}
.app-otherinfo-textbox::-webkit-input-placeholder {
  font-size: 13px;
  padding-left:10px;
}
.app-otherinfo-textbox:focus {
  border: 1px solid;
  color: #444;
  font-size: 14px;
}
.gallery-app-details .app-comments-textarea {
  width: 580px; /* 600-10-10 */
}
.app-desc-textarea {
  width: 410px; /* 430-10-10 */
}
.gallery-app-details .app-comments-textarea:focus,
.app-desc-textarea:focus {
  border: 1px solid;
  color: #444;
  font-size: 14px;
}
.gallery-app-details .app-comments-submit {
  width: 30%;
  margin: 10px 0;
}
.gallery-app-details .app-subtitle {
  font-size: 16px;
  margin: 0;
  display: inline;
}
.gallery-app-details .app-username {
  color: #b3c833;
  border-bottom: 1px dotted #b3c833;
}
.gallery-app-details .app-username:hover {
  background-color: #b3c833;
  color: white;
  cursor: pointer;
}
.gallery-app-details .app-attributor-username {
  margin-right: 5px;
  color: #b3c833;
  border-bottom: 1px dotted #b3c833;
  display: inline;
}
.gallery-app-details .app-attributor-label {
  display: inline;
}
.app-stats {
  font-size: 12px;
  font-weight: 600;
  line-height: 15px;
  text-decoration: none;
  display: inline;
  padding: 10px 0 0 15px;
  color: #999;
}
.app-stats .gwt-Image { /* Mini meta images */
  display: inline;
  padding: 10px 5px 0 0;
  width: 12px;
  height: 12px;
}
.app-stats .gwt-Label {
  display: inline;
  padding-right: 5px;
}
.app-meta {
  font-size: 14px;
  display: block;
  margin: 10px 0;
}
.app-meta .gwt-Label {
  line-height: 175%;
  font-weight: 300;
  margin: 0 15px 0 0;
  color: #999;
  width: 50%;
  display: inline-block;
  vertical-align: top;
}
.app-meta .gwt-Label-auto {
  line-height: 175%;
  font-weight: 300;
  margin: 0 15px 0 0;
  color: #999;
  width: auto;
  display: inline-block;
  vertical-align: top;
}
.app-meta .app-meta-label {
  display: inline-block;
  width: 110px;
}
.gallery-app-details .app-tags {
  max-width: 100%;
  display: block;
  margin: 10px 0 0;
}
.gallery-app-details .app-tags .gwt-Label {
  display: inline-block;
  background-color: #EEE;
  color: #999;
  padding: 2px 10px;
  margin: 5px 8px 5px 0;
}
.gallery-app-details .app-tags .gwt-Label:hover {
  background-color: #999;
  color: #FFF;
  -webkit-transition: background-color 1s ease;
  -moz-transition: background-color 1s ease;
  -o-transition: background-color 1s ease;
  transition: background-color 1s ease;
}
.app-stats .note-header {
  display: block;
  font-weight: 900;
}
.app-stats .note-content {
  display: block;
  font-weight: 100;
  margin-bottom: 15px;
}


/* Gallery app comment related styles */
.gallery-app-details .app-comments-wrapper {
  display: none; /* We are not showing comments before initial launch */
}
.gallery-app-details .app-comments {
  width: 100%;
  font-weight: 300;
}
.app-comments .comment-item {
  margin: 10px 0;
}
.comment-item {
  padding: 10px 0 0;
}
.comment-person {
  float: left;
  margin: 0 20px 0 0;
  position: absolute;
  height: 100%;
}
.comment-person .gwt-Image {
  height: 48px;
  width: 48px;
}
.comment-content {
  padding-left: 68px; /* width of the left side + margin */
}
.comment-meta {
  font-size: 12px;
  margin: 0 0 5px;
}
.comment-meta .comment-author {
  display: inline-block;
  font-size: 14px;
}
.comment-meta .comment-date {
  display: inline-block;
  margin-left: 5px;
  color: #999;
}
.comment-item .comment-text {
  font-size: 14px;
  font-weight: 300;
}



/* Gallery app actions related styles */
.gallery-app-details .app-actions {
  display: block;
  width: 100%;
}
.gallery-page-single .gwt-TabBar .gwt-TabBarItem-selected,
.gallery-app-single .gwt-TabBar .gwt-TabBarItem-selected {
  color: #b3c833;
  font-weight: 300;
}
.gallery-nav-return .gwt-Label,
.app-description,
.app-actions .gwt-TabPanelBottom .gwt-Label,
.app-info-container .primary-prompt,
.app-actions .primary-prompt {
  font-weight: 300;
  font-size: 14px;
  line-height: 1.75;
  color: #666;
}
.app-stats .primary-link {
  font-size: 12px;
}
.primary-link-small {
  color: #b3c833;
  border-bottom: 1px dotted #b3c833;
  font-weight: 300; font-size: 11.5px; line-height: 1.75;
}
.primary-link,
.moderator-link {
  color: #b3c833;
  border-bottom: 1px dotted #b3c833;
  font-weight: 300; font-size: 14px; line-height: 1.75;
}
.moderator-link {
  display:inline;
  margin-right:5px;
}
.ode-ProjectGalleryLink:hover,
.primary-link:hover,
.primary-link-small:hover,
.moderator-link:hover {
  background-color: #b3c833;
  color: white;
  cursor: pointer;
  width: auto;
}
.app-actions .action-button {
}
.app-actions .action-textarea {
  width: 99%;
  height: 75px;
  margin: 15px 0;
  -webkit-border-radius: 0;
  -moz-border-radius: 0;
  border-radius: 0;
}
.app-actions .action-textbox {
  width: 99%;
  margin: 15px 0;
  -webkit-border-radius: 0;
  -moz-border-radius: 0;
  border-radius: 0;
}

/* Moderation Page styles */
.all-reports {
  float: right;
}
.ode-ModerationTable {

}
.ode-ModerationTable .primary-link {
  color: black;
}
.inline-label{
  display:inline;
  margin-right:5px;
}

.time-label{
  display:inline;
  margin-right:15px;
  font-style:italic;
}
.seemore-link {
  color: #333399;
  border-bottom: 1px dotted #b3c833;
  font-weight: 300; font-size: 14px; line-height: 1.75;
  display:inline;
  margin-right:5px;
}

.seemore-link:hover {
  color: #980000;
  cursor: pointer;
  text-decoration:underline;
}


/* General gallery helper styles */
.message-popup {
  background-color: #fff;
  border: 1px solid lightgrey;
  padding: 20px;
}
.block {
  display: block;
}
.inline {
  display: inline;
}
.inline-block {
  display: inline-block;
}
.clearfix:after {
  content: ".";
  visibility: hidden;
  display: block;
  height: 0;
  clear: both;
}

/* Blocks editor */
.svg {
  width: 100%;
  height: 100%;
  overflow: hidden;
}

.ac-renderer {
  font: normal 13px Arial, sans-serif;
  position: absolute;
  background: #fff;
  border: 1px solid #666;
  -moz-box-shadow: 2px 2px 2px rgba(102, 102, 102, .4);
  -webkit-box-shadow: 2px 2px 2px rgba(102, 102, 102, .4);
  width: 300px;
  height: 294px;
  overflow: auto;
}
.ac-row {
  cursor: pointer;
  padding: .4em;
}
.ac-highlighted {
  font-weight: bold;
}
.ac-active {
  background-color: #b2b4bf;
}
.ai_type_block {
  position: absolute;
  z-index: 2000;
}

.goog-hsva-palette, .goog-hsva-palette-sm {
  border: 0;
}

div.vector-marker>svg, div.leaflet-marker-icon>img {
  width: 100%;
  height: 100%;
  box-sizing: border-box;
  padding: 2px;
}

div.dropdiv {
  position: fixed;
  z-index: 1000000;
  width: 100%;
  height: 100%;
  box-sizing: border-box;
  top: 0;
  left: 0;
  display: none;
  pointer-events: none;
}

div.dropdiv.good {
  background-color: rgba(128, 255, 128, 0.3);
  border: 8px dashed darkgreen;
  display: block;
}

div.dropdiv div {
  position: absolute;
  top: 50%;
  width: 100%;
  text-align: center;
  pointer-events: none;
}

div.dropdiv p {
  text-align: center;
  top: -15pt;
  font-size: 18pt;
  line-height: 30pt;
  color: darkgreen;
  margin: 0;
  position: relative;
}

.ya-Toolbar {
  display: flex;
  justify-content: space-between;
}

.ya-Toolbar .left {
  min-width: 220px;
  justify-content: flex-start;
  display:flex;
}

.ya-Toolbar .right {
  min-width: 410px;
  justify-content: flex-end;
  display:flex;
}

.ya-Toolbar .center {
  text-align: center;
  display:flex;
}


.ya-ProjectName {
  display: inline-block;
}

.download-button {
  display: grid;
  max-width: 130px;
  margin: 0 !important;
  margin-top: 12px !important;
  margin-left: -3px !important;
  height: 130px;
}

.download-icon {
  height: 110px;
  width: 110px;
  margin-left: auto;
  margin-right: auto;
}

.download-barcode:before {
    content: "";
    background-color: #888;
    position: absolute;
    width: 1px;
    height: 160px;
    top: 40px;
    left: 50%;
    display: block;
}

.listItem:nth-child(2n + 0) {
  background: rgba(200, 200, 200, 0.1);
}<|MERGE_RESOLUTION|>--- conflicted
+++ resolved
@@ -331,12 +331,9 @@
 
 .ode-ProjectFieldSpan {
   display: flex;
-<<<<<<< HEAD
   flex-grow: 1;
-=======
   column-gap: 4px;
   align-items: center;
->>>>>>> ae7cd45d
 }
 
 .ode-ProjectNameLabel {
@@ -425,13 +422,10 @@
   padding-left: 5px;
 }
 
-<<<<<<< HEAD
 .ode-ProjectHeaderRow>div {
   display: flex;
 }
 
-=======
->>>>>>> ae7cd45d
 .ode-ProjectHeaderLabel {
   width: 200px;
   /*display: flex;*/
