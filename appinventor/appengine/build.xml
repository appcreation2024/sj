<?xml version="1.0"?>

<!-- ======================================================================
     Copyright 2011 Google Inc.  All Rights Reserved.
     Author: kerr@google.com (Debby Wallach)
     Author: lizlooney@google.com (Liz Looney)

     App Inventor appengine app
     ====================================================================== -->

<project name="appengine" default="all">
  <description>
    Appengine server and client code
  </description>
  <condition property="XstartOnFirstThread" value="-XstartOnFirstThread">
    <os family="mac"/>
  </condition>
  <condition property="XstartOnFirstThread" value="">
    <not><os family="mac"/></not>
  </condition>

  <target name="all"
          depends="AiServerLib,AiClientLib,AiRebindLib,YaClientApp,Keystore,WarLibs">
  </target>

  <target name="tests"
          depends="AiClientLibTests,AiSharedLibTests,AiServerLibTests">
  </target>


  <!-- =====================================================================
       Import common directory, task, and target definitions.
       ===================================================================== -->
  <import file="../build-common.xml" />

  <property name="gwt.sdk" location="${lib.dir}/gwt/2.5.1" />
  <property name="appengine.sdk" location="${lib.dir}/appengine/appengine-java-sdk-1.7.6" />

  <property name="build.war.dir" location="${local.build.dir}/war" />

  <!-- =====================================================================
       Copy static files to <build>/war, from war and elsewhere
       ===================================================================== -->
  <target name="CopyToBuildWar"
          description="Create and populate build/war directory structure"
          depends="init,blocklyeditor_BlocklyCompile">
    <mkdir dir="${build.war.dir}" />
    <copy todir="${build.war.dir}/">
      <fileset dir="war"/>
      <fileset dir="src/${appinventor.pkg}">
        <!-- canvas is a special case (see MockCanvas.java) -->
        <include name="images/canvas.png" />
      </fileset>
      <fileset dir="${docs.dir}"/>
      <fileset file="${build.dir}/blocklyeditor/blockly-all.js"/>
      <fileset dir="${lib.dir}/blockly/src">
        <include name="media/*"/>
        <include name="**/*.css"/>
        <include name="1x1.gif"/>
      </fileset>
    </copy>
  </target>

  <!-- =====================================================================
       Create the keystore that is used by AiServerLib to encrypt user and
       project IDs.
       CheckKeystore checks whether the keystore has already been created.
       ===================================================================== -->
  <target name="CheckKeystore">
    <!-- If build/war/keystore/1 exists, set keystore.present to true.
         Otherwise, set keystore.present to false -->
    <available file="${build.war.dir}/keystore/1" property="keystore.present"/>
  </target>

  <target name="Keystore"
          description="Generate the key used by .../server/encryption/KeyczarEncryptor"
          depends="CheckKeystore,CopyToBuildWar"
          unless="keystore.present">
    <echo message="Using KeyczarTool to generate keystore"/>
    <mkdir dir="${build.war.dir}/keystore"/>
    <java failonerror="true" fork="true" jar="${lib.dir}/keyczar/KeyczarTool.jar">
      <arg line="create --location=${build.war.dir}/keystore --purpose=crypt"/>
    </java>
    <java failonerror="true" fork="true" jar="${lib.dir}/keyczar/KeyczarTool.jar">
      <arg line="addkey --location=${build.war.dir}/keystore"/>
    </java>
    <java failonerror="true" fork="true" jar="${lib.dir}/keyczar/KeyczarTool.jar">
      <arg line="promote --location=${build.war.dir}/keystore --version=1"/>
    </java>
  </target>

  <!-- =====================================================================
       Copy jars needed by AiSharedLib and AiServerLib, that are either
       external or built by other projects, to <build>/war/WEB-INF/lib.
       ===================================================================== -->
  <target name="MakeWarLibsDir"
          description="Creates build/war/WEB-INF/lib"
          depends="init">
    <mkdir dir="${build.war.dir}/WEB-INF/lib" />
  </target>
  <target name="WarLibs"
          description="Copy libs to build/war/WEB-INF/lib"
          depends="init,MakeWarLibsDir,common_BlocksEditorHttpConstants,common_CommonUtils,common_CommonVersion,components_CommonConstants">
    <copy todir="${build.war.dir}/WEB-INF/lib" file="${build.dir}/common/BlocksEditorHttpConstants.jar"/>
    <copy todir="${build.war.dir}/WEB-INF/lib" file="${build.dir}/common/CommonUtils.jar"/>
    <copy todir="${build.war.dir}/WEB-INF/lib" file="${build.dir}/common/CommonVersion.jar"/>
    <copy todir="${build.war.dir}/WEB-INF/lib" file="${build.dir}/components/CommonConstants.jar"/>
    <!-- external libs -->
    <copy todir="${build.war.dir}/WEB-INF/lib" file="${lib.dir}/commons-fileupload/commons-fileupload-1.2.2.jar" />
    <copy todir="${build.war.dir}/WEB-INF/lib" file="${lib.dir}/findbugs/jsr305.jar" />
    <copy todir="${build.war.dir}/WEB-INF/lib" file="${lib.dir}/guava/guava-14.0.1.jar" /> 
    <copy todir="${build.war.dir}/WEB-INF/lib" file="${lib.dir}/json/json.jar" />
    <copy todir="${build.war.dir}/WEB-INF/lib" file="${lib.dir}/keyczar/keyczar-0.66-080111-java-1.6.jar" />
    <copy todir="${build.war.dir}/WEB-INF/lib" file="${lib.dir}/objectify-3.0/objectify-3.0.jar" />
    <copy todir="${build.war.dir}/WEB-INF/lib" file="${lib.dir}/gson/gson-2.1.jar" />  <!-- for keyczar --> 
    <copy todir="${build.war.dir}/WEB-INF/lib" file="${lib.dir}/log4j/log4j-1.2.16.jar" />  <!-- for keyczar -->
    <!-- gwt libs -->
    <copy todir="${build.war.dir}/WEB-INF/lib" file="${gwt.sdk}/gwt-servlet.jar" />
    <copy todir="${build.war.dir}/WEB-INF/lib" file="${gwt.sdk}/gwt-servlet-deps.jar" />
    <!-- Add any additional server libs that need to be copied -->
    <copy todir="${build.war.dir}/WEB-INF/lib" flatten="true">
      <fileset dir="${appengine.sdk}/lib/user" includes="**/*.jar"/>
    </copy>
  </target>

  <!-- =====================================================================
       Define base package path.
       ===================================================================== -->
  <property name="appinventor.pkg" value="com/google/appinventor" />


  <!-- =====================================================================
       AiServer library
       ===================================================================== -->
  <target name="AiServerLib"
          description="App Inventor Server library"
          depends="init,WarLibs,AiSharedLib">
    <property name="AiServerLib-class.dir" location="${class.dir}/AiServerLib" />
    <mkdir dir="${AiServerLib-class.dir}" />

    <ai.javac destdir="${AiServerLib-class.dir}" >
      <include name="${appinventor.pkg}/server/**/*.java" />
      <classpath>
        <!-- jars that we put in <build>/war/WEB-INF/lib -->
        <fileset dir="${build.war.dir}/WEB-INF/lib" includes="*.jar" excludes="AiServerLib.jar"/>
        <!-- gwt lib needed only at compile time for javax.servlet.http.HttpServlet* -->
        <pathelement location="${gwt.sdk}/gwt-user.jar"/>
      </classpath>
    </ai.javac>

    <jar basedir="${AiServerLib-class.dir}"
         destfile="${local.build.dir}/AiServerLib.jar" />
    <copy todir="${build.war.dir}/WEB-INF/lib" file="${local.build.dir}/AiServerLib.jar"/>
  </target>

  <!-- =====================================================================
       AiServerLibTests: build and run the AiServerLib tests and generate the output results
       ===================================================================== -->

  <path id="libsForAiServerLibTests.path">
    <pathelement location="${local.build.dir}/AiServerLib.jar" />
    <pathelement location="${local.build.dir}/AiSharedLib.jar" />
    <pathelement location="${build.dir}/common/CommonUtils.jar" />
    <pathelement location="${build.dir}/common/CommonTestUtils.jar" />
    <pathelement location="${build.dir}/common/CommonVersion.jar" />
    <pathelement location="${build.dir}/components/CommonConstants.jar"/>
    <pathelement location="${lib.dir}/guava/guava-14.0.1.jar" />
    <pathelement location="${lib.dir}/json/json.jar" />
    <pathelement location="${lib.dir}/junit/junit-4.8.2.jar" />
    <pathelement location="${lib.dir}/junit-addons/junit-addons-1.4.jar" />
    <pathelement location="${lib.dir}/keyczar/KeyczarTool.jar" />
    <pathelement location="${lib.dir}/objectify-3.0/objectify-3.0.jar" />
    <pathelement location="${lib.dir}/powermock/cglib-nodep-2.2.jar" />
    <pathelement location="${lib.dir}/powermock/easymock-3.0.jar" />
    <pathelement location="${lib.dir}/powermock/javassist-3.15.0-GA.jar" />
    <pathelement location="${lib.dir}/powermock/objenesis-1.2.jar" />
    <pathelement location="${lib.dir}/powermock/powermock-easymock-1.4.10-full.jar" />
    <pathelement location="${lib.dir}/responder-iq/responderiq-test.jar" />
    <pathelement location="${gwt.sdk}/gwt-servlet.jar" />
    <pathelement location="${gwt.sdk}/gwt-user.jar"/>
    <pathelement location="${appengine.sdk}/lib/impl/appengine-api.jar"/>
    <pathelement location="${appengine.sdk}/lib/impl/appengine-api-labs.jar"/>
    <pathelement location="${appengine.sdk}/lib/impl/appengine-api-stubs.jar"/>
    <pathelement location="${appengine.sdk}/lib/testing/appengine-testing.jar" />
    <pathelement location="${appengine.sdk}/lib/user/orm/geronimo-jpa_3.0_spec-1.1.1.jar" />
  </path>

  <path id="AiServerLibTests.path">
    <path refid="libsForAiServerLibTests.path"/>
    <pathelement location="${local.build.dir}/AiServerLibTests.jar" />
  </path>

  <target name="AiServerLibTests"
          depends="AiServerLib,common_CommonTestUtils,common_CommonUtils,common_CommonVersion,Keystore"
          description="build and run the test suite" >
    <ai.dojunit aij-testingtarget="AiServerLibTests"
                aij-dir="${appinventor.pkg}/server" >
    </ai.dojunit>
  </target>

  <!-- =====================================================================
       AiShared library
       ===================================================================== -->
  <target name="AiSharedLib"
          description="App Inventor Shared library"
          depends="init,WarLibs">

    <property name="AiSharedLib-class.dir" location="${class.dir}/AiSharedLib" />
    <mkdir dir="${AiSharedLib-class.dir}" />

    <ai.javac destdir="${AiSharedLib-class.dir}" >
      <include name="${appinventor.pkg}/shared/**/*.java" />
      <classpath>
        <!-- jars that we put in <build>/war/WEB-INF/lib -->
        <fileset dir="${build.war.dir}/WEB-INF/lib" includes="*.jar" excludes="AiSharedLib.jar"/>
      </classpath>
    </ai.javac>

    <jar basedir="${AiSharedLib-class.dir}"
         destfile="${local.build.dir}/AiSharedLib.jar" />
    <copy todir="${build.war.dir}/WEB-INF/lib" file="${local.build.dir}/AiSharedLib.jar"/>

  </target>

  <!-- =====================================================================
       AiSharedLibTests: build and run the AiSharedLib tests and generate the output results
       ===================================================================== -->

  <!-- requires AiServerLib for files in /server/properties/json -->
  <path id="libsForAiSharedLibTests.path">
    <pathelement location="${local.build.dir}/AiSharedLib.jar" />
    <pathelement location="${local.build.dir}/AiServerLib.jar" />
<<<<<<< HEAD
    <pathelement location="${build.dir}/common/CommonUtils.jar" />
    <pathelement location="${lib.dir}/guava/guava-11.0.1.jar" /> 
=======
    <pathelement location="${lib.dir}/guava/guava-14.0.1.jar" /> 
>>>>>>> 36206755
    <pathelement location="${lib.dir}/json/json.jar" />
    <pathelement location="${lib.dir}/junit/junit-4.8.2.jar" />
    <pathelement location="${gwt.sdk}/gwt-servlet.jar" />
  </path>

  <path id="AiSharedLibTests.path">
    <path refid="libsForAiSharedLibTests.path"/>
    <pathelement location="${local.build.dir}/AiSharedLibTests.jar" />
  </path>

  <target name="AiSharedLibTests"
          depends="AiSharedLib,AiServerLib,common_CommonUtils"
          description="build and run the test suite" >
    <ai.dojunit aij-testingtarget="AiSharedLibTests"
                aij-dir="${appinventor.pkg}/shared" >
    </ai.dojunit>
  </target>

  <!-- =====================================================================
       Rebind library
       ===================================================================== -->
  <target name="AiRebindLib"
          description="App Inventor Rebind library"
          depends="init">

    <property name="AiRebindLib-class.dir" location="${class.dir}/AiRebindLib" />
    <mkdir dir="${AiRebindLib-class.dir}" />

    <ai.javac destdir="${AiRebindLib-class.dir}" >
      <include name="${appinventor.pkg}/rebind/**/*.java" />
      <classpath>
        <!-- gwt libs -->
        <pathelement location="${gwt.sdk}/gwt-dev.jar"/>
        <pathelement location="${gwt.sdk}/gwt-user.jar"/>
      </classpath>
    </ai.javac>

    <jar destfile="${local.build.dir}/AiRebindLib.jar">
      <fileset dir="${AiRebindLib-class.dir}"/>
      <fileset dir="${src.dir}">
        <include name="**/AiRebindLib.gwt.xml" />
      </fileset>
    </jar>

  </target>

  <!-- =====================================================================
       AiClient library
       ===================================================================== -->
  <target name="AiClientLib"
          description="App Inventor Client library - compile java source to bytecode"
          depends="common_BlocksEditorHttpConstants,common_CommonUtils,common_CommonVersion,components_CommonConstants,components_JsonComponentDescription">
    <mkdir dir="${build.war.dir}/WEB-INF/classes"/>
    <ai.javac encoding="utf-8"
              destdir="${build.war.dir}/WEB-INF/classes"
              source="1.5" target="1.5" nowarn="true"
              debug="true" debuglevel="lines,vars,source">
      <include name="${appinventor.pkg}/client/**/*.java" />
      <include name="${appinventor.pkg}/shared/**/*.java" />
      <classpath>
        <pathelement location="${build.dir}/common/BlocksEditorHttpConstants.jar" />
        <pathelement location="${build.dir}/common/CommonUtils.jar" />
        <pathelement location="${build.dir}/common/CommonVersion.jar" />
        <pathelement location="${build.dir}/components/CommonConstants.jar" />
        <!-- external libs -->
        <pathelement location="${lib.dir}/guava/guava-14.0.1.jar" /> 
        <pathelement location="${lib.dir}/gwt_dragdrop/gwt-dnd-3.2.3.jar" />
        <pathelement location="${lib.dir}/gwt_incubator/gwt-incubator-20101117-r1766.jar" />
        <!-- gwt libs -->
        <pathelement location="${gwt.sdk}/gwt-user.jar"/>
      </classpath>
    </ai.javac>
    <copy todir="${build.war.dir}/WEB-INF/classes/com/google/appinventor"
          file="${build.dir}/components/simple_components.json" />
    <copy todir="${build.war.dir}/WEB-INF/classes">
      <fileset dir="src" excludes="**/*.java"/>
    </copy>
  </target>

  <!-- =====================================================================
       YaClientApp GWT application
       CheckYaClientApp - checks whether it is already up-to-date.
       ===================================================================== -->
  <target name="CheckYaClientApp"
          depends="common_BlocksEditorHttpConstants,common_CommonUtils,common_CommonVersion,components_CommonConstants,AiClientLib,AiRebindLib,CopyToBuildWar">
    <!-- If ode.nocache.js is up-to-date, set YaClientApp.uptodate to true.
         Otherwise, set YaClientApp.uptodate to false -->
    <uptodate property="YaClientApp.uptodate"
              targetfile="${build.war.dir}/ode/ode.nocache.js">
      <srcfiles dir="${build.war.dir}/WEB-INF/classes"/>
      <srcfiles file="${local.build.dir}/AiRebindLib.jar" />
      <srcfiles file="${build.dir}/common/BlocksEditorHttpConstants-gwt.jar" />
      <srcfiles file="${build.dir}/common/CommonUtils-gwt.jar" />
      <srcfiles file="${build.dir}/common/CommonVersion-gwt.jar" />
      <srcfiles file="${build.dir}/components/CommonConstants-gwt.jar" />
    </uptodate>
  </target>

  <target name="YaClientApp"
          description="GWT compile to JavaScript"
          depends="common_BlocksEditorHttpConstants,common_CommonUtils,common_CommonVersion,components_CommonConstants,AiClientLib,AiRebindLib,CheckYaClientApp,CopyToBuildWar"
          unless="YaClientApp.uptodate">
    <java failonerror="true" fork="true" classname="com.google.gwt.dev.Compiler">
      <classpath>
        <pathelement location="src"/>
        <pathelement location="${build.war.dir}/WEB-INF/classes"/>
        <pathelement location="${local.build.dir}/AiRebindLib.jar" />
        <pathelement location="${build.dir}/common/BlocksEditorHttpConstants-gwt.jar" />
        <pathelement location="${build.dir}/common/CommonUtils-gwt.jar" />
        <pathelement location="${build.dir}/common/CommonVersion-gwt.jar" />
        <pathelement location="${build.dir}/components/CommonConstants-gwt.jar" />
        <!-- external libs -->
        <pathelement location="${lib.dir}/findbugs/jsr305.jar" />
        <pathelement location="${lib.dir}/guava/guava-14.0.1.jar" />
        <pathelement location="${lib.dir}/guava/guava-gwt-14.0.1.jar" />
        <pathelement location="${lib.dir}/gwt_dragdrop/gwt-dnd-3.2.3.jar" />
        <pathelement location="${lib.dir}/gwt_incubator/gwt-incubator-20101117-r1766.jar" />
        <!-- gwt libs -->
        <pathelement location="${gwt.sdk}/gwt-dev.jar"/>
        <pathelement location="${gwt.sdk}/gwt-user.jar"/>
        <pathelement location="${gwt.sdk}/validation-api-1.0.0.GA.jar" />
        <pathelement location="${gwt.sdk}/validation-api-1.0.0.GA-sources.jar" />
      </classpath>
      <jvmarg value="-Xss2M"/>  <!-- increase if you see a StackOverflowError -->
      <jvmarg value="-Xmx1G"/>
      <jvmarg line="${XstartOnFirstThread}"/>
      <arg line="-war"/>
      <arg value="${build.war.dir}"/>
      <arg line="-style detailed -logLevel WARN"/>
      <arg value="com.google.appinventor.YaClient"/>
    </java>
  </target>

  <!-- =====================================================================
       AiClientLibTests: build and run the AiClientLib tests and generate the output results
       ===================================================================== -->

  <!-- requires AiServerLib for files in /server/properties/json -->
  <path id="libsForAiClientLibTests.path">
    <pathelement location="${build.war.dir}/WEB-INF/classes"/>
    <pathelement location="${local.build.dir}/AiServerLib.jar" />
    <pathelement location="${build.dir}/common/CommonTestUtils.jar" />
    <pathelement location="${build.dir}/components/CommonConstants.jar"/>
<<<<<<< HEAD
    <pathelement location="${build.dir}/common/CommonUtils.jar" />
    <pathelement location="${lib.dir}/guava/guava-11.0.1.jar" />
=======
    <pathelement location="${lib.dir}/guava/guava-14.0.1.jar" />
>>>>>>> 36206755
    <pathelement location="${lib.dir}/json/json.jar" />
    <pathelement location="${lib.dir}/junit/junit-4.8.2.jar" />
    <pathelement location="${gwt.sdk}/gwt-user.jar"/>
  </path>

  <path id="AiClientLibTests.path">
    <path refid="libsForAiClientLibTests.path"/>
    <pathelement location="${local.build.dir}/AiSharedLib.jar" />
    <pathelement location="${local.build.dir}/AiClientLibTests.jar" />
  </path>

  <target name="AiClientLibTests"
          depends="AiClientLib,AiServerLib,common_CommonTestUtils,components_CommonConstants,common_CommonUtils"
          description="build and run the test suite" >
    <ai.dojunit aij-testingtarget="AiClientLibTests"
                aij-dir="${appinventor.pkg}/client" >
    </ai.dojunit>
  </target>

</project><|MERGE_RESOLUTION|>--- conflicted
+++ resolved
@@ -230,12 +230,8 @@
   <path id="libsForAiSharedLibTests.path">
     <pathelement location="${local.build.dir}/AiSharedLib.jar" />
     <pathelement location="${local.build.dir}/AiServerLib.jar" />
-<<<<<<< HEAD
     <pathelement location="${build.dir}/common/CommonUtils.jar" />
-    <pathelement location="${lib.dir}/guava/guava-11.0.1.jar" /> 
-=======
     <pathelement location="${lib.dir}/guava/guava-14.0.1.jar" /> 
->>>>>>> 36206755
     <pathelement location="${lib.dir}/json/json.jar" />
     <pathelement location="${lib.dir}/junit/junit-4.8.2.jar" />
     <pathelement location="${gwt.sdk}/gwt-servlet.jar" />
@@ -379,12 +375,8 @@
     <pathelement location="${local.build.dir}/AiServerLib.jar" />
     <pathelement location="${build.dir}/common/CommonTestUtils.jar" />
     <pathelement location="${build.dir}/components/CommonConstants.jar"/>
-<<<<<<< HEAD
     <pathelement location="${build.dir}/common/CommonUtils.jar" />
-    <pathelement location="${lib.dir}/guava/guava-11.0.1.jar" />
-=======
     <pathelement location="${lib.dir}/guava/guava-14.0.1.jar" />
->>>>>>> 36206755
     <pathelement location="${lib.dir}/json/json.jar" />
     <pathelement location="${lib.dir}/junit/junit-4.8.2.jar" />
     <pathelement location="${gwt.sdk}/gwt-user.jar"/>
