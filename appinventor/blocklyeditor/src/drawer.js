// -*- mode: java; c-basic-offset: 2; -*-
// Copyright 2013-2014 MIT, All rights reserved
// Released under the Apache License, Version 2.0
// http://www.apache.org/licenses/LICENSE-2.0
/**
 * @license
 * @fileoverview Visual blocks editor for App Inventor
 * Set of drawers for holding factory blocks (blocks that create
 * other blocks when dragged onto the workspace). The set of drawers
 * includes the built-in drawers that we get from the blocks language, as
 * well as a drawer per component instance that was added to this workspace.
 *
 * @author mckinney@mit.edu (Andrew F. McKinney)
 * @author Sharon Perl (sharon@google.com)
 */

'use strict';

goog.provide('Blockly.Drawer');

goog.require('Blockly.Flyout');

// Some block drawers need to be initialized after all the javascript source is loaded because they
// use utility functions that may not yet be defined at the time their source is read in. They
// can do this by adding a field to Blockly.DrawerInit whose value is their initialization function.
// For example, see language/common/math.js.

/**
 * Create the dom for the drawer. Creates a flyout Blockly.Drawer.flyout_,
 * and initializes its dom.
 */
Blockly.Drawer.createDom = function() {
  Blockly.Drawer.flyout_ = new Blockly.Flyout();
  // insert the flyout after the main workspace (except, there's no
  // svg.insertAfter method, so we need to insert before the thing following
  // the main workspace. Neil Fraser says: this is "less hacky than it looks".
  var flyoutGroup = Blockly.Drawer.flyout_.createDom();
  Blockly.svg.insertBefore(flyoutGroup, Blockly.mainWorkspace.svgGroup_.nextSibling);
};

/**
 * Initializes the drawer by initializing the flyout and creating the
 * language tree. Call after calling createDom.
 */
Blockly.Drawer.init = function() {
  Blockly.Drawer.flyout_.init(Blockly.mainWorkspace, true);
  for (var name in Blockly.DrawerInit) {
    Blockly.DrawerInit[name]();
  }

  Blockly.Drawer.languageTree = Blockly.Drawer.buildTree_();
};

/**
 * String to prefix on categories of each potential block in the drawer.
 * Used to prevent collisions with built-in properties like 'toString'.
 * @private
 */
Blockly.Drawer.PREFIX_ = 'cat_';

/**
 * Build the hierarchical tree of block types.
 * Note: taken from Blockly's toolbox.js
 * @return {!Object} Tree object.
 * @private
 */
Blockly.Drawer.buildTree_ = function() {
  var tree = {};
  // Populate the tree structure.
  for (var name in Blockly.Blocks) {
    var block = Blockly.Blocks[name];
    // Blocks without a category are fragments used by the mutator dialog.
    if (block.category) {
      var cat = Blockly.Drawer.PREFIX_ + window.encodeURI(block.category);
      if (cat in tree) {
        tree[cat].push(name);
      } else {
        tree[cat] = [name];
      }
    }
  }
  return tree;
};

/**
 * Show the contents of the built-in drawer named drawerName. drawerName
 * should be one of Blockly.MSG_VARIABLE_CATEGORY,
 * Blockly.MSG_PROCEDURE_CATEGORY, or one of the built-in block categories.
 * @param drawerName
 */
Blockly.Drawer.showBuiltin = function(drawerName) {
  drawerName = Blockly.Drawer.PREFIX_ + drawerName;
  var blockSet = Blockly.Drawer.languageTree[drawerName];
  if(drawerName == "cat_Procedures") {
    var newBlockSet = [];
    for(var i=0;i<blockSet.length;i++) {
      if(!(blockSet[i] == "procedures_callnoreturn" // Include callnoreturn only if at least one defnoreturn declaration
           && JSON.stringify(Blockly.AIProcedure.getProcedureNames(false))
              == JSON.stringify([Blockly.FieldProcedure.defaultValue]))
         &&
         !(blockSet[i] == "procedures_callreturn" // Include callreturn only if at least one defreturn declaration
           && JSON.stringify(Blockly.AIProcedure.getProcedureNames(true))
              == JSON.stringify([Blockly.FieldProcedure.defaultValue]))){
        newBlockSet.push(blockSet[i]);
      }
    }
    blockSet = newBlockSet;
  }

  if (!blockSet) {
    throw "no such drawer: " + drawerName;
  }
  var xmlList = Blockly.Drawer.blockListToXMLArray(blockSet);
  Blockly.Drawer.flyout_.show(xmlList);
};

/**
 * Show the blocks drawer for the component with give instance name. If no
 * such component is found, currently we just log a message to the console
 * and do nothing.
 */
Blockly.Drawer.showComponent = function(instanceName) {
  if (Blockly.ComponentInstances[instanceName]) {
    Blockly.Drawer.flyout_.hide();

    var xmlList = Blockly.Drawer.instanceNameToXMLArray(instanceName);
    Blockly.Drawer.flyout_.show(xmlList);
  } else {
    console.log("Got call to Blockly.Drawer.showComponent(" +  instanceName +
                ") - unknown component name");
  }
};

/**
 * Show the contents of the generic component drawer named drawerName. (This is under the
 * "Any components" section in App Inventor). drawerName should be the name of a component type for
 * which we have at least one component instance in the blocks workspace. If no such component
 * type is found, currently we just log a message to the console and do nothing.
 * @param drawerName
 */
Blockly.Drawer.showGeneric = function(typeName) {
  if (Blockly.ComponentTypes[typeName]) {
    Blockly.Drawer.flyout_.hide();

    var xmlList = Blockly.Drawer.componentTypeToXMLArray(typeName);
    Blockly.Drawer.flyout_.show(xmlList);
  } else {
    console.log("Got call to Blockly.Drawer.showGeneric(" +  typeName +
                ") - unknown component type name");
  }
};

/**
 * Hide the Drawer flyout
 */
Blockly.Drawer.hide = function() {
  Blockly.Drawer.flyout_.hide();
};

/**
 * @returns  true if the Drawer flyout is currently open, false otherwise.
 */
Blockly.Drawer.isShowing = function() {
  return Blockly.Drawer.flyout_.isVisible();
};

Blockly.Drawer.blockListToXMLArray = function(blockList) {
  var xmlArray = [];
  for(var i=0;i<blockList.length;i++) {
    xmlArray = xmlArray.concat(Blockly.Drawer.blockTypeToXMLArray(blockList[i],null));
  }
  return xmlArray;
};

Blockly.Drawer.instanceNameToXMLArray = function(instanceName) {
  var xmlArray = [];
  var typeName = Blockly.Component.instanceNameToTypeName(instanceName);
  var mutatorAttributes;

  //create event blocks
  var eventObjects = Blockly.ComponentTypes[typeName].componentInfo.events;
  for(var i=0;i<eventObjects.length;i++) {
    if (eventObjects[i].deprecated === "true") continue;
    mutatorAttributes = {component_type: typeName, instance_name: instanceName, event_name : eventObjects[i].name};
    xmlArray = xmlArray.concat(Blockly.Drawer.blockTypeToXMLArray("component_event",mutatorAttributes));
  }
  //create non-generic method blocks
  var methodObjects = Blockly.ComponentTypes[typeName].componentInfo.methods;
  for(var i=0;i<methodObjects.length;i++) {
    if (methodObjects[i].deprecated === "true") continue;
    mutatorAttributes = {component_type: typeName, instance_name: instanceName, method_name: methodObjects[i].name, is_generic:"false"};
    xmlArray = xmlArray.concat(Blockly.Drawer.blockTypeToXMLArray("component_method",mutatorAttributes));
  }

  //for each property
  var propertyObjects = Blockly.ComponentTypes[typeName].componentInfo.blockProperties;
  for(var i=0;i<propertyObjects.length;i++) {
    //create non-generic get block
    if(propertyObjects[i].rw == "read-write" || propertyObjects[i].rw == "read-only") {
      mutatorAttributes = {set_or_get:"get", component_type: typeName, instance_name: instanceName, property_name: propertyObjects[i].name, is_generic: "false"};
      xmlArray = xmlArray.concat(Blockly.Drawer.blockTypeToXMLArray("component_set_get",mutatorAttributes));
    }
    //create non-generic set block
    if(propertyObjects[i].rw == "read-write" || propertyObjects[i].rw == "write-only") {
      mutatorAttributes = {set_or_get:"set", component_type: typeName, instance_name: instanceName, property_name: propertyObjects[i].name, is_generic: "false"};
      xmlArray = xmlArray.concat(Blockly.Drawer.blockTypeToXMLArray("component_set_get",mutatorAttributes));
    }
  }

  //create component literal block
  mutatorAttributes = {component_type: typeName, instance_name: instanceName};
  xmlArray = xmlArray.concat(Blockly.Drawer.blockTypeToXMLArray("component_component_block",mutatorAttributes));

  return xmlArray;
};

Blockly.Drawer.componentTypeToXMLArray = function(typeName) {
  var xmlArray = [];
  var mutatorAttributes;

  //create generic method blocks
  var methodObjects = Blockly.ComponentTypes[typeName].componentInfo.methods;
  for(var i=0;i<methodObjects.length;i++) {
    mutatorAttributes = {component_type: typeName, method_name: methodObjects[i].name, is_generic:"true"};
    xmlArray = xmlArray.concat(Blockly.Drawer.blockTypeToXMLArray("component_method",mutatorAttributes));
  }

  //for each property
  var propertyObjects = Blockly.ComponentTypes[typeName].componentInfo.blockProperties;
  for(var i=0;i<propertyObjects.length;i++) {
    //create generic get block
    if(propertyObjects[i].rw == "read-write" || propertyObjects[i].rw == "read-only") {
      mutatorAttributes = {set_or_get: "get", component_type: typeName, property_name: propertyObjects[i].name, is_generic: "true"};
      xmlArray = xmlArray.concat(Blockly.Drawer.blockTypeToXMLArray("component_set_get",mutatorAttributes));
    }
    //create generic set block
    if(propertyObjects[i].rw == "read-write" || propertyObjects[i].rw == "write-only") {
      mutatorAttributes = {set_or_get: "set", component_type: typeName, property_name: propertyObjects[i].name, is_generic: "true"};
      xmlArray = xmlArray.concat(Blockly.Drawer.blockTypeToXMLArray("component_set_get",mutatorAttributes));
    }
  }
  return xmlArray;
};

Blockly.Drawer.blockTypeToXMLArray = function(blockType,mutatorAttributes) {
  var xmlString = Blockly.Drawer.getDefaultXMLString(blockType,mutatorAttributes);
  if(xmlString == null) {
    // [lyn, 10/23/13] Handle procedure calls in drawers specially
    if (blockType == 'procedures_callnoreturn' || blockType == 'procedures_callreturn') {
      xmlString = Blockly.Drawer.procedureCallersXMLString(blockType == 'procedures_callreturn');
    } else {
      xmlString = '<xml><block type="' + blockType + '">';
      if(mutatorAttributes) {
        xmlString += Blockly.Drawer.mutatorAttributesToXMLString(mutatorAttributes);
      }
      xmlString += '</block></xml>';
    }
  }
  var xmlBlockArray = [];
  var xmlFromString = Blockly.Xml.textToDom(xmlString);
  // [lyn, 11/10/13] Use goog.dom.getChildren rather than .children or .childNodes
  //   to make this code work across browsers.
  var children = goog.dom.getChildren(xmlFromString);
  for(var i=0;i<children.length;i++) {
    xmlBlockArray.push(children[i]);
  }
  return xmlBlockArray;
}

Blockly.Drawer.mutatorAttributesToXMLString = function(mutatorAttributes){
  var xmlString = '<mutation ';
  for(var attributeName in mutatorAttributes) {
    xmlString += attributeName + '="' + mutatorAttributes[attributeName] + '" ';
  }
  xmlString += '></mutation>';
  return xmlString;
}

// [lyn, 10/22/13] return an XML string including one procedure caller for each procedure declaration
// in main workspace.
Blockly.Drawer.procedureCallersXMLString = function(returnsValue) {
  var xmlString = '<xml>'  // Used to accumulate xml for each caller
  var decls = Blockly.AIProcedure.getProcedureDeclarationBlocks(returnsValue);
  decls.sort(Blockly.Drawer.compareDeclarationsByName); // sort decls lexicographically by procedure name
  for (var i = 0; i < decls.length; i++) {
    xmlString += Blockly.Drawer.procedureCallerBlockString(decls[i]);
  }
  xmlString += '</xml>';
  return xmlString;
}

Blockly.Drawer.compareDeclarationsByName = function (decl1, decl2) {
  var name1 = decl1.getFieldValue('NAME').toLocaleLowerCase();
  var name2 = decl2.getFieldValue('NAME').toLocaleLowerCase();
  return name1.localeCompare(name2);
}

// [lyn, 10/22/13] return an XML string for a caller block for the give procedure declaration block
// Here's an example:
//   <block type="procedures_callnoreturn" inline="false">
//     <title name="PROCNAME">p2</title>
//     <mutation name="p2">
//       <arg name="b"></arg>
//       <arg name="c"></arg>
//    </mutation>
//  </block>
Blockly.Drawer.procedureCallerBlockString = function(procDeclBlock) {
  var declType = procDeclBlock.type;
  var callerType = (declType == 'procedures_defreturn') ? 'procedures_callreturn' : 'procedures_callnoreturn';
  var blockString = '<block type="' + callerType + '" inline="false">'
  var procName = procDeclBlock.getFieldValue('NAME');
  blockString += '<title name="PROCNAME">' + procName + '</title>';
  var mutationDom = procDeclBlock.mutationToDom();
  mutationDom.setAttribute('name', procName); // Decl doesn't have name attribute, but caller does
  var mutationXmlString = Blockly.Xml.domToText(mutationDom);
  blockString += mutationXmlString;
  blockString += '</block>';
  return blockString;
}

/**
 * Given the blockType and a dictionary of the mutator attributes
 * either return the xml string associated with the default block
 * or return null, since there are no default blocks associated with the blockType.
 */
Blockly.Drawer.getDefaultXMLString = function(blockType,mutatorAttributes) {
  //return null if the
  if(Blockly.Drawer.defaultBlockXMLStrings[blockType] == null) {
    return null;
  }

  if(Blockly.Drawer.defaultBlockXMLStrings[blockType].xmlString != null) {
    //return xml string associated with block type
    return Blockly.Drawer.defaultBlockXMLStrings[blockType].xmlString;
  } else if(Blockly.Drawer.defaultBlockXMLStrings[blockType].length != null){
    var possibleMutatorDefaults = Blockly.Drawer.defaultBlockXMLStrings[blockType];
    var matchingAttributes;
    var allMatch;
    //go through each of the possible matching cases
    for(var i=0;i<possibleMutatorDefaults.length;i++) {
      matchingAttributes = possibleMutatorDefaults[i].matchingMutatorAttributes;
      //if the object doesn't have a matchingAttributes object, then skip it
      if(!matchingAttributes) {
        continue;
      }
      //go through each of the mutator attributes.
      //if one attribute does not match then move to the next possibility
      allMatch = true;
      for(var mutatorAttribute in matchingAttributes) {
        if(mutatorAttributes[mutatorAttribute] != matchingAttributes[mutatorAttribute]){
          allMatch = false
          break;
        }
      }
      //if all of the attributes matched, return the xml string given the appropriate mutator
      if(allMatch) {
        return possibleMutatorDefaults[i].mutatorXMLStringFunction(mutatorAttributes);
      }
    }
    //if the mutator attributes did not match for all of the possibilities, return null
    return null;
  }

}

Blockly.Drawer.defaultBlockXMLStrings = {
  controls_forRange: {xmlString:
  '<xml>' +
    '<block type="controls_forRange">' +
      '<value name="START"><block type="math_number"><title name="NUM">1</title></block></value>' +
      '<value name="END"><block type="math_number"><title name="NUM">5</title></block></value>' +
      '<value name="STEP"><block type="math_number"><title name="NUM">1</title></block></value>' +
    '</block>' +
  '</xml>' },

   math_random_int: {xmlString:
  '<xml>' +
    '<block type="math_random_int">' +
    '<value name="FROM"><block type="math_number"><title name="NUM">1</title></block></value>' +
    '<value name="TO"><block type="math_number"><title name="NUM">100</title></block></value>' +
    '</block>' +
  '</xml>'},
  color_make_color: {xmlString:
  '<xml>' +
    '<block type="color_make_color">' +
      '<value name="COLORLIST">' +
        '<block type="lists_create_with" inline="false">' +
          '<mutation items="3"></mutation>' +
          '<value name="ADD0"><block type="math_number"><title name="NUM">255</title></block></value>' +
          '<value name="ADD1"><block type="math_number"><title name="NUM">0</title></block></value>' +
          '<value name="ADD2"><block type="math_number"><title name="NUM">0</title></block></value>' +
        '</block>' +
      '</value>' +
    '</block>' +
  '</xml>'},
  lists_create_with: {xmlString:
  '<xml>' +
    '<block type="lists_create_with">' +
      '<mutation items="0"></mutation>' +
    '</block>' +
    '<block type="lists_create_with">' +
      '<mutation items="2"></mutation>' +
    '</block>' +
  '</xml>'},
   lists_lookup_in_pairs: {xmlString:
  '<xml>' +
    '<block type="lists_lookup_in_pairs">' +
    '<value name="NOTFOUND"><block type="text"><title name="TEXT">not found</title></block></value>' +
    '</block>' +
  '</xml>'},

  component_method: [
    {matchingMutatorAttributes:{component_type:"TinyDB", method_name:"GetValue"},
     mutatorXMLStringFunction: function(mutatorAttributes) {
       return '' +
         '<xml>' +
         '<block type="component_method">' +
         //mutator generator
         Blockly.Drawer.mutatorAttributesToXMLString(mutatorAttributes) +
         '<value name="ARG1"><block type="text"><title name="TEXT"></title></block></value>' +
         '</block>' +
         '</xml>';}},

    // Notifer.ShowTextDialog has cancelable default to TRUE
    {matchingMutatorAttributes:{component_type:"Notifier", method_name:"ShowTextDialog"},
     mutatorXMLStringFunction: function(mutatorAttributes) {
       return '' +
         '<xml>' +
         '<block type="component_method">' +
         //mutator generator
         Blockly.Drawer.mutatorAttributesToXMLString(mutatorAttributes) +
         '<value name="ARG2"><block type="logic_boolean"><title name="BOOL">TRUE</title></block></value>' +
         '</block>' +
         '</xml>';}},

    // Notifer.ShowChooseDialog has cancelable default to TRUE
    {matchingMutatorAttributes:{component_type:"Notifier", method_name:"ShowChooseDialog"},
     mutatorXMLStringFunction: function(mutatorAttributes) {
       return '' +
         '<xml>' +
         '<block type="component_method">' +
         //mutator generator
         Blockly.Drawer.mutatorAttributesToXMLString(mutatorAttributes) +
         '<value name="ARG4"><block type="logic_boolean"><title name="BOOL">TRUE</title></block></value>' +
         '</block>' +
         '</xml>';}},

    // Canvas.DrawCircle has fill default to TRUE
    {matchingMutatorAttributes:{component_type:"Canvas", method_name:"DrawCircle"},
     mutatorXMLStringFunction: function(mutatorAttributes) {
       return '' +
         '<xml>' +
         '<block type="component_method">' +
         //mutator generator
         Blockly.Drawer.mutatorAttributesToXMLString(mutatorAttributes) +
         '<value name="ARG3"><block type="logic_boolean"><title name="BOOL">TRUE</title></block></value>' +
         '</block>' +
         '</xml>';}},

<<<<<<< HEAD
    // UdooArduino.pinMode has mode default to INPUT
    {matchingMutatorAttributes:{component_type:"UdooArduino", method_name:"pinMode"},
     mutatorXMLStringFunction: function(mutatorAttributes) {
      return '' +
        '<xml>' +
        '<block type="component_method">' +
        //mutator generator
        Blockly.Drawer.mutatorAttributesToXMLString(mutatorAttributes) +
        '<value name="ARG0"><block type="udoo_digital_pinout"><title name="UDOO_DIGITAL_PINOUT">0</title></block></value>' +
        '<value name="ARG1"><block type="arduino_pin_mode"><title name="ARDUINO_PIN_MODE">INPUT</title></block></value>' +
        '</block>' +
        '</xml>';}},
        
    // UdooArduino.digitalWrite has pin value default to LOW
    {matchingMutatorAttributes:{component_type:"UdooArduino", method_name:"digitalWrite"},
     mutatorXMLStringFunction: function(mutatorAttributes) {
      return '' +
        '<xml>' +
        '<block type="component_method">' +
        //mutator generator
        Blockly.Drawer.mutatorAttributesToXMLString(mutatorAttributes) +
        '<value name="ARG0"><block type="udoo_digital_pinout"><title name="UDOO_DIGITAL_PINOUT">0</title></block></value>' +
        '<value name="ARG1"><block type="arduino_pin_value"><title name="ARDUINO_PIN_VALUE">LOW</title></block></value>' +
        '</block>' +
        '</xml>';}},
        
    // UdooArduino.digitalRead has default pinout
    {matchingMutatorAttributes:{component_type:"UdooArduino", method_name:"digitalRead"},
     mutatorXMLStringFunction: function(mutatorAttributes) {
      return '' +
        '<xml>' +
        '<block type="component_method">' +
        //mutator generator
        Blockly.Drawer.mutatorAttributesToXMLString(mutatorAttributes) +
        '<value name="ARG0"><block type="udoo_digital_pinout"><title name="UDOO_DIGITAL_PINOUT">0</title></block></value>' +
        '</block>' +
        '</xml>';}},
        
    // UdooArduino.analogWrite has default digital pinout
    {matchingMutatorAttributes:{component_type:"UdooArduino", method_name:"analogWrite"},
     mutatorXMLStringFunction: function(mutatorAttributes) {
      return '' +
        '<xml>' +
        '<block type="component_method">' +
        //mutator generator
        Blockly.Drawer.mutatorAttributesToXMLString(mutatorAttributes) +
        '<value name="ARG0"><block type="udoo_analog_pinout"><title name="UDOO_ANALOG_PINOUT">A0</title></block></value>' +
        '</block>' +
        '</xml>';}},
        
    // UdooArduino.analogRead has default digital pinout
    {matchingMutatorAttributes:{component_type:"UdooArduino", method_name:"analogRead"},
     mutatorXMLStringFunction: function(mutatorAttributes) {
      return '' +
        '<xml>' +
        '<block type="component_method">' +
        //mutator generator
        Blockly.Drawer.mutatorAttributesToXMLString(mutatorAttributes) +
        '<value name="ARG0"><block type="udoo_analog_pinout"><title name="UDOO_ANALOG_PINOUT">A0</title></block></value>' +
        '</block>' +
        '</xml>';}},
        
    // UdooTempHumSensor.ReadSensor has default digital pinout
    {matchingMutatorAttributes:{component_type:"UdooTempHumSensor", method_name:"ReadSensor"},
     mutatorXMLStringFunction: function(mutatorAttributes) {
      return '' +
        '<xml>' +
        '<block type="component_method">' +
        //mutator generator
        Blockly.Drawer.mutatorAttributesToXMLString(mutatorAttributes) +
        '<value name="ARG0"><block type="udoo_digital_pinout"><title name="UDOO_DIGITAL_PINOUT">0</title></block></value>' +
        '</block>' +
        '</xml>';}}
=======
    // Clock.FormatDate has pattern default to MMM d, yyyy
    {matchingMutatorAttributes:{component_type:"Clock", method_name:"FormatDate"},
     mutatorXMLStringFunction: function(mutatorAttributes) {
       return '' +
         '<xml>' +
         '<block type="component_method">' +
         //mutator generator
         Blockly.Drawer.mutatorAttributesToXMLString(mutatorAttributes) +
         '<value name="ARG1"><block type="text"><field name="TEXT">MMM d, yyyy</field></block></value>' +
         '</block>' +
         '</xml>';}},

    // Clock.FormatDateTime has pattern default to MM/dd/yyyy hh:mm:ss a
    {matchingMutatorAttributes:{component_type:"Clock", method_name:"FormatDateTime"},
     mutatorXMLStringFunction: function(mutatorAttributes) {
       return '' +
         '<xml>' +
         '<block type="component_method">' +
         //mutator generator
         Blockly.Drawer.mutatorAttributesToXMLString(mutatorAttributes) +
         '<value name="ARG1"><block type="text"><field name="TEXT">MM/dd/yyyy hh:mm:ss a</field></block></value>' +
         '</block>' +
         '</xml>';}}
>>>>>>> 7def2e91
  ]
};<|MERGE_RESOLUTION|>--- conflicted
+++ resolved
@@ -457,7 +457,6 @@
          '</block>' +
          '</xml>';}},
 
-<<<<<<< HEAD
     // UdooArduino.pinMode has mode default to INPUT
     {matchingMutatorAttributes:{component_type:"UdooArduino", method_name:"pinMode"},
      mutatorXMLStringFunction: function(mutatorAttributes) {
@@ -530,8 +529,8 @@
         Blockly.Drawer.mutatorAttributesToXMLString(mutatorAttributes) +
         '<value name="ARG0"><block type="udoo_digital_pinout"><title name="UDOO_DIGITAL_PINOUT">0</title></block></value>' +
         '</block>' +
-        '</xml>';}}
-=======
+        '</xml>';}},
+
     // Clock.FormatDate has pattern default to MMM d, yyyy
     {matchingMutatorAttributes:{component_type:"Clock", method_name:"FormatDate"},
      mutatorXMLStringFunction: function(mutatorAttributes) {
@@ -555,6 +554,5 @@
          '<value name="ARG1"><block type="text"><field name="TEXT">MM/dd/yyyy hh:mm:ss a</field></block></value>' +
          '</block>' +
          '</xml>';}}
->>>>>>> 7def2e91
   ]
 };