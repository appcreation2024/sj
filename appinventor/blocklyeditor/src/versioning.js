--- conflicted
+++ resolved
@@ -986,7 +986,7 @@
           .findAllMethodCalls(dom, componentType, methodName);
       for (var i = 0, method; method = methodNodes[i]; i++) {
         for (var j = 0, child; child = method.children[j]; j++) {
-          if (child.tagName == 'value' && 
+          if (child.tagName == 'value' &&
               child.getAttribute('name') == 'ARG' + argNum) {
             replaceFunc(child, workspace);
             break;
@@ -1161,7 +1161,7 @@
 /**
  * Replaces the block currently attached to the passed value input with a screen
  * names block. The current block is replaced iff it is a constant (eg a text or
- * number block). 
+ * number block).
  * @param {Element} valueNode The node to modify.
  */
 Blockly.Versioning.tryReplaceBlockWithScreen = function(valueNode) {
@@ -2201,13 +2201,9 @@
     // AI2: Added "contains any" and "contains all" options to the text contains block.
     33:"noUpgrade",
 
-<<<<<<< HEAD
+    // AI2: Add screen names dropdown block.
     // AI2: Added "every component" block.
-    34:"noUpgrade"
-=======
-    // AI2: Add screen names dropdown block.
-    34: Blockly.Versioning.makeScreenNamesBeDropdowns,
->>>>>>> 85509cba
+    34: Blockly.Versioning.makeScreenNamesBeDropdowns
 
   }, // End Language upgraders
 
