--- conflicted
+++ resolved
@@ -1426,13 +1426,12 @@
     //This is initial version. Placeholder for future upgrades
     1: "noUpgrade",
 
-<<<<<<< HEAD
-    // ScalePictureToFit was replaced by Scaling property
-=======
     // AI2: The RotationAngle property was added.
     // No blocks need to be modified to upgrade to version 2.
->>>>>>> 2d426e9e
-    2: "noUpgrade"
+    2: "noUpgrade",
+    
+    // ScalePictureToFit was replaced by Scaling property
+    3: "noUpgrade"
 
   }, // End Image upgraders
 
