// -*- mode: java; c-basic-offset: 2; -*-
// Copyright © 2013-2019 Massachusetts Institute of Technology, All rights reserved
// Released under the Apache License, Version 2.0
// http://www.apache.org/licenses/LICENSE-2.0
/**
 * @license
 * @fileoverview Visual blocks editor for App Inventor
 * Methods to handle converting apps from older versions to current
 *
 * @author wolber@usfca.edu (David Wolber)
 * @author ewpatton@mit.edu (Evan W. Patton)
 *
 * [lyn, 2014/10/31] Completely overhauled blocks upgrading architecture.
 * All the work is done in Blockly.Version.upgrade.
 * As in Liz Looney's AI1 BlocksSaveFile upgraders, all upgrades are based on mismatches
 * between component versions or language versions of the screen and those of the current system.
 * Unlike Liz's system, in which conditionals based on version numbers are used to express AI1 upgrades,
 * all AI2 upgrades are expressed via the dictionary structure in Blockly.Versioning.AllUpgradeMaps,
 * which is defined at the end of this file. This is a more declarative approach for expressing upgrades.
 */

'use strict';

goog.provide('AI.Blockly.Versioning');

goog.require('goog.dom');
goog.require('goog.dom.xml');

if (Blockly.Versioning === undefined) Blockly.Versioning = {};

Blockly.Versioning.loggingFlag = true;

Blockly.Versioning.setLogging = function (bool) {
  Blockly.Versioning.loggingFlag = bool;
};

Blockly.Versioning.log = function log(string) { // Display feedback on upgrade if Blockly.Versioning.loggingFlag is on.
  if (Blockly.Versioning.loggingFlag) {
    console.log("Blockly.Versioning: " + string);
  }
};

/**
 * [lyn, 2014/11/04] Simplified version of Halloween AI2 upgrading architecture.
 *
 * @param preUpgradeFormJsonString: JSON String from pre-upgrade Form associated with these blocks
 * @param blocksContent: String with XML representation of blocks for a screen
 * @param {Blockly.WorkspaceSvg=} opt_workspace Optional workspace that will be populated with the
 * blocks content. If not specified, Blockly.mainWorkspace is used.
 *
 * @author fturbak@wellesley.edu (Lyn Turbak)
 *
 * Perform any upgrades on the blocks implied by mismatches (1) between component version numbers
 * in preUpgradeFormJsonString and current system component numbers or (2) between blocks language
 * version number in blocksContent and current system blocks language version.
 *
 * After any upgrades, load the blocks into Blockly.mainWorkspace.
 *
 * Upgrades may be performed either on the XML dom tree representation or the loaded blocks
 * representation in Blockly.mainWorkspace. As a consquence, the upgrading process may
 * ping-pong back and forth between these two representations. But in the end, the upgraded
 * blocks will be loaded into Blockly.mainWorkspace.
 *
 * All upgrades are described by the dictionary structure in Blockly.Versioning.AllUpgradeMaps,
 * which is defined at the end of this file.
 *
 */
Blockly.Versioning.upgrade = function (preUpgradeFormJsonString, blocksContent, opt_workspace) {
  opt_workspace = opt_workspace || Blockly.mainWorkspace;
  var preUpgradeFormJsonObject = JSON.parse(preUpgradeFormJsonString);
  var dom = Blockly.Xml.textToDom(blocksContent); // Initial blocks rep is dom for blocksContent
  var didUpgrade = false;

  /**
   * Upgrade the given componentType. If componentType is "Language", upgrades the blocks language.
   * The rep argument is either a dom or a workspace. It is passed explicitly only to indicate type
   * of current rep to determine when conversion needs to be done between dom and workspace (or vice versa).
   * @param componentType
   * @param preUpgradeVersion
   * @param systemVersion
   * @param rep: the current blocks representation (dom or Blockly.mainWorkspace).
   *        This is only passed explicitly to indicate type of current rep to determine
   *        when conversion needs to be done between dom and workspace (or vice versa).
   * @returns: resulting representation (dom or workspace), again only for dynamic type checking.
   */
  function upgradeComponentType (componentType, preUpgradeVersion, systemVersion, rep) {
    if (componentType == "Form") {
      componentType = "Screen"; // Treat Form as if it were Screen
    }
    Blockly.Versioning.log("In Blockly.Versioning.upgrade, upgradeComponentType("  + componentType + "," +
        preUpgradeVersion + ","  + systemVersion + "," + rep + ")");
    if (preUpgradeVersion > systemVersion) {
      // What to do in this case? Currently, throw an exception, but might want to do something else:
      // JIS: We simply ignore this situation. It happens when someone imports a project that was
      // touched by a newer version of App Inventor. By the time we are run here the user has already
      // been shown a warning that the project may not work as expected. However if we throw the
      // exception below we *guarantee* that the project will fail to load. Let's give them a
      // chance instead (so the lines below are commented out).
      // throw "Unexpected situation in Blockly.Versioning.upgrade: preUpgradeVersion of " + componentType +
      //     " = " + preUpgradeVersion + " > systemVersion = " + systemVersion;
    } else if (preUpgradeVersion < systemVersion) {
      // Need to upgrade this component
      Blockly.Versioning.log("upgrading component type " + componentType + " from version " +
          preUpgradeVersion + " to version " + systemVersion);
      var upgradeMap = Blockly.Versioning.AllUpgradeMaps[componentType];
      if (! upgradeMap) {
        throw "Blockly.Versioning.upgrade: no upgrade map for component type " + componentType;
      }
      for (var version = preUpgradeVersion + 1; version <= systemVersion; version++) {
        var versionUpgrader = upgradeMap[version];
        if (! versionUpgrader) {
          throw "Blockly.Versioning.upgrade: no upgrader to upgrade component type " + componentType +
              " to version " + version;
        }
        // Perform upgrade
        Blockly.Versioning.log("applying upgrader for upgrading component type " + componentType +
            " from version " + (version-1) + " to version " + version);
        // Apply upgrader, possibly mutating rep and changing its dynamic type.
        rep = Blockly.Versioning.applyUpgrader(versionUpgrader, rep, opt_workspace);
      }
      didUpgrade = true;
    } // otherwise, preUpgradeVersion and systemVersion are equal and no updgrade is necessary
    return rep; // Return final blocks representation, for dynamic typing purposes
  }

  // --------------------------------------------------------------------------------
  // Upgrade language based on language version

  var systemLanguageVersion = top.BLOCKS_VERSION;
  var systemYoungAndroidVersion = top.YA_VERSION;
  var versionTags = dom.getElementsByTagName('yacodeblocks');

  // if there is no version in the file, then this is an early ai2 project, prior to
  // 10/21/13, when the blocks internal xml structure was overhauled
  // with descriptive mutator tags. blocksOverhaul translates the blocks

  var preUpgradeLanguageVersion;
  if (versionTags.length===0) {
    Blockly.Versioning.v17_blocksOverhaul(dom, opt_workspace);
    preUpgradeLanguageVersion = 17;  // default for oldest ai2
  }
  else {
    if (systemYoungAndroidVersion == parseInt(versionTags[0].getAttribute('ya-version'), 10)) {
      Blockly.Versioning.ensureWorkspace(dom, opt_workspace);
      return;
    }
    preUpgradeLanguageVersion = parseInt(versionTags[0].getAttribute('language-version'), 10);
  }

  var blocksRep = dom; // Initial blocks rep is dom
  blocksRep = upgradeComponentType("Language", preUpgradeLanguageVersion, systemLanguageVersion, blocksRep);

  // --------------------------------------------------------------------------------
  // Upgrade components based on pre-upgrade version numbers
  var preUpgradeComponentVersionDict = Blockly.Versioning.makeComponentVersionDict(preUpgradeFormJsonObject);
  for (var componentType in preUpgradeComponentVersionDict) {
    if (!preUpgradeComponentVersionDict.hasOwnProperty(componentType)) continue;

    // Cannot upgrade extensions as they are not part of the system
    if (Blockly.Versioning.isExternal(componentType, opt_workspace)) continue;

    var preUpgradeVersion = preUpgradeComponentVersionDict[componentType];
    var systemVersion = Blockly.Versioning.getSystemComponentVersion(componentType, opt_workspace);
    blocksRep = upgradeComponentType(componentType, preUpgradeVersion, systemVersion, blocksRep);
  }

  // Ensure that final blocks rep is Blockly.mainWorkspace
  Blockly.Versioning.log("Blockly.Versioning.upgrade: Final conversion to Blockly.mainWorkspace");
  Blockly.Versioning.ensureWorkspace(blocksRep, opt_workspace); // No need to use result; does work by side effect on Blockly.mainWorkspace

  return didUpgrade;
};

/**
 * [lyn, 2014/11/04]
 * Check that the given upgrader is a valid form for an upgrader. It must either be:
 * (1) a function
 * (2) an array of upgraders
 * (3) a special string (one of "noUpgrade" or "ai1CantDoUpgrade")
 *
 * Note: we don't check here in array case that all array elements are themselves upgraders.
 * That check will be performed dynamically later when array elements are applied
 * by Blockly.Versioning.applyUpgrader.
 */
Blockly.Versioning.checkUpgrader = function (upgrader) {

  var specialUpgradeStrings = ["noUpgrade", "ai1CantDoUpgrade"];

  if (typeof(upgrader) == "string") {
    if (specialUpgradeStrings.indexOf(upgrader) == -1) {
      throw "Blockly.Versioning.checkUpgrader: upgrader is unrecognized special string: " + upgrader;
    }
  } else if (! ((typeof(upgrader) == "function") || Array.isArray (upgrader))) {
    throw "Blockly.Versioning.checkUpgrader: upgrader is not a function, special string, or array of upgraders -- "
        + upgrader;
  }
};

/**
 * Returns true if blocksRep is a workspace; otherwise returns false
 */
Blockly.Versioning.isWorkspace = function (blocksRep) {
  return blocksRep instanceof Blockly.Workspace;
};

/*
Blockly.Versioning.isWorkspace =
    (function () {
      var workspaceInstance = new Blockly.Workspace(); // ignore get & set metrics
      return function (blocksRep) {
        return (typeof(blocksRep) == "object") && (blocksRep.constructor == workspaceInstance.constructor)
      };

    })();
 */

/**
 * Returns true if blocksRep is a dom; otherwise returns false
 */
Blockly.Versioning.isDom = function (blocksRep) {
  try {
    return (blocksRep instanceof Element
            || blocksRep instanceof HTMLElement
            || blocksRep instanceof HTMLUnknownElement
            || blocksRep.tagName == 'XML');
  } catch (anyErr) {
    // In phantomJS testing context, HTMLUnknownElement is undefined and causes an error,
    // so handle it this way.
    return false;
  }
};

/**
 * If blocksRep is a dom, returns it; otherwise converts the workspace to a dom
 */
Blockly.Versioning.ensureDom = function (blocksRep) {
  if (Blockly.Versioning.isDom(blocksRep)) {
    return blocksRep; // already a dom
  } else if (Blockly.Versioning.isWorkspace(blocksRep)) {
    Blockly.Versioning.log("Blockly.Versioning.ensureDom: converting Blockly.mainWorkspace to dom");
    return Blockly.Xml.workspaceToDom(blocksRep);
  } else {
    throw "Blockly.Versioning.ensureDom: blocksRep is neither dom nor workspace -- " + blocksRep;
  }
};

Blockly.Versioning.getBlockChildren = function (dom) {
    var result = [];
    var gdChildren = goog.dom.getChildren(dom);
    for (var gdi = 0, gdChild; gdChild = gdChildren[gdi]; gdi++) {
      result.push(gdChild);
    }
    return result;
};

/**
 * If blocksRep is a workspace, returns it; otherwise converts the workspace to a dom
 */
Blockly.Versioning.ensureWorkspace = function (blocksRep, opt_workspace) {
  if (Blockly.Versioning.isWorkspace(blocksRep)) {
    return blocksRep; // already a workspace
  } else if (Blockly.Versioning.isDom(blocksRep)) {
    var workspace = opt_workspace || Blockly.mainWorkspace;
    Blockly.Versioning.log("Blockly.Versioning.ensureWorkspace: converting dom to Blockly.mainWorkspace");
    workspace.clear(); // Remove any existing blocks before we add new ones.
    Blockly.Xml.domToWorkspace(blocksRep, workspace);
    // update top block positions in event of save before rendering.
    var blocks = workspace.getTopBlocks();
    for (var i = 0; i < blocks.length; i++) {
      var block = blocks[i];
      var xy = block.getRelativeToSurfaceXY();
      xy.x = block.x;
      xy.y = block.y;
    }
    return workspace;
  } else {
    throw "Blockly.Versioning.ensureWorkspace: blocksRep is neither workspace nor dom -- " + blocksRep;
  }
};

/**
 * Apply an upgrder to a blocksRepresentation, possibly (1) changing it by side effect and
 * (2) changing its representation (dom or workspace). Returns the final representation.
 * @param upgrader
 * @param blocksRep: an instance of an XML dom tree or a Blockly.Workspace
 * @param opt_workspace: Optional workspace to be upgraded
 */
Blockly.Versioning.applyUpgrader = function (upgrader, blocksRep, opt_workspace) {
  opt_workspace = opt_workspace || Blockly.mainWorkspace;
  opt_workspace.getProcedureDatabase().clear();  // clear the proc database in case of multiple upgrades
  Blockly.Versioning.checkUpgrader(upgrader); // ensure it has the correct form.
  // Perform upgrade
  if (upgrader == "ai1CantDoUpgrade") {
    throw "Blockly.Versioning.applyUpgrader: cannot perform an AI Classic upgrade on " + blocksRep;
  } else if (typeof(upgrader) == "function") {
    return upgrader(blocksRep, opt_workspace); // Apply upgrader, possibly mutating rep and changing its dynamic type.
  } else if (Array.isArray (upgrader)) {
    // Treat array as sequential composition of upgraders
    Blockly.Versioning.log("Blockly.Versioning.applyUpgrader: treating list as sequential composition of upgraders");
    return (Blockly.Versioning.composeUpgraders(upgrader))(blocksRep, opt_workspace);
  } else { // otherwise, versionUpgrader is "noUpgrade", and nothing is done, so acts like identity
    return blocksRep;
  }
};

/**
 * Return a single upgrader that sequentially composes the upgraders in upgraderList
 * @param upgraderList
 */
Blockly.Versioning.composeUpgraders = function (upgraderList, opt_workspace) {
  opt_workspace = opt_workspace || Blockly.mainWorkspace;
  return function (blocksRep) {
    for (var i = 0, upgrader; upgrader = upgraderList[i]; i++) {
      blocksRep = Blockly.Versioning.applyUpgrader(upgrader, blocksRep, opt_workspace); // Applying upgrader may convert blocks rep from dom to workspace or vice versa.
    }
    return blocksRep; // Return the final blocks rep
  }
};

/******************************************************************************
 * Key functions for determining whether component upgrades are needed
 ******************************************************************************/

/*
 /** createUpgraders takes a pre-upgrade form JSON string and returns an object with two fields:
  * 1. The "XML" field denotes a function that upgrades the dom tree by side effect.
  * 2. The "blocks" field denotes a function that upgrades the main workspace by side effect.
  * /
Blockly.Versioning.createUpgraders = function (preUpgradeFormJsonString) {
  var xmlUpgraders = [];
  var blocksUpgraders = [];

  function collectUpgradersForComponentTypeToVersion(compType, oldVersion, newVersion) {
    var upgradeMap = Blockly.Versioning.AllUpgradeMaps[compType];
    for (var version = oldVersion; version < newVersion; version = version + 1) {
      var versionUpgraders = upgradeMap[version];
      var xmlUpgrader = versionUpgraders[0];
      xmlUpgraders.push(xmlUpgrader);
      var blocksUpgrader = versionUpgraders[1];
      blocksUpgraders.push(blocksUpgrader);
    }
  }

  var preUpgradeFormJsonObject = JSON.parse(preUpgradeFormJsonString);
  var preUpgradeComponentVersionDict = Blockly.Versioning.makeComponentVersionDict(preUpgradeFormJsonObject);
  for (var componentType in preUpgradeComponentVersionDict) {
    var preUpgradeVersion = preUpgradeComponentVersionDict[componentType];
    var currentVersion = Blockly.Versioning.getCurrentVersion(componentType);
    if (preUpgradeVersion > currentVersion) {
      // What to do in this case? Currently, do nothing, but at least might want a warning
      console.log("Unexpected: preUpgradeVersion of " + componentType + " = " + str(preUpgradVerision)
                   + " > currentVersion = " + str(currentVersion));
    } else if (preUpgradeVersion < currentVersion) {
      // Need to upgrade this component
      collectUpgradersForComponentTypeToVersion(componentType, preUpgradeVersion, currentVersion);
    } // else they're equal and we really do nothing
  }

  /**
   * Given a list of one-argument side-effecting functions, returns a one-argument
   * function that applies each function in the list to the argument, one by one.
   * @param functionList
   * @returns {Function}
   * /
  function curriedApplyAll (functionList) {
    return function (arg) {
      for (var i = 0, fun; fun = functionList[i]; i = i + 1) {
        fun(arg)
      }
    }
  }

  return {"XML": curriedApplyAll(xmlUpgraders), "blocks": curriedApplyAll(blocksUpgraders)}

}
*/

/**
 *  Create a dictionary mapping each component mentioned in formJsonObject
 *  to its version number. Complain if all version numbers for the same
 *  component are not the same.
 */
Blockly.Versioning.makeComponentVersionDict = function (formJsonObject) {
  var versionDict = {};

  /**
   * Walk over component tree, modifying versionDict to have version of each component encountered.
   * @param comps

   */
  function processComponents (comps) {
    for (var c = 0, comp; comp=comps[c]; c = c+ 1) {
      var compType = comp["$Type"];
      var compVersion = parseInt(comp["$Version"]);
      var versionAlreadyInDict = versionDict[compType];
      if (versionAlreadyInDict) {
        if (versionAlreadyInDict != compVersion) {
          throw "Blockly.Versioning.makeComponentVersionDict: inconsistent versions for component of type"
                + compType + "; [" + str(compVersion) + ", " + versionAlreadyInDict + "]"
        } // Otherwise version is same as before and we're happy
      } else { // No version yet in dict; add it
        versionDict[compType] = compVersion;
      }
      var subComponents = comp["$Components"];
      if (subComponents) { // recursively process any subcomponents
        processComponents(subComponents);
      }
    }
   }

   processComponents ([formJsonObject["Properties"]]); // Walk the component tree, updating versionDict along the way.
   return versionDict;
};

Blockly.Versioning.getSystemComponentVersion = function (componentType, workspace) {
  var versionString = workspace.getComponentDatabase().getType(componentType).componentInfo.version;
  if (versionString) {
    return parseInt(versionString);
  } else {
    throw "Blockly.Versioning.getSystemComponentVersion: No version for component type " + componentType;
  }
};

Blockly.Versioning.isExternal = function(componentType, workspace) {
  var description = workspace.getComponentDatabase().getType(componentType);
  if (description && description.componentInfo) {
    return 'true' === description.componentInfo.external;
  } else {
    return false;
  }
};

/******************************************************************************
 * Details for specific upgrades go below, in reverse chronological order.
 * The code for each upgrade *MUST* be well-documented in order to help
 * those implementing similar upgrades in the future.
 ******************************************************************************/

/**----------------------------------------------------------------------------
 * Upgrade to Blocks Language version 17:
 * @author wolber@usfca.edu (David Wolber)
 *
 * Code for translating early ai2 blocks to 10/20/13 version
 * if there is no version # in the Blockly file, then it is an early ai2 project, prior to
 * 10/21/13, when the blocks internal xml structure was overhauled
 * with descriptive mutator tags. blocksOverhaul translates the blocks
 * Methods to handle serialization of the blocks workspace
 *
 * [lyn, 10/03/2014] Notes:
 *  * This code used to be in blocklyeditor/src/versioning/017_blocksOverhaul.js
 *    but I moved it here as part of consolidating all upgrade code in one file.
 *  * I prefixed all the function names with "v17_" to clarify which
 *    functions are used in the upgrade to YAVersion 17.
 ----------------------------------------------------------------------------*/

Blockly.Versioning.v17_blocksOverhaul = function(xmlFromFile, workspace) {
  // we loaded in something with no version, we need to translate
  var renameAlert = 0;
  var blocks = xmlFromFile.getElementsByTagName('block');
  for (var i = 0, im = blocks.length; i < im; i++)  {
    var blockElem = blocks[i];
    var blockType = blockElem.getAttribute('type');
    // all built-in blocks have an entry already in Blockly.Language
    //  we don't need to translate those, so if the following is non-null we ignore
    if (Blockly.Blocks[blockType] == null)
    {
      // add some translations for language changes...
      //   these should really be in a map or at procedure that checks and
      //   returns replacement...straight translations...we could also put
      //   lexical_variable_get and set here so that we don't have to have a special
      //   case below
      if (blockType == 'procedures_do_then_return')
        blockElem.setAttribute('type',"controls_do_then_return");
      else
      if (blockType == 'procedure_lexical_variable_get')
        blockElem.setAttribute('type',"lexical_variable_get");
      else
      if (blockType == 'for_lexical_variable_get')
        blockElem.setAttribute('type',"lexical_variable_get");
      else {
        var splitComponent = blockType.split('_');
        if (splitComponent.length > 2) {
          // This happens when someone puts an _ in a block name!
          splitComponent = [splitComponent.slice(0, -1).join('_'), splitComponent.pop()];
        }
        // there are some blocks that are not built-in but are not component based,
        //   we want to ignore them
        if (splitComponent[0] != 'lexical') {
          // methods on any (generics) have a blocktype of _any_someComponent_method
          //   so 1st check if type has 'any' in it, if so we have a generic method
          if (splitComponent[1] == 'any')  // we have a generic method call
            Blockly.Versioning.v17_translateAnyMethod(blockElem);
          else {
            // we have a set, get, component get, event, or method
            // check if the first thing is a component type. If so, the only
            // legal thing it could be is a (generic) component set/get
            //   but old programs allow instance names same as type names, so
            //   we can get a Accelerometer.Shaking which is really an instance event
            var componentDb = workspace.getComponentDatabase();
            if (componentDb.hasType(splitComponent[0]) &&
                (splitComponent[1] == 'setproperty' || splitComponent[1] == 'getproperty'))
              Blockly.Versioning.v17_translateComponentSetGetProperty(blockElem, workspace);
            else {
              var instance = splitComponent[0];
              var componentType = componentDb.instanceNameToTypeName(instance);
              if (componentType == instance && renameAlert === 0) {
                alert("Your app was created in an earlier version of App Inventor and may be loaded incorrectly."+
                    " The problem is that it names a component instance"+
                    " the same as the component type, which is longer allowed.");
                renameAlert = 1;
              }
              // we should really check for null here so if there are blocks that
              //   are not instance_ we can ignore. Right now the following ifs
              //   probably make sure of this-- if none of the questions about rightside
              //    are answered affirmatively, but this should be checked here as well
              var rightside = splitComponent[1];
              if (rightside == 'setproperty' || rightside == 'getproperty')
                Blockly.Versioning.v17_translateSetGetProperty(blockElem, workspace);
              else
              if (rightside == 'component')
                Blockly.Versioning.v17_translateComponentGet(blockElem, workspace);
              else
              if (componentDb.getEventForType(componentType, rightside))
                Blockly.Versioning.v17_translateEvent(blockElem, workspace);
              else
              if (componentDb.getMethodForType(componentType, rightside))
                Blockly.Versioning.v17_translateMethod(blockElem, workspace);
            }
          }
        }
      }
    }
  }

};

/**
 * v17_translateEvent is called when we know we have an Event element that
 * needs to be translated.
 */
Blockly.Versioning.v17_translateEvent = function(blockElem, workspace) {
  //get the event type and instance name,
  // the type attribute is "component_event"
  // event block types look like: <block type="Button1_Click" x="132" y="72">
  var splitComponent = blockElem.getAttribute('type').split('_');
  if (splitComponent.length > 2) {
    // This happens when someone puts an _ in a block name!
    splitComponent = [splitComponent.slice(0, -1).join('_'), splitComponent.pop()];
  }
  var instance = splitComponent[0];
  var event=splitComponent[1];
  // Paul has a function to convert instance to type
  var componentType = workspace.getComponentDatabase().instanceNameToTypeName(instance);
  // ok, we have all the info, now we can override the old event attribute with 'event'
  blockElem.setAttribute('type','component_event');
  // <mutation component_type=​"Canvas" instance_name=​"Canvas1" event_name=​"Dragged">​</mutation>
  // add mutation tag
  var mutationElement = goog.dom.createElement('mutation');
  //mutationElement.setAttribute('component_type',component);
  mutationElement.setAttribute('instance_name', instance);
  mutationElement.setAttribute('event_name', event);
  mutationElement.setAttribute('component_type',componentType);
  blockElem.insertBefore(mutationElement,blockElem.firstChild);

};
/**
 * v17_translateMethod is called when we know we have a component method element that
 * needs to be translated.
 */
Blockly.Versioning.v17_translateMethod = function(blockElem, workspace) {
  // the type attribute is "instance_method"
  var blockType = blockElem.getAttribute('type');
  // method block types look like: <block type="TinyDB_StoreValue" ...>
  var splitComponent = blockType.split('_');
  if (splitComponent.length > 2) {
    // This happens when someone puts an _ in a block name!
    splitComponent = [splitComponent.slice(0, -1).join('_'), splitComponent.pop()];
  }
  var instance = splitComponent[0];
  var method = splitComponent[1];
  // Paul has a function to convert instance to type
  var componentType = workspace.getComponentDatabase().instanceNameToTypeName(instance);
  // ok, we have all the info, now we can override the old event attribute with 'event'
  blockElem.setAttribute('type','component_method');
  // <mutation component_type=​"Canvas" instance_name=​"Canvas1" event_name=​"Dragged">​</mutation>
  // add mutation tag
  var mutationElement = goog.dom.createElement('mutation');
  //mutationElement.setAttribute('component_type',component);
  mutationElement.setAttribute('instance_name', instance);
  mutationElement.setAttribute('method_name', method);
  mutationElement.setAttribute('component_type',componentType);
  mutationElement.setAttribute('is_generic','false');
  blockElem.insertBefore(mutationElement,blockElem.firstChild);

};
/**
 * v17_translateAnyMethod is called when we know we have a method on a generic (any)
 * component.
 */
Blockly.Versioning.v17_translateAnyMethod = function(blockElem) {
  // the type attribute is "instance_method"
  var blockType = blockElem.getAttribute('type');
  // any method block types look like: <block type="_any_ImageSprite_MoveTo" inline="false">
  var splitComponent = blockType.split('_');
  if (splitComponent.length > 3) {
    // This happens when someone puts an _ in a block name!
    var ctemp = splitComponent.slice(-2);
    splitComponent = [splitComponent.slice(0, -2).join('_'), ctemp.pop(), ctemp.pop()];
  }
  var componentType = splitComponent[2];
  var method=splitComponent[3];
  // ok, we have all the info, now we can override the old event attribute with 'event'
  blockElem.setAttribute('type','component_method');
  // <mutation component_type=​"Canvas" instance_name=​"Canvas1" event_name=​"Dragged">​</mutation>
  // add mutation tag
  var mutationElement = goog.dom.createElement('mutation');
  mutationElement.setAttribute('method_name', method);
  mutationElement.setAttribute('component_type',componentType);
  mutationElement.setAttribute('is_generic','true');
  blockElem.insertBefore(mutationElement,blockElem.firstChild);

};
/**
 * v17_translateComponentGet is called when we know we have a component get, e.g.
 * TinyDB_component as the block
 */
Blockly.Versioning.v17_translateComponentGet = function(blockElem, workspace) {
  // the type attribute is "instance_method"
  var blockType = blockElem.getAttribute('type');
  // block type looks like: <block type="TinyDB1_component" ..> note an instance
  //    not a type as you'd expect
  var splitComponent = blockType.split('_');
  if (splitComponent.length > 2) {
    // This happens when someone puts an _ in a block name!
    splitComponent = [splitComponent.slice(0, -1).join('_'), splitComponent.pop()];
  }
  var instance = splitComponent[0];
  // if we got here splitComponent[1] must be "component"
  // Paul has a function to convert instance to type
  var componentType = workspace.getComponentDatabase().instanceNameToTypeName(instance);
  // ok, we have all the info, now we can override the old event attribute with 'event'
  blockElem.setAttribute('type','component_component_block');
  // <mutation component_type=​"Canvas" instance_name=​"Canvas1" event_name=​"Dragged">​</mutation>
  // add mutation tag
  var mutationElement = goog.dom.createElement('mutation');
  //mutationElement.setAttribute('component_type',component);
  mutationElement.setAttribute('instance_name', instance);
  mutationElement.setAttribute('component_type',componentType);
  blockElem.insertBefore(mutationElement,blockElem.firstChild);

};

/**
 * v17_translateSetGetProperty is called when we know we have a get or set on an instance
 */
Blockly.Versioning.v17_translateSetGetProperty = function(blockElem, workspace) {
  // the type attribute is "instance_setproperty" or "component_getproperty"
  var blockType = blockElem.getAttribute('type');
  // set block look like: <block type="Button1_setproperty" x="132" y="72">
  var splitComponent=blockType.split('_');
  if (splitComponent.length > 2) {
    // This happens when someone puts an _ in a block name!
    splitComponent = [splitComponent.slice(0, -1).join('_'), splitComponent.pop()];
  }
  var instance = splitComponent[0];
  var type=splitComponent[1]; //setproperty or getproperty
  // Paul has a function to convert instance to type
  var componentType = workspace.getComponentDatabase().instanceNameToTypeName(instance);
  // grab titles to find the particular property. There is a title elem with
  //   a "PROP" attribute right under and within the block element itself
  //   There might be many titles, but we grab the first.
  var titles = blockElem.getElementsByTagName('title');
  var propName = 'unknown';
  for (var i = 0, len = titles.length; i < len; i++)
  {
    if (titles[i].getAttribute('name') == 'PROP') {
      propName = titles[i].textContent;
      break;
    }
  }
  // ok, we have all the info, now we can override the old event attribute with 'event'
  blockElem.setAttribute('type','component_set_get');
  // <mutation component_type=​"Canvas" instance_name=​"Canvas1" event_name=​"Dragged">​</mutation>
  // add mutation tag
  var mutationElement = blockElem.getElementsByTagName('mutation')[0];
  //mutationElement.setAttribute('component_type',component);
  mutationElement.setAttribute('instance_name', instance);
  mutationElement.setAttribute('property_name', propName);
  if (type == 'setproperty') {
    mutationElement.setAttribute('set_or_get', 'set');
  } else {
    mutationElement.setAttribute('set_or_get','get');
  }
  mutationElement.setAttribute('component_type', componentType);
  mutationElement.setAttribute('is_generic','false');
  // old blocks had a 'yailtype' attribute in mutator, lets get rid of
  if (mutationElement.getAttribute('yailtype') != null)
    mutationElement.removeAttribute('yailtype');
};

/**
 * v17_translateComponentSetGetProperty is called when we know we have a get or set on a
 * generic component.
 */
Blockly.Versioning.v17_translateComponentSetGetProperty = function(blockElem) {
  // the type attribute is "component_setproperty" or "component_getproperty"
  //   where component is a type, e.g., Button
  var blockType = blockElem.getAttribute('type');
  // set block looks like: <block type="Button_setproperty" >
  var splitComponent = blockType.split('_');
  if (splitComponent.length > 2) {
    // This happens when someone puts an _ in a block name!
    splitComponent = [splitComponent.slice(0, -1).join('_'), splitComponent.pop()];
  }
  var type = splitComponent[1]; //setproperty or getproperty
  var componentType = splitComponent[0];
  // grab titles to find the particular property
  var titles = blockElem.getElementsByTagName('title');
  var propName = 'unknown';
  for (var i = 0, len = titles.length; i < len; i++)
  {
    if (titles[i].getAttribute('name') == 'PROP') {
      propName = titles[i].textContent;
      break;
    }
  }
  // ok, we have all the info, now we can override the old event attribute with 'event'
  blockElem.setAttribute('type','component_set_get');
  // <mutation component_type=​"Canvas" instance_name=​"Canvas1" event_name=​"Dragged">​</mutation>
  // add mutation tag
  var mutationElement = blockElem.getElementsByTagName('mutation')[0];
  //mutationElement.setAttribute('component_type',component);
  mutationElement.setAttribute('property_name', propName);
  if (type == 'setproperty') {
    mutationElement.setAttribute('set_or_get', 'set');
  } else {
    mutationElement.setAttribute('set_or_get','get');
  }
  mutationElement.setAttribute('component_type',componentType);
  mutationElement.setAttribute('is_generic','true');
  // old blocks had a 'yailtype' attribute in mutator, lets get rid of
  if (mutationElement.getAttribute('yailtype')!=null)
    mutationElement.removeAttribute('yailtype');
};

/******************************************************************************
 General helper methods for upgrades go in this section
 ******************************************************************************/

/**
 * @authors wolber@usfca.edu (David Wolber) & fturbak@wellesley.edu (Lyn Turbak)
 * changeEventParameterName changes any event handler parameter name. Note this code is
 * performed on Blockly blocks after xml has been loaded (when it's much easier
 * to correctly handle the subtleties of renaming involving lexical scoping).
 *
 * There are complications due to handling this renaming in the presence of i18n.
 * In particular, all references to the old localized parameter name within
 * the body must be renamed to new localized parameter names in a way that
 * avoids any accidental variable capture by local variables within the body.
 */
Blockly.Versioning.changeEventParameterName = function(componentType, eventName,
                                                       oldParamName, newParamName) {
  return function (blocksRep) {
    var mainWorkspace = Blockly.Versioning.ensureWorkspace(blocksRep);
    var blocks = mainWorkspace.getAllBlocks();
    for (var i = 0; i < blocks.length; i++) {
      var block = blocks[i];
      if (block.blockType === 'event') {
        if ((block.eventName === eventName) && (block.typeName === componentType)) {

          // Event params will have been saved previously in XML using oldParamName.
          // Find i18n translation of oldParamName within block
          var eventParamDict = Blockly.LexicalVariable.eventParameterDict(block);
          var oldParamTranslation = eventParamDict[oldParamName];
          if (oldParamTranslation) { // Is oldParamName referenced in event body?
            // If not, no further action is required.

            // For consistency, update .eventparam for blocks in which it's oldParamName to newParamName
            var descendants = block.getDescendants();
            for (var j = 0, descendant; descendant = descendants[j]; j++) {
              if (descendant.eventparam && (descendant.eventparam == oldParamName)) {
                descendant.eventparam = newParamName;
              }
            }

            // Find i18n translation of newParamName
            var newParamTranslation = mainWorkspace.getComponentDatabase().getInternationalizedParameterName(newParamName);

            // Event handler block will have been automatically created with newParamTranslation
            // So need to rename all occurrences of oldParamTranslation within its body
            // to newParamTranslation.
            var childBlocks = block.getChildren(); // should be at most one body block
            for (var k = 0, childBlock; childBlock = childBlocks[k]; k++) {
              var freeSubstitution = new Blockly.Substitution([oldParamTranslation], [newParamTranslation]);
              // renameFree does the translation.
              Blockly.LexicalVariable.renameFree(childBlock, freeSubstitution);
            }
          }
        }
      }
    }
    return mainWorkspace;
  }
};

/**
 * Rename all blocks with oldType to newType
 * @param oldBlockType: string name of old block type
 * @param newBlockType: string name of new block type
 *
 * @author fturbak@wellesley.edu (Lyn Turbak)
 */

Blockly.Versioning.renameBlockType = function(oldBlockType, newBlockType) {
  return function (blocksRep) {
    var dom = Blockly.Versioning.ensureDom(blocksRep);
    var allBlocks = dom.getElementsByTagName('block');
    for (var i = 0, im = allBlocks.length; i < im; i++) {
      var blockElem = allBlocks[i];
      var blockType = blockElem.getAttribute('type');
      if (blockType == oldBlockType) {
        blockElem.setAttribute('type', newBlockType);
      }
    }
    return dom; // Return the modified dom, as required by the upgrading structure.
  }
};

/**
 * @param componentType: name of component type for method
 * @param methodName: name of method
 * @param argumentIndex: index of the default argument block
 * @param defaultXMLArgumentBlockText: string with XML for argument block
 * @returns {function(Element|Blockly.Workspace)} a function that maps a blocksRep (An XML DOM or
 *   workspace) to a modified DOM in which the default argument block has been added to every
 *   specified method call.
 *
 * @author fturbak@wellesley.edu (Lyn Turbak)
 *
 */
Blockly.Versioning.addDefaultMethodArgument = function(componentType, methodName, argumentIndex, defaultXMLArgumentBlockText) {
  return function (blocksRep) {
    var dom = Blockly.Versioning.ensureDom(blocksRep);
    // For each matching method call block, change it to have new argument block for value child ARG<argumentIndex>
    var methodCallBlocks =  Blockly.Versioning.findAllMethodCalls(dom, componentType, methodName);
    for (var b = 0, methodCallBlock; methodCallBlock = methodCallBlocks[b]; b++) {
      var childBlocks = goog.dom.getChildren(methodCallBlock);
      var insertionChild = null; // Value with name ARG<N> we want to insert default before
      for (var c = 0, child; child = childBlocks[c]; c++) {
        if (child.tagName == "VALUE") {
          var name = child.getAttribute("name");
          if (name.indexOf("ARG") == 0) {
            var index = parseInt(name.split("ARG")[1]);
            if (index == argumentIndex) {
              // There is already an argument block at the given index.
              // Don't replace an existing block, but use console.log to report this situation.
              console.log("Already a child block at index  " + argumentIndex
                          + " in Blockly.Versioning.addDefaultMethodArgument(" + componentType
                          + ", " + methodName,
                          + ", " + argumentIndex,
                          + ", " + defaultXMLArgumentBlockText + ")");
            } else if (index > argumentIndex) {
              insertionChild = child;
              break; // exit loop once we find first bigger argument element
            }
          }
        }
      }
      // Create the new argument block for this method call
      // (careful: can't share one dom element across multiple calls!)
      var argumentElement = goog.dom.createElement('value');
      argumentElement.setAttribute('name', 'ARG' + argumentIndex);
      var argumentChild = Blockly.Versioning.xmlBlockTextToDom(defaultXMLArgumentBlockText);
      argumentElement.insertBefore(argumentChild, null); // The first and only child (a block)
      // Insert the new argument block
      methodCallBlock.insertBefore(argumentElement, insertionChild);
    }
    return dom; // Return the modified dom, as required by the upgrading structure.
  }
};

/**
 * Rename all event handler blocks for a given component type and event name.
 * @param componentType: name of component type for event
 * @param oldEventName: name of event
 * @param newEventName: new name of event
 * @returns {function(Element|Blockly.Workspace)} a function that maps a blocksRep (an XML DOM or
 *   workspace) to a modified DOM in which every specified event block has been renamed.
 *
 * @author ewpatton@mit.edu (Evan W. Patton)
 */
Blockly.Versioning.changeEventName = function(componentType, oldEventName, newEventName) {
  return function (blocksRep) {
    var dom = Blockly.Versioning.ensureDom(blocksRep);
    var eventHandlerBlocks = Blockly.Versioning.findAllEventHandlers(dom, componentType, oldEventName);
    for (var b = 0, eventBlock; eventBlock = eventHandlerBlocks[b]; b++) {
      var mutation = Blockly.Versioning.firstChildWithTagName(eventBlock, 'mutation');
      mutation.setAttribute('event_name', newEventName);
    }
    return dom;
  };
};

/**
 * Rename all method call blocks for a given component type and method name.
 * @param componentType: name of component type for method
 * @param oldMethodName: name of method
 * @param newMethodName: new name of method
 * @returns {function(Element|Blockly.Workspace)} a function that maps a blocksRep (An XML DOM or
 *   workspace) to a modified DOM in which every specified method call has been renamed.
 *
 * @author lizlooney@google.com (Liz Looney)
 */
Blockly.Versioning.changeMethodName = function(componentType, oldMethodName, newMethodName) {
  return function (blocksRep) {
    var dom = Blockly.Versioning.ensureDom(blocksRep);
    // For each matching method call block, change the method_name attribute.
    var methodCallBlocks =  Blockly.Versioning.findAllMethodCalls(dom, componentType, oldMethodName);
    for (var b = 0, methodCallBlock; methodCallBlock = methodCallBlocks[b]; b++) {
      var mutation = Blockly.Versioning.firstChildWithTagName(methodCallBlock, "mutation");
      mutation.setAttribute("method_name", newMethodName);
    }
    return dom; // Return the modified dom, as required by the upgrading structure.
  }
};

/**
 * Rename all property get/set blocks for a given component type and property name.
 * @param componentType: name of component type for property
 * @param oldPropertyName: name of property
 * @param newPropertyName: new name of property
 * @returns {function(Element|Blockly.Workspace)} a function that maps a blocksRep (An XML DOM or
 *   workspace) to a modified DOM in which every specified property get/set has been renamed.
 *
 * @author lizlooney@google.com (Liz Looney)
 */
Blockly.Versioning.changePropertyName = function(componentType, oldPropertyName, newPropertyName) {
  return function (blocksRep) {
    var dom = Blockly.Versioning.ensureDom(blocksRep);
    // For each matching property block, change the property_name attribute.
    var propertyBlocks =  Blockly.Versioning.findAllPropertyBlocks(dom, componentType, oldPropertyName);
    for (var b = 0, propertyBlock; propertyBlock = propertyBlocks[b]; b++) {
      var mutation = Blockly.Versioning.firstChildWithTagName(propertyBlock, "mutation");
      mutation.setAttribute("property_name", newPropertyName);
      var children = goog.dom.getChildren(propertyBlock);
      for (var c = 0, child; child = children[c]; c++) {
        if (child.tagName.toUpperCase() == "FIELD") {
          if (child.getAttribute("name") == "PROP") {
            if (child.textContent == oldPropertyName) {
              child.textContent = newPropertyName;
            }
          }
        }
      }
    }
    return dom; // Return the modified dom, as required by the upgrading structure.
  }
};

/**
 * Returns the list of top-level blocks that are event handlers for the given eventName for
 * componentType.
 * @param dom  DOM for XML workspace
 * @param componentType  name of the component type for event
 * @param eventName  name of event
 * @returns {Array.<Element>}  a list of XML elements for the specified event handler blocks.
 *
 * @author ewpatton@mit.edu (Evan W. Patton)
 */
Blockly.Versioning.findAllEventHandlers = function (dom, componentType, eventName) {
  var eventBlocks = [];
  for (var i = 0; i < dom.children.length; i++) {
    var block = dom.children[i];
    if (block.tagName === 'block' && block.getAttribute('type') === 'component_event') {
      var mutation = Blockly.Versioning.firstChildWithTagName(block, 'mutation');
      if (!mutation) {
        throw 'Did not find expected mutation child in Blockly.Versioning.findAllEventHandlers ' +
          'with componentType = ' + componentType + ' and eventName = ' + eventName;
      } else if ((mutation.getAttribute('component_type') === componentType) &&
          (mutation.getAttribute('event_name') === eventName)) {
        eventBlocks.push(block);
      }
    }
  }
  return eventBlocks;
};

/**
 * @param dom: DOM for XML workspace
 * @param componentType: name of component type for method
 * @param methodName: name of method
 * @returns {Element[]} a list of HTML elements for the specfied method call blocks.
 *
 * @author fturbak@wellesley.edu (Lyn Turbak)
 *
 */
Blockly.Versioning.findAllMethodCalls = function (dom, componentType, methodName) {
  var allBlocks = dom.getElementsByTagName('block');
  var callBlocks = [];
  for (var b = 0, block; block = allBlocks[b]; b++)  {
    if (block.getAttribute('type') == "component_method") {
      var mutation = Blockly.Versioning.firstChildWithTagName(block, "mutation");
      if (!mutation) {
        throw "Did not find expected mutation child in "
              + "Blockly.Versioning.findAllMethodCalls with componentType = " + componentType
              + "and methodName = " + methodName;
      } else {
        if ((mutation.getAttribute("component_type") == componentType)
            && (mutation.getAttribute("method_name") == methodName)) {
          callBlocks.push(block);
        }
      }
    }
  }
  return callBlocks;
};

/**
 * @param dom: DOM for XML workspace
 * @param componentType: name of component type for property
 * @param propertyName: name of property
 * @returns {Element[]} a list of HTML elements for the specfied property blocks.
 *
 * @author lizlooney@google.com (Liz Looney)
 *
 */
Blockly.Versioning.findAllPropertyBlocks = function (dom, componentType, propertyName) {
  var allBlocks = dom.getElementsByTagName('block');
  var propertyBlocks = [];
  for (var b = 0, block; block = allBlocks[b]; b++)  {
    if (block.getAttribute('type') == "component_set_get") {
      var mutation = Blockly.Versioning.firstChildWithTagName(block, "mutation");
      if (!mutation) {
        throw "Did not find expected mutation child in "
              + "Blockly.Versioning.findAllPropertyBlocks with componentType = " + componentType
              + "and propertyName = " + propertyName;
      } else {
        if ((mutation.getAttribute("component_type") == componentType)
            && (mutation.getAttribute("property_name") == propertyName)) {
          propertyBlocks.push(block);
        }
      }
    }
  }
  return propertyBlocks;
};

/**
 * @param elem: an HTML element
 * @param tag: string thats a tag name
 * @returns the first child of elem with the given tag name (case insensitive)
 *  or null if there is no such element.
 *
 * @author fturbak@wellesley.edu (Lyn Turbak)
 *
 */
Blockly.Versioning.firstChildWithTagName = function (elem, tag) {
  var upcaseTag = tag.toUpperCase();
  var children = goog.dom.getChildren(elem);
  for (var c = 0, child; child = children[c]; c++) {
    if (child.tagName.toUpperCase() == upcaseTag) {
      return child;
    }
  }
  return null;
};

/**
 * @param xmlBlockText: string specifying the XML for a single block
 * @returns HTML element for the specified block
 *
 * @author fturbak@wellesley.edu (Lyn Turbak)
 *
 */
Blockly.Versioning.xmlBlockTextToDom = function(xmlBlockText) {
  // To make Blockly.Xml.textToDom happy, must provide it with top-level XML tag
  var topLevelXmlString = "<xml>" + xmlBlockText + "</xml>";
  var topLevelDom = Blockly.Xml.textToDom(topLevelXmlString);
  // Now extract single block dom from top-level dom
  var children = goog.dom.getChildren(topLevelDom);
  if (children.length != 1) {
    throw "Unexpected number of childred in Blockly.Versioning.xmlBlockTextToDom: "
          + children.length;
  } else {
    return children[0];
  }
};

/******************************************************************************
 Define component upgrade maps here.
 ******************************************************************************/

/**
 * @author fturbak@wellesley.edu (Lyn Turbak)
 *
 * This is a dictionary of upgrade maps, one map per component type plus
 * one map for the special string "Language" (for upgrading blocks language version)
 * The component type "Form" is handled as "Screen".
 *
 * This dictionary expresses in a more declarative form the updating conditionals
 * in Liz Looney's BlockSave.java file from App Inventor Classic.
 *
 * In the upgrade map for a particular component type, an entry labeled with version number n
 * specifies what needs to be done to upgrade components at version n-1 to version n.
 * Each entry maps to either:
 *   (1) an upgrading function,
 *   (2) an array of upgraders,
 *   (3) a special upgrading string.
 *
 * An upgrading function is a single-argument function that takes and returns a
 * blocks program representation, which is either:
 *   (1) a top-level XML DOM element ,or
 *   (2) a Blockly.Workspace object
 * Modifications (by side effect) can be made to whichever of these representations is more convenient.
 * The utility functions Blockly.Versioning.ensureDom and Blockly.Versioning.ensureWorkspace
 * can be used to ensure that the representation is of a certain type, converting it
 * if it is not of that type. The framework allows the representation to ping-pong
 * back and forth between these representation types, and guaranteees that the
 * final representation is the workspace expected by Blockly.
 *
 * A list of upgraders is treated as the sequential composition of the functions
 * for each upgrader.
 *
 * The two special strings for blocks upgraders are:
 *
 *   "noUpgrade": No upgrade needs to be performed.
 *
 *   "ai1CantDoUpgrade": There was a nontrivial upgrader for AI1 in BlockSaveFile.java,
 *      but this upgrader cannot be replicated in AI2.
 *
 * Each upgrader is preceded by a comment that describes the upgrade.
 * For historical purposes, the upgrades from App Inventor Classic (from BlockSaveFile.java)
 * are documented here, even though the nontrival upgrades can no longer be performed.
 *
 */

Blockly.Versioning.AllUpgradeMaps =
{

  "AccelerometerSensor": {

    // AI1: The AccelerometerSensor.MinimumInterval property was added.
    // No blocks need to be modified to upgrade to version 2.
    2: "noUpgrade",

    // AI2: AccelerometerSensor.Sensitivty property was added.
    3: "noUpgrade",

    // AI2: LegacyMode property was added.
    4: "noUpgrade"

  }, // End Accelerometer upgraders

  "ActivityStarter": {

    // AI1: The ActivityStarter.DataType, ActivityStarter.ResultType, and ActivityStarter.ResultUri
    // properties were added.
    // The ActivityStarter.ResolveActivity method was added.
    // The ActivityStarter.ActivityError event was added.
    // No blocks need to be modified to upgrade to version 2.
    2: "noUpgrade",

    // AI1: The ActivityStarter.ActivityError event was marked userVisible false and is no longer
    // used.
    /* From BlockSaveFile.java:
      for (Element block : getAllMatchingMethodOrEventBlocks(componentName,
          "ActivityStarter", "ActivityError")) {
        markBlockBad(block, "The ActivityStarter.ActivityError event is no longer used. " +
            "Please use the Screen.ErrorOccurred event instead.");
      }
    */
    3: "ai1CantDoUpgrade", // Just indicates we couldn't do upgrade even if we wanted to

    // AI1: The ActivityStarter.StartActivity method was modified to pull the parent Form's
    // screen animation type. No blocks need to be modified to upgrade to version 4.
    4: "noUpgrade",

    // AI2: The ActivityStarter.ActivityCanceled event was added.
    // No blocks need to be modified to upgrade to version 5.
    5: "noUpgrade",

    // Extras property was added
    6: "noUpgrade"

  }, // End ActivityStarter upgraders

  "Ball": {

    // AI1: The PointTowards method was added (for all sprites).
    // The Heading property was changed from int to double (for all srites).
    // No blocks need to be modified to upgrade to version 2.
    // Blocks related to this component have now been upgraded to version 2.
    2: "noUpgrade",

    // AI1: The Z property was added (also for ImageSprite)
    3: "noUpgrade",

    // AI1: The TouchUp, TouchDown, and Flung events were added. (for all sprites)
    // No blocks need to be modified to upgrade to version 4.
    4: "noUpgrade",

    // AI1: speed and hearing were added to the Flung event (for all sprites)
    // speed and heading were added to the Flung event
    /* From BlockSaveFile.java:
          final String CHANGED_FLUNG_WARNING = "The %s block has been changed to " +
          "include speed and heading. Please change your program " +
          "by deleting this old version of the block and pick a new Flung block" +
          "from the drawer";
      for (Element block : getAllMatchingGenusBlocks("Ball-Flung")) {
        markBlockBad(block, String.format(CHANGED_FLUNG_WARNING, "Flung"));
    */
    5: "ai1CantDoUpgrade", // Just indicates we couldn't do upgrade even if we wanted to

    // The CenterAtOrigin property was added.
    // The default value of false is correct for upgraded apps.
    6: "noUpgrade"
  }, // End Ball upgraders

  "BarcodeScanner": {

    // AI1: No changes required
    // The UseExternalScanner property was added.
    2: "noUpgrade"

  }, // End BarcodeScanner upgraders

  "BluetoothClient": {

    // AI1: The BluetoothClient.Enabled property was added.
    // No blocks need to be modified to upgrade to version 2.
    2: "noUpgrade",

    // AI1: The BluetoothClient.BluetoothError event was marked userVisible false and is no longer
    // used.
    /* From BlockSaveFile.java:
      for (Element block : getAllMatchingMethodOrEventBlocks(componentName,
          "BluetoothClient", "BluetoothError")) {
        markBlockBad(block, "The BluetoothClient.BluetoothError event is no longer used. " +
            "Please use the Screen.ErrorOccurred event instead.");
      }
    */
    3: "ai1CantDoUpgrade", // Just indicates we couldn't do upgrade even if we wanted to

    // The BluetoothClient.DelimiterByte property was added.
    // No blocks need to be modified to upgrade to version 4.
    4: "noUpgrade",

    // The BluetoothClient.Secure property was added.
    // No blocks need to be modified to upgrade to version 5.
    5: "noUpgrade"

  }, // End BluetoothClient upgraders

  "BluetoothServer": {

    // AI1: The BluetoothServer.Enabled property was added.
    // No blocks need to be modified to upgrade to version 2.
    2: "noUpgrade",

    // AI1: The BluetoothServer.BluetoothError event was marked userVisible false and is no longer
    // used.
    /* From BlockSaveFile.java:
      for (Element block : getAllMatchingMethodOrEventBlocks(componentName,
          "BluetoothServer", "BluetoothError")) {
        markBlockBad(block, "The BluetoothServer.BluetoothError event is no longer used. " +
            "Please use the Screen.ErrorOccurred event instead.");
    */
    3: "ai1CantDoUpgrade", // Just indicates we couldn't do upgrade even if we wanted to

    // A11: The BluetoothServer.DelimiterByte property was added.
    // No blocks need to be modified to upgrade to version 4.
    4: "noUpgrade",

    // The BluetoothServer.Secure property was added.
    // No blocks need to be modified to upgrade to version 5.
    5: "noUpgrade"

  }, // End BluetoothServer upgraders

  "Button": {

    // A1: The Alignment property was renamed to TextAlignment.
    // Blocks related to this component have now been upgraded to version 2.
    /* From BlockSaveFile.java:
          handlePropertyRename(componentName, "Alignment", "TextAlignment");
    */
    2: "ai1CantDoUpgrade", // Just indicates we couldn't do upgrade even if we wanted to

    // AI1: The LongClick event was added.
    // No blocks need to be modified to upgrade to version 3.
    3: "noUpgrade",

    // AI1: The Shape property was added.
    // No blocks need to be modified to upgrade to version 4.
    4: "noUpgrade",

    // AI1: The ShowFeedback property was added.
    // No properties need to be modified to upgrade to version 5.
    5: "noUpgrade",

    // AI2: Added TouchUp and TouchDown events;
    // FontSize, FontBold, FontItalic properties made visible in block editor
    6: "noUpgrade"

  }, // End BarcodeScanner upgraders

  "Camcorder": {

    //This is initial version. Placeholder for future upgrades
    1: "noUpgrade"

  }, // End Camcorder upgraders

  "Camera": {

    // AI2: The UseFront property was added.
    2: "noUpgrade",

    // AI2: The UseFront property was removed
    3: "noUpgrade"

  }, // End Camera upgraders

  "Canvas": {

    // AI1: The LineWidth property was added.
    // No blocks need to be modified to upgrade to version 2.
    2: "noUpgrade",

    // AI1: The FontSize and TextAlignment properties and
    // the DrawText and DrawTextAtAngle methods were added.
    // No blocks need to be modified to upgrade to version 3.
    3: "noUpgrade",

    // AI1: No blocks need to be modified to upgrade to version 4.
    // The Save and SaveAs methods were added.
    4: "noUpgrade",

    // AI1: No blocks need to be modified to upgrade to version 5.
    // The GetBackgroundPixelColor, GetPixelColor, and
    // SetBackgroundPixelColor methods were added.
    5: "noUpgrade",

    // AI1: No blocks need to be modified to upgrade to version 6.
    // The TouchUp and TouchDown events were added.
    6: "noUpgrade",

    // AI1: speed and heading were added to the Flung event
    // Previous instances of the Flung event were marked bad.
    /* From BlockSaveFile.java:
      final String CHANGED_FLUNG_WARNING = "The %s block has been changed to " +
          "include speed and heading. Please change your program " +
          "by deleting this old version of the block and pick a new Flung block" +
          "from the drawer";
      for (Element block : getAllMatchingGenusBlocks("Canvas-Flung")) {
        markBlockBad(block, String.format(CHANGED_FLUNG_WARNING, "Flung"));
      }
    */
    7: "ai1CantDoUpgrade", // Just indicates we couldn't do upgrade even if we wanted to

    // AI2: Dave Wolber's canvas naming changes
    // * In Dragged event, parameter draggedSprite renamed to draggedAnySprite
    // * In Touched event, parameter touchedSprite renamed to touchedAnySprite
    // * In Canvas.DrawCircle method, parameters x, y, and r changed to
    //   xCenter, yCemter, and radius, respectively.
    // The method parameter changes require no upgrade, but the event parameter
    //   changes require consistent renaming of references to those parameters.
    8:
       [ // Blocks upgrader for Canvas version is the sequential composition of these two upgraders:
          Blockly.Versioning.changeEventParameterName("Canvas","Dragged","draggedSprite","draggedAnySprite"),
          Blockly.Versioning.changeEventParameterName("Canvas","Touched","touchedSprite","touchedAnySprite")
       ],

    9: Blockly.Versioning.addDefaultMethodArgument("Canvas", "DrawCircle", 3, // Since this will be ARG3
        '<block type="logic_boolean">' +
        '  <field name="BOOL">TRUE</field>' +
        '</block>'),

    // AI2: No blocks need to be modified to upgrade to version 10
    // The default value of TextAlignment was changed from Normal (left) to Center
    10: "noUpgrade",

    // DrawShape & DrawArc was added
    // No blocks need to be modified to upgrade to version 11.
    11: "noUpgrade",

    // ExtendMovesOutsideCanvas was added
    // No blocks need to be modified to upgrade to version 12.
    12: "noUpgrade",

    //  BackgroundImageinBase64 was added
    // No blocks need to be modified to upgrade to version 13.
    13: "noUpgrade"

  }, // End Canvas upgraders

  "CheckBox": {

    // AI2: The Value property was renamed to Checked.
    2: "noUpgrade"

  }, // End CheckBox upgraders

  "Clock": {

    //This is initial version. Placeholder for future upgrades
    1: "noUpgrade",

    // AI2: The patterm pattermeter was added to FormatDate and FormatDateTime.
    // * FormatDate(instant) to FormatDate(instant, pattern)
    // * FormatDateTime(instant) to FormatDateTime(instant, pattern)
    2:
      [  // Set the default argument for parameter to be an empty string.
         Blockly.Versioning.addDefaultMethodArgument("Clock", "FormatDateTime", 1,
         '<block type="text">' +
         '  <field name="TEXT">MMM d, yyyy HH:mm:ss a</field>' +
         '</block>'),
         Blockly.Versioning.addDefaultMethodArgument("Clock", "FormatDate", 1,
         '<block type="text">' +
         '  <field name="TEXT">MMM d, yyyy</field>' +
         '</block>')
      ],

    // Duration Support was added.
    3: "noUpgrade",

    // MakeDate, MakeTime, MakeInstantFromParts methods added
    4: "noUpgrade"

  }, // End Clock upgraders

  "CloudDB": {

    //This is initial version. Placeholder for future upgrades
    1: "noUpgrade"

  },

  "ContactPicker": {

    // AI1: The Alignment property was renamed to TextAlignment.
    // Blocks related to this component have now been upgraded to version 2.
    /* From BlockSaveFile.java:
      handlePropertyRename(componentName, "Alignment", "TextAlignment");
    */
    2: "ai1CantDoUpgrade", // Just indicates we couldn't do upgrade even if we wanted to

    // AI1: The Open method was added, which does not require changes.
    3: "noUpgrade",

    // AI1: The Shape property was added.
    // No blocks need to be modified to upgrade to version 4.
    4: "noUpgrade",

    // AI2:  Added PhoneNumber, PhoneNumberList, and EmailAddressList to ContactPicker.
    // - For Eclair and up, we now use ContactsContract instead of the deprecated Contacts.
    5: "noUpgrade",

    // AI2:  Added ContactUri
    6: "noUpgrade"

  }, // End ContactPicker upgraders


  "DatePicker": {

    // AI2: The datepicker dialog was updated to show the current date
    // instead of the last set date by default.
    // The SetDateToDisplay and LaunchPicker methods were added to
    // give the user more control of what time is displayed in the
    // datepicker dialog.
    2: "noUpgrade",

    // AI2: SetDateToDisplayFromInstant method and Instant property are added.
    3: "noUpgrade"

  }, // End DatePicker upgraders

  "EmailPicker": {

    // AI1: The Alignment property was renamed to TextAlignment.
    // Blocks related to this component have now been upgraded to version 2.
    /* From BlockSaveFile.java:
      handlePropertyRename(componentName, "Alignment", "TextAlignment");
    */
    2: "ai1CantDoUpgrade", // Just indicates we couldn't do upgrade even if we wanted to

    // RequestFocus was added
    3: "noUpgrade"

  }, // End EmailPicker upgraders

  "FeatureCollection": {

    // AI2:
    // - The GeoJSONError event was renamed to LoadError
    // - The GotGeoJSON event was renamed to GotFeatures
    // - The ErrorLoadingFeatureCollection event was removed in favor of LoadError
    // - The LoadedFeatureCollection event was removed in favor of GotFeatures
    2: [
      Blockly.Versioning.changeEventName('FeatureCollection', 'GeoJSONError', 'LoadError'),
      Blockly.Versioning.changeEventName('FeatureCollection', 'GeoGeoJSON', 'GotFeatures'),
      Blockly.Versioning.changeEventName('FeatureCollection', 'ErrorLoadingFeatureCollection', 'LoadError'),
      Blockly.Versioning.changeEventName('FeatureCollection', 'LoadedFeatureCollection', 'GotFeatures')
    ]
  },

  "File": {

    // AI2: The AfterFileSaved event was added.
    // No blocks need to be modified to upgrade to version 2.
    2: "noUpgrade"

  }, // End File upgraders

  // Form is renamed to Screen. See below.

  "FirebaseDB": {

    1: "noUpgrade",
    // AI2 Added AppendValue, RemoveFirst and FirstRemoved
    2: "noUpgrade",
    // AI2 Added ClearTag function, GetTagList and Persist
    3: "noUpgrade"

  },

  "FusiontablesControl": {

    // AI1: No changes required
    // The ApiKey property and the SendQuery and ForgetLogin methods were added.
    2: "noUpgrade",

    // AI2: - InsertRow, GetRows and GetRowsWithConditions was added.
    // - KeyFile, UseServiceAuthentication and ServiceAccountEmail
    //   were added.
    3: "noUpgrade",

    // The LoadingDialogMessage property was added
    // The ShowLoadingDialog property was added
    4: "noUpgrade"

  }, // End FusiontablesControl upgraders

  "GameClient": {

    //This is initial version. Placeholder for future upgrades
    1: "noUpgrade"

  }, // End GameClient upgraders

  "GyroscopeSensor": {

    // This is initial version. Placeholder for future upgrades
    1: "noUpgrade"

  }, // End GyroscopeSensor upgraders

  "HorizontalArrangement": {

    // AI1: The AlignHorizontal and AlignVertical properties were added.
    // No blocks need to be modified to upgrade to version 2.
    2: "noUpgrade",

    // - Added background color & image
    3: "noUpgrade"

  }, // End HorizontalArrangement upgraders

  "HorizontalScrollArrangement": {

    // This is initial version. Placeholder for future upgrades
    1: "noUpgrade"

  }, // End HorizontalScrollArrangement upgraders

  "Image": {

    //This is initial version. Placeholder for future upgrades
    1: "noUpgrade",

    // AI2: The RotationAngle property was added.
    // No blocks need to be modified to upgrade to version 2.
    2: "noUpgrade",

    // Scaling property was added (but not in use yet)
    3: "noUpgrade",

    // Click event was added
    // The Clickable property was added.
    4: "noUpgrade"

  }, // End Image upgraders

  "ImagePicker": {

    // AI1: The Alignment property was renamed to TextAlignment.
    // Blocks related to this component have now been upgraded to version 2.
    /* From BlockSaveFile.java:
      handlePropertyRename(componentName, "Alignment", "TextAlignment");
    */
    2: "ai1CantDoUpgrade", // Just indicates we couldn't do upgrade even if we wanted to

    // AI1: The Open method was added, which does not require changes.
    3: "noUpgrade",

    // AI1: The Shape property was added.
    // No blocks need to be modified to upgrade to version 4.
    4: "noUpgrade",

    // AI1: The ImagePath property was renamed to Selection.
    // Blocks related to this component have now been upgraded to version 5.
    /* From BlockSaveFile.java:
      handlePropertyRename(componentName, "ImagePath", "Selection");
    */
    5: "noUpgrade"

  }, // End ImagePicker upgraders

  "ImageSprite": {

    // AI1: The ImageSprite.Rotates property was added
    // No blocks need to be modified to upgrade to version 2.
    2: "noUpgrade",

    // AI1: The PointTowards method was added.
    // The Heading property was changed from int to double
    // No blocks need to be modified to upgrade to version 3.
    3: "noUpgrade",

    // AI1: The Z property was added (also for Ball)
    4: "noUpgrade",

    // AI1: The TouchUp, TouchDown, and Flung events were added. (for all sprites)
    // No blocks need to be modified to upgrade to version 5.
    5: "noUpgrade",

    // AI1: speed and hearing were added to the Flung event (for all sprites)
    // speed and heading were added to the Flung event
    /* From BlockSaveFile.java:
        final String CHANGED_FLUNG_WARNING = "The %s block has been changed to " +
            "include speed and heading. Please change your program " +
            "by deleting this old version of the block and pick a new Flung block" +
            "from the drawer";
        for (Element block : getAllMatchingGenusBlocks("ImageSprite-Flung")) {
          markBlockBad(block, String.format(CHANGED_FLUNG_WARNING, "Flung"));
        }
    */
    6: "ai1CantDoUpgrade" // Just indicates we couldn't do upgrade even if we wanted to

  }, // End ImageSprite upgraders

  "Label": {

    // AI1: The Alignment property was renamed to TextAlignment.
    // Blocks related to this component have now been upgraded to version 2.
    /* From BlockSaveFile.java:
      handlePropertyRename(componentName, "Alignment", "TextAlignment");
    */
    2: "ai1CantDoUpgrade", // Just indicates we couldn't do upgrade even if we wanted to

    // AI2: For LABEL_COMPONENT_VERSION 3:
    // - The HasMargins property was added
    3: "noUpgrade",

    // AI2: Add HTMLFormat property
    4: "noUpgrade",

    5: "noUpgrade"

  }, // End Label upgraders

  // Special upgrading map for language version.
  // All dictionary keys except this one are component names.
  "Language": {

    // AI1: In BLOCKS_LANGUAGE_VERSION 2, we allow arguments of different procedures and events
    // to have the same names.
    // No blocks need to be modified to upgrade to version 2.
    2: "noUpgrade",

    // AI1: In BLOCKS_LANGUAGE_VERSION 3, we added some string operations
    // No blocks need to be modified to upgrade to version 3.
    3: "noUpgrade",

    // AI1: In BLOCKS_LANGUAGE_VERSION 4, we added replace all, copy list,
    // insert list item, for range
    // No blocks need to be modified to upgrade to version 4.
    4: "noUpgrade",

    // AI1: In BLOCKS_LANGUAGE_VERSION 5, we changed some Math functions' formal parameter names.
    /* From BlockSaveFile.java:
        upgradeTrigBlocks();
        // Blocks have now been upgraded to language version 5.
    */
    5: "ai1CantDoUpgrade", // Just indicates we couldn't do upgrade even if we wanted to

    // AI1: Beginning in BLOCKS_LANGUAGE_VERSION 6, text blocks, comments, and complaints
    // are encoded on save and decoded on load to preserve international characters.
    /* From BlockSaveFile.java:
        encodeInternationalCharacters();
        // Blocks have now been upgraded to language version 6.
    */
    6: "ai1CantDoUpgrade", // Just indicates we couldn't do upgrade even if we wanted to

    // AI1: In BLOCKS_LANGUAGE_VERSION 7, corrupted character sequences in comments are replaced
    // with * when .blk files are upgraded.
    /* From BlockSaveFile.java:
        fixCorruptedComments();
        // Blocks have now been upgraded to language version 7.
    */
    7: "ai1CantDoUpgrade", // Just indicates we couldn't do upgrade even if we wanted to

    // AI1: In BLOCKS_LANGUAGE_VERSION 8, socket labels of some text blocks were changed.
    /* From BlockSaveFile.java:
        upgradeTextBlockSocketLabels();
        // Blocks have now been upgraded to language version 8.
    */
    8: "ai1CantDoUpgrade", // Just indicates we couldn't do upgrade even if we wanted to

    // AI1: In BLOCKS_LANGUAGE_VERSION 9, radian conversion blocks were fixed
    /* From BlockSaveFile.java:
        fixRadiansConversionBlocks();
        // Blocks have now been upgraded to language version 9.
    */
    9: "ai1CantDoUpgrade", // Just indicates we couldn't do upgrade even if we wanted to

    // AI1: In BLOCKS_LANGUAGE_VERSION 10, "as" label was added to def blocks
    /* From BlockSaveFile.java:
        addAsLabelToDefBlocks();
        // Blocks have now been upgraded to language version 10.
    */
    10: "ai1CantDoUpgrade", // Just indicates we couldn't do upgrade even if we wanted to

    // AI1: In BLOCKS_LANGUAGE_VERSION 11, we added csv-related list operations.
    // No blocks need to be modified to upgrade to version 11.
    11: "noUpgrade",

    // In BLOCKS_LANGUAGE_VERSION 12, we changed the multiply
    // symbol from * star to times, and the subtract symbol
    // from hyphen to minus
    /* From BlockSaveFile.java:
        changeStarAndHyphenToTimesAndMinusForMultiplyAndSubtractBlocks();
        // Blocks have now been upgraded to language version 12.
    */
    12: "ai1CantDoUpgrade", // Just indicates we couldn't do upgrade even if we wanted to

    // AI1: In BLOCKS_LANGUAGE_VERSION 13, we added open-screen and open-screen-with-start-text.
    // No blocks need to be modified to upgrade to version 13.
    13: "noUpgrade",

    // AI1: In BLOCKS_LANGUAGE_VERSION 14, we added property and method blocks for component objects.
    // No language blocks need to be modified to upgrade to version 14.
    14: "noUpgrade",

    // AI1: In BLOCKS_LANGUAGE_VERSION 15, we added "is text empty?" to
    // Text drawer.
    // No language blocks need to be modified to upgrade to version 15.
    15: "noUpgrade",

    // AI1: In BLOCKS_LANGUAGE_VERSION 16, we added make-color and split-color to the Color drawer.
    // No language blocks need to be modified to upgrade to version 16.
    16: "noUpgrade",

    // AI1: In BLOCKS_LANGUAGE_VERSION 17.
    // Changed open-screen to open-another-screen
    // Changed open-screen-with-start-text to open-another-screen-with-start-value
    // Marked get-startup-text as a bad block
    // Added get-start-value
    // Added get-plain-start-text
    // Marked close-screen-with-result as a bad block
    // Added close-screen-with-value
    // Added close-screen-with-plain-text
    17: "ai1CantDoUpgrade", // Just indicates we couldn't do upgrade even if we wanted to

    // AI2: Jeff Schiller's new Obfuscate Text block added
    18: "noUpgrade",

    // AI2: In BLOCKS_LANGUAGE_VERSION 19
    // is-number?, was extended with a dropdown to include base10, bin, and hex
    // The existing block from an old project apparently does not need to be modified to
    // see these new options.  (Hal is not sure why not, but it seems to work.)
    // The math convert block was added
    // No language blocks need to be modified to upgrade to version 16.
    19: "noUpgrade",


    // AI2: In BLOCKS_LANGUAGE_VERSION 20// Rename 'obsufcated_text' text block to 'obfuscated_text'
    20: Blockly.Versioning.renameBlockType('obsufcated_text', 'obfuscated_text'),

    // AI2: Added is a string? block to test whether values are strings.
    21: "noUpgrade",

    // AI2: Added Break Block
    22: "noUpgrade",

    // AI2: Added Bitwise Blocks
    23: "noUpgrade",

    // AI2: In BLOCKS_LANGUAGE_VERSION 24, added List Reverse Block
    24: "noUpgrade",

    // AI2: In BLOCKS_LANGUAGE_VERSION 25, added Join With Separator Block
    25: "noUpgrade",

    // AI2: In BLOCKS_LANGUAGE_VERSION 26, Added generic event handlers
    26: "noUpgrade",

    // AI2: In BLOCKS_LANGUAGE_VERSION 27, Added not-equal to text compare block
    27: "noUpgrade",

    // AI2: Added dictionaries
    28: "noUpgrade",

    // AI2: Added "for each in dictionary" block.
    29: "noUpgrade",

    // AI2: In BLOCKS_LANGUAGE_VERSION 30, The Reverse Text block was added
    30: "noUpgrade"

  }, // End Language upgraders


  "ListPicker": {

    // AI1: The Alignment property was renamed to TextAlignment.
    // Blocks related to this component have now been upgraded to version 2.
    /* From BlockSaveFile.java:
      handlePropertyRename(componentName, "Alignment", "TextAlignment");
    */
    2: "ai1CantDoUpgrade", // Just indicates we couldn't do upgrade even if we wanted to

    // AI1: The SelectionIndex property was added, which does not require changes.
    3: "noUpgrade",

    // AI1: The Open method was added, which does not require changes.
    4: "noUpgrade",

    // AI1: The Shape property was added.
    // No blocks need to be modified to upgrade to version 5.
    5: "noUpgrade",

    // AI1: The getIntent method was modified to add the parent Form's screen
    // animation type. No blocks need to be modified to upgrade to version 6.
    6: "noUpgrade",

    // AI2: Added ShowFilterBar property
    7: "noUpgrade",

    // AI2: Added title property
    8: "noUpgrade",

    // AI2: Added  ItemTextColor and ItemBackgroundColor
    9: "noUpgrade"

  }, // End ListPicker upgraders

  "ListView": {

    // AI2: Added Elements property
    2: "noUpgrade",

    // AI2:
    // - Added BackgroundColor Property
    // - Added TextColor Property
    3: "noUpgrade",
    // AI2:
    // - Added TextSize Property
    4: "noUpgrade",
    // AI2:
    // - Added SelectionColor Property
    5: "noUpgrade"

  }, // End ListView upgraders

  "LocationSensor": {

    // AI1: The TimeInterval and DistanceInterval properties were added.
    // No changes required.
    2: "noUpgrade",
    // AI2:
    // The speed parameter to the LocationChanged event
    3: "noUpgrade"

  }, // End LocationSensor upgraders

  "Map": {

    // AI2:
    // - The Markers property was renamed to Features
    // - The LoadGeoJSONFromURL method was renamed to LoadFromURL
    // - The FeatureFromGeoJSONDescription method was renamed to FeatureFromDescription
    2: [
      Blockly.Versioning.changePropertyName('Map', 'Markers', 'Features'),
      Blockly.Versioning.changeMethodName('Map', 'LoadGeoJSONFromUrl', 'LoadFromURL'),
      Blockly.Versioning.changeMethodName('Map', 'FeatureFromGeoJSONDescription', 'FeatureFromDescription')
    ],

    // AI2:
    // - The GotGeoJSON event was renamed to GotFeatures
    // - The GeoJSONError event was renamed to LoadError
    3: [
      Blockly.Versioning.changeEventName('Map', 'GotGeoJSON', 'GotFeatures'),
      Blockly.Versioning.changeEventName('Map', 'GeoJSONError', 'LoadError')
    ],

    // AI2:
    // - The Rotation property was added to Map
    4: "noUpgrade",

    // AI2:
    // - The ScaleUnits and ShowScale properties were added to Map
    5: "noUpgrade"

  }, // End Map upgraders

  "Circle": {
    // AI2:
    // - The FillOpacity and StrokeOpacity properties were added
    2: "noUpgrade"
  }, // End Circle upgraders

  "LineString": {
    // AI2:
    // - The StrokeOpacity property was added
    2: "noUpgrade"
  }, // End LineString upgraders

  "Marker": {
    // AI2:
    // - The ShowShadow property was removed
    2: "noUpgrade",

    // AI2:
    // - The FillOpacity and StrokeOpacity properties were added
    3: "noUpgrade"
  }, // End Marker upgraders

  "Polygon": {
    // AI2:
    // - The FillOpacity and StrokeOpacity properties were added
    2: "noUpgrade"
  }, // End Polygon upgraders

  "Rectangle": {
    // AI2:
    // - The FillOpacity and StrokeOpacity properties were added
    2: "noUpgrade"
  }, // End Rectangle upgraders

  "NearField": {

    //This is initial version. Placeholder for future upgrades
    1: "noUpgrade"

  }, // End NearField upgraders

  "Notifier": {

    // AI1:
    /* From BlockSaveFile.java:
      final String NEW_ARG_WARNING = "The %s block has been changed to " +
          "expect a new cancelable argument. Please replace this block by a new one from the Notifier drawer.";

    if (blkCompVersion < 2) {
        // Look for ShowChooseDialog method block for this component.
        for (Element block : getAllMatchingMethodOrEventBlocks(componentName, "Notifier",
          "ShowChooseDialog")) {
          // Mark the block bad.
          markBlockBad(block,NEW_ARG_WARNING );
      }

      // Look for ShowTextDialog method block for this component.
      for (Element block : getAllMatchingMethodOrEventBlocks(componentName, "Notifier",
          "ShowTextDialog")) {
          // Mark the block bad.
          markBlockBad(block,NEW_ARG_WARNING );
      }
    */
    2: "ai1CantDoUpgrade", // Just indicates we couldn't do upgrade even if we wanted to

    // AI2: Added NotifierColor, TextColor and NotifierLength options
    3: "noUpgrade",

    // Added a ProgressDialog, a dialog that cannot be dismissed by the user.
    // The ShowProgressDialog will show the dialog, and DismissProgressDialog is the only way to dismiss it
    4: "noUpgrade",

    // Added TextInputCanceled & ChoosingCanceled event
    5: "noUpgrade",

    // Added a PasswordDialog for masked text input.
    6: "noUpgrade"

  }, // End Notifier upgraders

  "NxtColorSensor": {

    //This is initial version. Placeholder for future upgrades
    1: "noUpgrade"

  }, // End NxtColorSensor upgraders

  "NxtDirectCommands": {

    //This is initial version. Placeholder for future upgrades
    1: "noUpgrade"

  }, // End NxtDirectCommands upgraders

  "NxtDrive": {

    //This is initial version. Placeholder for future upgrades
    1: "noUpgrade"

  }, // End NxtDrive upgraders

  "NxtLightSensor": {

    //This is initial version. Placeholder for future upgrades
    1: "noUpgrade"

  }, // End NxtLightSensor upgraders

  "NxtSoundSensor": {

    //This is initial version. Placeholder for future upgrades
    1: "noUpgrade"

  }, // End NxtSoundSensor upgraders

  "NxtTouchSensor": {

    //This is initial version. Placeholder for future upgrades
    1: "noUpgrade"

  }, // End NxtTouchSensor upgraders

  "NxtUltrasonicSensor": {

    //This is initial version. Placeholder for future upgrades
    1: "noUpgrade"

  }, // End NxtUltrasonicSensor upgraders

  "Ev3Motors": {

    //This is initial version. Placeholder for future upgrades
    1: "noUpgrade"

  }, // End Ev3Motors upgraders

  "Ev3ColorSensor": {

    //This is initial version. Placeholder for future upgrades
    1: "noUpgrade"

  }, // End Ev3ColorSensor upgraders

  "Ev3GyroSensor": {

    //This is initial version. Placeholder for future upgrades
    1: "noUpgrade"

  }, // End Ev3GyroSensor upgraders

  "Ev3TouchSensor": {

    //This is initial version. Placeholder for future upgrades
    1: "noUpgrade"

  }, // End Ev3TouchSensor upgraders

  "Ev3UltrasonicSensor": {

    //This is initial version. Placeholder for future upgrades
    1: "noUpgrade"

  }, // End Ev3UltrasonicSensor upgraders

  "Ev3Sound": {

    //This is initial version. Placeholder for future upgrades
    1: "noUpgrade"

  }, // End Ev3Sound upgraders

  "Ev3UI": {

    //This is initial version. Placeholder for future upgrades
    1: "noUpgrade"

  }, // End Ev3UI upgraders

  "Ev3Commands": {

    //This is initial version. Placeholder for future upgrades
    1: "noUpgrade"

  }, // End Ev3Commands upgraders

  "OrientationSensor": {

    // AI1: The Yaw property was renamed to Azimuth.
    // Blocks related to this component have now been upgraded to version 2.
    /* From BlockSaveFile.java:
      handlePropertyRename(componentName, "Yaw", "Azimuth");
      // The yaw parameter to OrientationChanged was renamed to azimuth.
      for (Element block : getAllMatchingMethodOrEventBlocks(
               componentName, "OrientationSensor", "OrientationChanged")) {
        changeFirstMatchingSocketBlockConnectorLabel(block, "yaw", "azimuth");
      }
    */
    2: "ai1CantDoUpgrade" // Just indicates we couldn't do upgrade even if we wanted to

  }, // End OrientationSensor upgraders

  "PasswordTextBox": {

    // AI1: The Alignment property was renamed to TextAlignment.
    // Blocks related to this component have now been upgraded to version 2.
    /* From BlockSaveFile.java:
      handlePropertyRename(componentName, "Alignment", "TextAlignment");
    */
    2: "ai1CantDoUpgrade", // Just indicates we couldn't do upgrade even if we wanted to

    // RequestFocus was added
    3: "noUpgrade",

    // PasswordVisible was added
    4: "noUpgrade"

  }, // End PasswordTextBox upgraders

  "Pedometer": {

    //This is initial version. Placeholder for future upgrades
    1: "noUpgrade",

    // AI2: The step sensing algorithm was updated to be more accurate.
    // The GPS related functionality was removed.
    2: "noUpgrade",

    // AI2: The Resume and Pause methods were removed.
    3: "noUpgrade"

  }, // End PhoneCall upgraders

  "PhoneCall": {

    // AI2: - The PhoneCallStarted event was added.
    // - The PhoneCallEnded event was added.
    // - The IncomingCallAnswered event was added.
    2: "noUpgrade",

    3: 'noUpgrade'

  }, // End PhoneCall upgraders

  "PhoneNumberPicker": {

    // AI1: The Alignment property was renamed to TextAlignment.
    // Blocks related to this component have now been upgraded to version 2.
    /* From BlockSaveFile.java:
      handlePropertyRename(componentName, "Alignment", "TextAlignment");
    */
    2: "ai1CantDoUpgrade", // Just indicates we couldn't do upgrade even if we wanted to

    // AI1: The Open method was added, which does not require changes.
    3: "noUpgrade",

    // AI1: The Shape property was added.
    // No blocks need to be modified to upgrade to version 4.
    4: "noUpgrade"

  }, // End PhoneNumberPicker upgraders

  "Player": {

    // AI1: The Player.PlayerError event was added.
    // No blocks need to be modified to upgrade to version 2.
    2: "noUpgrade",

    // AI1: The Player.PlayerError event was marked userVisible false and is no longer used.
    /* From BlockSaveFile.java:
        for (Element block : getAllMatchingMethodOrEventBlocks(componentName,
          "Player", "PlayerError")) {
        markBlockBad(block, "The Player.PlayerError event is no longer used. " +
            "Please use the Screen.ErrorOccurred event instead.");
      }
    */
    3: "ai1CantDoUpgrade", // Just indicates we couldn't do upgrade even if we wanted to

    // AI1: The Looping and Volume properties were added.
    // The Completed Event was added.
    // The IsPlaying method was added.
    // No properties need to be modified to upgrade to version 4.
    4: "noUpgrade",

    // AI1: The IsLooping method was renamed to Loop.
    /* From BlockSaveFile.java:
      handlePropertyRename(componentName, "IsLooping", "Loop");
    */
    5: "ai1CantDoUpgrade", // Just indicates we couldn't do upgrade even if we wanted to

    // AI2: - The PlayInForeground property was added.
    // - The OtherPlayerStarted event was added.
    6: "noUpgrade"

  }, // End Player upgraders

  "ProximitySensor": {

    //This is initial version. Placeholder for future upgrades
    1: "noUpgrade"

  }, // End ProximitySensor upgraders

  // Screen is renamed from Form
  "Screen": {

    // AI1: The Screen.Scrollable property was added.
    // No blocks need to be modified to upgrade to version 2.
    2: "noUpgrade",

    // The Screen.Icon property was added.
    // No blocks need to be modified to upgrade to version 3.
    3: "noUpgrade",

    // AI1: The Screen.ErrorOccurred event was added.
    // No blocks need to be modified to upgrade to version 4.
    4: "noUpgrade",

    // AI1: The Screen.ScreenOrientation property and Screen.ScreenOrientationChanged event were
    // added.
    // No blocks need to be modified to upgrade to version 5.
    5: "noUpgrade",

    // AI1: The SwitchForm and SwitchFormWithArgs methods were removed and the OtherScreenClosed event
    // was added.
    6: "noUpgrade",

    // AI1: The VersionCode and VersionName properties were added. No blocks need to be modified
    // to update to version 7.
    7: "noUpgrade",

    // AI1: The AlignHorizontal and AlignVertical properties were added. No blocks need to be modified
    // to upgrade to version 8.
    8: "noUpgrade",

    // AI1: The AlignHorizontal and AlignVertical properties were added. No blocks need to be modified
    // to upgrade to version 8.
    9: "noUpgrade",

    // AI1: The BackPressed event was added. No blocks need to be modified to upgrade to version 10.
    10: "noUpgrade",

    // *** AI2: NEED TO ACTUALLY HANDLE THIS!**
    /*
    if (blkCompVersion < 11) {
      final String CHANGED_SCREENANIMATIONS_WARNING =
        "The %s block has been changed to a property. Please change your program " +
        "by deleting this old version of the block and pick a new Property Changing block.";
      for (Element block : getAllMatchingGenusBlocks("Screen-OpenScreenAnimation")) {
        changeBlockGenusName(block, "FusiontablesControl-DoQuery"); // HACK!!!! We need a block that is "like" we once were
        markBlockBad(block, String.format(CHANGED_SCREENANIMATIONS_WARNING, "OpenScreenAnimation"));
      }
      for (Element block : getAllMatchingGenusBlocks("Screen-CloseScreenAnimation")) {
        changeBlockGenusName(block, "FusiontablesControl-DoQuery"); // HACK!!!
        markBlockBad(block, String.format(CHANGED_SCREENANIMATIONS_WARNING, "CloseScreenAnimation"));
      }
      blkCompVersion = 11;
    }
    */
    11: "noUpgrade",

    // For FORM_COMPONENT_VERSION 12:
    // - AboutScreen property was added
    12: "noUpgrade",

    // For FORM_COMPONENT_VERSION 13:
    // - The Screen.Scrollable property was set to False by default
    13: "noUpgrade",

    // For FORM_COMPONENT_VERSION 14:
    // - The Screen1.AppName was added and no block need to be changed.
    14: "noUpgrade",

    // For FORM_COMPONENT_VERSION 15:
    // - The Screen1.ShowStatusBar was added and no block needs to be changed.
    15: "noUpgrade",

    // For FORM_COMPONENT_VERSION 16:
    // - The Screen1.TitleVisible was added and no block needs to be changed.
    16: "noUpgrade",

    // For FORM_COMPONENT_VERSION 17:
    // - Screen.CompatibilityMode property was added no block needs to be changed.
    17: "noUpgrade",

    // FOR FORM_COMPONENT_VERSION 18:
    // Screen.CompatibililtyMode replaced with Screen.Sizing no blocks need to be
    // changed.
    18: "noUpgrade",

    // For FORM_COMPONENT_VERSION 19:
    // - The Screen1.HideKeyboard method was added and no block needs to be changed.
    19: "noUpgrade",

    // For FORM_COMPONENT_VERSION 20:
    // - The Screen1.ShowListsAsJson property was added and no block needs to be changed.
    20: "noUpgrade",

    // For FORM_COMPONENT_VERSION 21:
    // - The AccentColor, PrimaryColor, PrimaryColorDark, and Theme properties were added to Screen, and no block needs to be changed.
    21: "noUpgrade",

    // For FORM_COMPONENT_VERSION 22:
    // - The Classic option was added to the Theme property. No blocks need to be changed
    22: "noUpgrade",

    // For FORM_COMPONENT_VERSION 23:
    // - The ActionBar designer property was hidden and tied to the Theme property. No blocks need to be changed.
    23: "noUpgrade",

    // For FORM_COMPONENT_VERSION 24:
    // - The AskForPermissions method, PermissionDenied event, and PermissionGranted event were added. No blocks need to be changed.
    24: "noUpgrade",

    // For FORM_COMPONENT_VERSION 25:
    // - Sizing default value changed from Fixed to Responsive
    25: "noUpgrade",

    // For FORM_COMPONENT_VERISON 26:
    // - ShowListsAsJson default value changed from False to True
    26: "noUpgrade",
<<<<<<< HEAD
=======

    // For FORM_COMPONENT_VERSION 27:
    // - Platform and PlatformVersion read-only blocks were added
    27: "noUpgrade"
>>>>>>> e1ab8187

    // For FORM_COMPONENT_VERSION 27:
    // - Added StatusBarColor, LightStatusBar, NavigationBarColor, and LightNavigationBar properties
    27: "noUpgrade"

  }, // End Screen

  "Sharing": {

    //This is initial version. Placeholder for future upgrades
    1: "noUpgrade"

  }, // End Sharing upgraders

  "Slider": {

    //This is initial version. Placeholder for future upgrades
    1: "noUpgrade",

    // Added the property to allow for the removal of the Thumb Slider
    2: "noUpgrade"

  }, // End Slider upgraders

  "Sound": {

    // AI1: The Sound.SoundError event was added.
    // No blocks need to be modified to upgrade to version 2.
    2: "noUpgrade",

    // AI1: The Sound.SoundError event was marked userVisible false and is no longer used.
    /* From BlockSaveFile.java:
      for (Element block : getAllMatchingMethodOrEventBlocks(componentName,
          "Sound", "SoundError")) {
        markBlockBad(block, "The Sound.SoundError event is no longer used. " +
            "Please use the Screen.ErrorOccurred event instead.");
      }
    */
    3: "ai1CantDoUpgrade" // Just indicates we couldn't do upgrade even if we wanted to

  }, // End Sound upgraders

  "SoundRecorder": {

    //This is initial version. Placeholder for future upgrades
    1: "noUpgrade",
    // AI2: The Sound.SavedRecording property was added.
    // No blocks need to be modified to upgrade to version 2.
    2: "noUpgrade"

  }, // End SoundRecorder upgraders

  "SpeechRecognizer": {

    //This is initial version. Placeholder for future upgrades
    1: "noUpgrade",
    // The Stop method was added. No blocks need to be changed.
    // The SpeechRecognizer.UseLegacy property was added.
    2: "noUpgrade"

  }, // End SpeechRecognizer upgraders

  "Spinner": {

    //This is initial version. Placeholder for future upgrades
    1: "noUpgrade"

  }, // End Spinner upgraders

  "TableArrangement": {

    //This is initial version. Placeholder for future upgrades
    1: "noUpgrade"

  }, // End TableArrangementupgraders

  "TextBox": {

    // AI1: The TextBox.NumbersOnly property was added.
    // No blocks need to be modified to upgrade to version 2.
    2: "noUpgrade",

    // AI1: The Alignment property was renamed to TextAlignment.
    // Blocks related to this component have now been upgraded to version 2.
    /* From BlockSaveFile.java:
      handlePropertyRename(componentName, "Alignment", "TextAlignment");
    */
    3: "ai1CantDoUpgrade", // Just indicates we couldn't do upgrade even if we wanted to

    // AI1: The TextBox.HideKeyboard method was added
    // The MultiLine property was added,
    // No blocks need to be modified to upgrade to version 4, although old
    // block need to have MultiLine explicitly set to true, since the new default
    // is false (see YoungAndroidFormUpgrade).
    4: "noUpgrade",

    // AI2: Added RequestFocus method
    5: "noUpgrade",

    // AI3: Added ReadOnly property
    6: "noUpgrade"

  }, // End TextBox upgraders

  "Texting": {

    // AI1: No changes required
    // The GoogleVoiceEnabled property was added.
    2: "noUpgrade",

    // AI1: The Alignment property was renamed to TextAlignment.
    // Blocks related to this component have now been upgraded to version 2.
    /* From BlockSaveFile.java:
      handlePropertyTypeChange(componentName, "ReceivingEnabled", "receivingEnabled is now an integer in the range 1-3 instead of a boolean");
    */
    3: "ai1CantDoUpgrade", // Just indicates we couldn't do upgrade even if we wanted to

    4: 'noUpgrade'

  }, // End Texting

  "TextToSpeech": {

    // AI2:  added speech pitch and rate
    2: "noUpgrade",

    // the AvailableLanguages property was added
    // the AvailableCountries property was added
    3: "noUpgrade",

    // the Country designer property was changed to use a ChoicePropertyEditor
    // the Language designer property was changed to use a ChoicePropertyEditor
    4: "noUpgrade",

    // default value was added to the Country designer property
    // default value was added to the Language designer property
    5: "noUpgrade"

  }, // End TextToSpeech upgraders

  "TimePicker": {

    // AI2: After feedback from the forum, the timepicker dialog was updated
    // to show the current time instead of the last set time by default.
    // The SetTimeToDisplay and LaunchPicker methods were added to
    // give the user more control of what time is displayed in the
    // timepicker dialog.
    2: "noUpgrade",

    // AI2: SetTimeToDisplayFromInstant method and Instant property are added.
    3: "noUpgrade"

  }, // End TimePicker upgraders

  "TinyDB": {

    //This is initial version. Placeholder for future upgrades
    1: "noUpgrade",

    //Added Property: Namespace
    2: "noUpgrade"

  }, // End TinyDB upgraders

  "TinyWebDB": {

    // AI1: Look for TinyWebDB-ShowAlert method blocks for this component.
    /* From BlockSaveFile.java:
      for (Element block : getAllMatchingMethodOrEventBlocks(componentName, "TinyWebDB",
          "ShowAlert")) {
        // Change the genus-name because TinyWebDB-ShowAlert doesn't exist anymore.
        changeBlockGenusName(block, "Notifier-ShowAlert");
        // Mark the block bad.
        markBlockBad(block,
            "TinyWebDB.ShowAlert has been removed. Please use Notifier.ShowAlert instead.");
      }
      // Blocks related to this component have now been upgraded to version 2.
    */
    2: "ai1CantDoUpgrade" // Just indicates we couldn't do upgrade even if we wanted to

  }, // End TinyWebDB upgraders

  "Twitter": {

    // AI1: Change IsLoggedIn handlers to IsAuthorized. They are close enough
    // that this will probably work for most apps
    /* From BlockSaveFile.java:
      for (Element block : getAllMatchingMethodOrEventBlocks(componentName,
          "Twitter", "IsLoggedIn")) {
        changeBlockGenusName(block, "Twitter-IsAuthorized");
        Node labelChild = getBlockLabelChild(block);
        String newLabel = componentName + ".IsAuthorized";
        labelChild.setNodeValue(newLabel);
      }
      for (Element block : getAllMatchingMethodOrEventBlocks(componentName,
          "Twitter", "Login")) {
        markBlockBad(block, "Twitter.Login no longer works due to a change in " +
            "Twitter's APIs. Please use Authorize instead.");
      }
      // Blocks related to this component have now been upgraded to version 2.
    */
    2: "ai1CantDoUpgrade", // Just indicates we couldn't do upgrade even if we wanted to

    // AI1: // SetStatus has been changed to Tweet because it's more intuitive.
    /* From BlockSaveFile.java:
      for (Element block : getAllMatchingMethodOrEventBlocks(componentName,
          "Twitter", "SetStatus")) {
        changeBlockGenusName(block, "Twitter-Tweet");
        Node labelChild = getBlockLabelChild(block);
        String newLabel = componentName + ".Tweet";
        labelChild.setNodeValue(newLabel);
      }
    */
    3: "ai1CantDoUpgrade", // Just indicates we couldn't do upgrade even if we wanted to

    // AI2: - Modified 'TweetWithImage' to upload images to Twitter directly because of the shutdown of
    //   TwitPic. The TwitPic_API_Key property is now deprecated and hidden.
    // *** This really should involve markBadBlock or something similar ***
    4: "noUpgrade"

  }, // End Twitter upgraders

  "VerticalArrangement": {

    // AI1: The AlignHorizontal and AlignVertical properties were added. No blocks need to be modified
    // to upgrade to version 2.
    2: "noUpgrade",

    // - Added background color & image
    3: "noUpgrade"

  }, // End VerticalArrangement upgraders

  "VerticalScrollArrangement": {

    //This is initial version. Placeholder for future upgrades
    1: "noUpgrade"

  }, // End VerticalScrollArrangement upgraders

  "VideoPlayer": {

    // AI1: The VideoPlayer.VideoPlayerError event was added.
    // No blocks need to be modified to upgrade to version 2.
    2: "noUpgrade",

    // AI1: The VideoPlayer.VideoPlayerError event was marked userVisible false and is no longer used.
    /* From BlockSaveFile.java:
      for (Element block : getAllMatchingMethodOrEventBlocks(componentName,
          "VideoPlayer", "VideoPlayerError")) {
        markBlockBad(block, "The VideoPlayer.VideoPlayerError event is no longer used. " +
            "Please use the Screen.ErrorOccurred event instead.");
      }
    */
    3: "ai1CantDoUpgrade", // Just indicates we couldn't do upgrade even if we wanted to

    // A1: The VideoPlayer.height and VideoPlayer.width getter and setters were marked as
    // visible to the user
    4: "noUpgrade",

    // AI2: The Volume property (setter only) was added to the VideoPlayer.
    5: "noUpgrade",

    // AI2: Stop method was added to the VideoPlayer.
    6: "noUpgrade"

  }, // End VideoPlayer upgraders

  "Voting": {

    //This is initial version. Placeholder for future upgrades
    1: "noUpgrade"

  }, // End Voting upgraders

  "Web": {

    // AI1: The RequestHeaders and AllowCookies properties were added.
    // The BuildPostData and ClearCookies methods were added.
    // The existing PostText method was renamed to PostTextWithEncoding, and a new PostText
    // method was added.
    /* From BlockSaveFile.java:
      // Look for Web-PostText method blocks for this component.
      for (Element block : getAllMatchingMethodOrEventBlocks(componentName, "Web", "PostText")) {
        // Change the method from PostText to PostTextWithEncoding.
        changeBlockGenusName(block, "Web-PostTextWithEncoding");
        changeBlockLabel(block, componentName + ".PostText",
            componentName + ".PostTextWithEncoding");
      }
    */
    2: "ai1CantDoUpgrade", // Just indicates we couldn't do upgrade even if we wanted to

    // AI1: Change BuildPostData function to BuildRequestData.
    /* From BlockSaveFile.java:
      for (Element block : getAllMatchingMethodOrEventBlocks(componentName,
          "Web", "BuildPostData")) {
        changeBlockGenusName(block, "Web-BuildRequestData");
        Node labelChild = getBlockLabelChild(block);
        String newLabel = componentName + ".BuildRequestData";
        labelChild.setNodeValue(newLabel);
      }
    */
    3: "ai1CantDoUpgrade", // Just indicates we couldn't do upgrade even if we wanted to

    // AI2: Added method XMLTextDecode
    4: "noUpgrade",

    // AI2: Added method UriDecode
    5: "noUpgrade",

    // AI2: Added property Timeout and event TimedOut
    6: "noUpgrade",

    // AI2: Added methods JsonTextDecodeWithDictionaries and XMLTextDecodeAsDictionary
    7: "noUpgrade"

  }, // End Web upgraders

  "WebViewer": {

    // AI1: The CanGoForward and CanGoBack methods were added
    // nothing needs to be changed to upgrade to version 2
    2: "noUpgrade",

    // UsesLocation property added.
    // No properties need to be modified to upgrade to version 3.
    3: "noUpgrade",

    // AI2: Add WebViewString
    4: "noUpgrade",

    // AI2: IgnoreSslError property added
    5: "noUpgrade",

    // AI2: Added ClearCaches method
    6: "noUpgrade",

    // AI2: Added WebViewStringChange
    7: "noUpgrade",

    //AI2: Added PageLoaded
    8: "noUpgrade"

  }, // End WebViewer upgraders

  "YandexTranslate": {

    //This is initial version. Placeholder for future upgrades
    1: "noUpgrade"

  } // End YandexTranslate upgraders

};<|MERGE_RESOLUTION|>--- conflicted
+++ resolved
@@ -2334,15 +2334,9 @@
     // For FORM_COMPONENT_VERISON 26:
     // - ShowListsAsJson default value changed from False to True
     26: "noUpgrade",
-<<<<<<< HEAD
-=======
 
     // For FORM_COMPONENT_VERSION 27:
     // - Platform and PlatformVersion read-only blocks were added
-    27: "noUpgrade"
->>>>>>> e1ab8187
-
-    // For FORM_COMPONENT_VERSION 27:
     // - Added StatusBarColor, LightStatusBar, NavigationBarColor, and LightNavigationBar properties
     27: "noUpgrade"
 
