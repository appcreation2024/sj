// -*- mode: java; c-basic-offset: 2; -*-
// Copyright 2012-2019 Massachusetts Institute of Technology. All rights reserved.

/**
 * @fileoverview Helper functions for generating Yail for blocks.
 * @author andrew.f.mckinney@gmail.com (Andrew F. McKinney)
 * @author sharon@google.com (Sharon Perl)
 */

'use strict';

goog.provide('Blockly.Yail');

goog.require('Blockly.Generator');

Blockly.Yail = new Blockly.Generator('Yail');

/**
 * List of illegal variable names. This is not intended to be a security feature.  Blockly is
 * 100% client-side, so bypassing this list is trivial.  This is intended to prevent users from
 * accidentally clobbering a built-in object or function.
 *
 * TODO: fill this in or remove it.
 * @private
 */
Blockly.Yail.RESERVED_WORDS_ = '';

/**
 * Order of operation ENUMs.
 * https://developer.mozilla.org/en/Yail/Reference/Operators/Operator_Precedence
 */
Blockly.Yail.ORDER_ATOMIC = 0;         // 0 "" ...
Blockly.Yail.ORDER_NONE = 99;          // (...)

Blockly.Yail.YAIL_ACTIVE_FORM = "(SimpleForm:getActiveForm)";
Blockly.Yail.YAIL_ADD_COMPONENT = "(add-component ";
Blockly.Yail.YAIL_ADD_TO_LIST = "(add-to-list ";
Blockly.Yail.YAIL_BEGIN = "(begin ";
// This "break" symbol must match the one that is used in the
// foreach macro, forrange and while macros
Blockly.Yail.YAIL_BREAK = "*yail-break*";
Blockly.Yail.YAIL_CALL_COMPONENT_METHOD = "(call-component-method ";
Blockly.Yail.YAIL_CALL_COMPONENT_TYPE_METHOD = "(call-component-type-method ";
Blockly.Yail.YAIL_CALL_YAIL_PRIMITIVE = "(call-yail-primitive ";
Blockly.Yail.YAIL_CLEAR_FORM = "(clear-current-form)";
// The lines below are complicated because we want to support versions of the
// Companion older then 2.20ai2 which do not have set-form-name defined
Blockly.Yail.YAIL_SET_FORM_NAME_BEGIN = "(try-catch (let ((attempt (delay (set-form-name \"";
Blockly.Yail.YAIL_SET_FORM_NAME_END = "\")))) (force attempt)) (exception java.lang.Throwable 'notfound))";
Blockly.Yail.YAIL_CLOSE_COMBINATION = ")";
Blockly.Yail.YAIL_CLOSE_BLOCK = ")\n";
Blockly.Yail.YAIL_COMMENT_MAJOR = ";;; ";
Blockly.Yail.YAIL_COMPONENT_REMOVE = "(remove-component ";
Blockly.Yail.YAIL_COMPONENT_TYPE = "component";
Blockly.Yail.YAIL_CONSTANT_ALL = '(static-field com.google.appinventor.components.runtime.util.YailDictionary \'ALL)';
Blockly.Yail.YAIL_DEFINE = "(def ";
Blockly.Yail.YAIL_DEFINE_EVENT = "(define-event ";
Blockly.Yail.YAIL_DEFINE_GENERIC_EVENT = '(define-generic-event ';
Blockly.Yail.YAIL_DEFINE_FORM = "(define-form ";
Blockly.Yail.YAIL_DO_AFTER_FORM_CREATION = "(do-after-form-creation ";
Blockly.Yail.YAIL_DOUBLE_QUOTE = "\"";
Blockly.Yail.YAIL_FALSE = "#f";
Blockly.Yail.YAIL_FOREACH = "(foreach ";
Blockly.Yail.YAIL_FORRANGE = "(forrange ";
Blockly.Yail.YAIL_GET_COMPONENT = "(get-component ";
Blockly.Yail.YAIL_GET_ALL_COMPONENT = "(get-all-components ";
Blockly.Yail.YAIL_GET_PROPERTY = "(get-property ";
Blockly.Yail.YAIL_GET_COMPONENT_TYPE_PROPERTY = "(get-property-and-check  ";
Blockly.Yail.YAIL_GET_VARIABLE = "(get-var ";
Blockly.Yail.YAIL_AND_DELAYED = "(and-delayed ";
Blockly.Yail.YAIL_OR_DELAYED = "(or-delayed ";
Blockly.Yail.YAIL_IF = "(if ";
Blockly.Yail.YAIL_INIT_RUNTIME = "(init-runtime)";
Blockly.Yail.YAIL_INITIALIZE_COMPONENTS = "(call-Initialize-of-components";
Blockly.Yail.YAIL_LET = "(let ";
Blockly.Yail.YAIL_LEXICAL_VALUE = "(lexical-value ";
Blockly.Yail.YAIL_SET_LEXICAL_VALUE = "(set-lexical! ";
Blockly.Yail.YAIL_LINE_FEED = "\n";
Blockly.Yail.YAIL_NULL = "(get-var *the-null-value*)";
Blockly.Yail.YAIL_EMPTY_LIST = "'()";
Blockly.Yail.YAIL_EMPTY_YAIL_LIST = "'(*list*)";
Blockly.Yail.YAIL_EMPTY_DICT = "(make com.google.appinventor.components.runtime.util.YailDictionary)";
Blockly.Yail.YAIL_OPEN_BLOCK = "(";
Blockly.Yail.YAIL_OPEN_COMBINATION = "(";
Blockly.Yail.YAIL_QUOTE = "'";
Blockly.Yail.YAIL_RENAME_COMPONENT = "(rename-component ";
Blockly.Yail.YAIL_SET_AND_COERCE_PROPERTY = "(set-and-coerce-property! ";
Blockly.Yail.YAIL_SET_AND_COERCE_COMPONENT_TYPE_PROPERTY = "(set-and-coerce-property-and-check! ";
Blockly.Yail.YAIL_SET_SUBFORM_LAYOUT_PROPERTY = "(%set-subform-layout-property! ";
Blockly.Yail.YAIL_SET_VARIABLE = "(set-var! ";
Blockly.Yail.YAIL_SET_THIS_FORM = "(set-this-form)\n ";
Blockly.Yail.YAIL_SPACER = " ";
Blockly.Yail.YAIL_TRUE = "#t";
Blockly.Yail.YAIL_UNREGISTER =
  "com.google.appinventor.components.runtime.EventDispatcher:unregisterEventForDelegation";
Blockly.Yail.YAIL_WHILE = "(while ";
Blockly.Yail.YAIL_LIST_CONSTRUCTOR = "*list-for-runtime*";

Blockly.Yail.SIMPLE_HEX_PREFIX = "&H";
Blockly.Yail.YAIL_HEX_PREFIX = "#x";

// permit leading and trailing whitespace for checking that strings are numbers
Blockly.Yail.INTEGER_REGEXP = "^[\\s]*[-+]?[0-9]+[\\s]*$";
Blockly.Yail.FLONUM_REGEXP = "^[\\s]*[-+]?([0-9]*)((\\.[0-9]+)|[0-9]\\.)[\\s]*$";


/**
 * Generate the Yail code for this blocks workspace, given its associated form specification.
 *
 * @param {String} formJson JSON string describing the contents of the form. This is the JSON
 *    content from the ".scm" file for this form.
 * @param {String} packageName the name of the package (to put in the define-form call)
 * @param {Boolean} forRepl  true if the code is being generated for the REPL, false if for an apk
 * @param {Blockly.WorkspaceSvg} workspace Workspace to use for generating code.
 * @returns {String} the generated code if there were no errors.
 */
Blockly.Yail.getFormYail = function(formJson, packageName, forRepl, workspace) {
<<<<<<< HEAD
  var jsonObject = JSON.parse(formJson);
=======
  var oldForRepl = this.forRepl;
  var code;
  try {
    this.forRepl = forRepl;
    code = Blockly.Yail.getFormYail_(formJson, packageName, forRepl, workspace);
  } finally {
    this.forRepl = oldForRepl;
  }
  return code;
};

Blockly.Yail.getFormYail_ = function(formJson, packageName, forRepl, workspace) {
  var jsonObject = JSON.parse(formJson); 
>>>>>>> 85509cba
  // TODO: check for JSON parse error
  var componentNames = [];
  var formProperties;
  var formName;
  var code = [];
  var propertyNameConverter = function(input) {
    return input;
  };
  if (jsonObject.Properties) {
    formProperties = jsonObject.Properties;
    formName = formProperties.$Name;
  } else {
    throw "Cannot find form properties";
  }
  if (!formName) {
    throw "Unable to determine form name";
  }

  if (!forRepl) {
    code.push(Blockly.Yail.getYailPrelude(packageName, formName,
      !jsonObject.Properties['Theme'] || jsonObject.Properties['Theme'] === 'Classic'));
  }

  var componentMap = workspace.buildComponentMap([], [], false, false);
  var globalBlocks = componentMap.globals;
  for (var i = 0, block; block = globalBlocks[i]; i++) {
    code.push(Blockly.Yail.blockToCode(block));
  }

  if (formProperties) {
    var sourceType = jsonObject.Source;
    if (sourceType == "Form") {
      code = code.concat(Blockly.Yail.getComponentLines(formName, formProperties, null /*parent*/,
          componentMap, false /*forRepl*/, propertyNameConverter, workspace.getComponentDatabase()));
    } else {
      throw "Source type " + sourceType + " is invalid.";
    }

    // Fetch all of the components in the form, this may result in duplicates
    componentNames = Blockly.Yail.getDeepNames(formProperties, componentNames);
    // Remove the duplicates
    componentNames = componentNames.filter(function(elem, pos) {
        return componentNames.indexOf(elem) == pos});

    // Add runtime initializations
    code.push(Blockly.Yail.YAIL_INIT_RUNTIME);

    if (forRepl) {
      code = Blockly.Yail.wrapForRepl(formName, code, componentNames);
    }

    // TODO?: get rid of empty property assignments? I'm not convinced this is necessary.
    // The original code in YABlockCompiler.java attempts to do this, but it matches on
    // "set-property" rather than "set-and-coerce-property" so I'm not sure it is actually
    // doing anything. If we do need this, something like the call below might work.
    //
    // finalCode = code.join('\n').replace(/\\(set-property.*\"\"\\)\\n*/mg, "");
  }

  return code.join('\n');  // Blank line between each section.
};

Blockly.Yail.getDeepNames = function(componentJson, componentNames) {
  if (componentJson.$Components) {
    var children = componentJson.$Components;
    for (var i = 0, child; child = children[i]; i++) {
      componentNames.push(child.$Name);
      componentNames = Blockly.Yail.getDeepNames(child, componentNames);
    }
  }
  return componentNames;
};

/**
 * Generate the beginning Yail code for an APK compilation (i.e., not the REPL)
 *
 * @param {String} packageName  the name of the package for the app
 *     (e.g. "appinventor.ai_somebody.myproject.Screen1")
 * @param {String} formName  (e.g., "Screen1")
 * @returns {String} Yail code
 * @private
*/
Blockly.Yail.getYailPrelude = function(packageName, formName, classicTheme) {
 return "#|\n$Source $Yail\n|#\n\n"
     + Blockly.Yail.YAIL_DEFINE_FORM
     + packageName
     + Blockly.Yail.YAIL_SPACER
     + formName
     + Blockly.Yail.YAIL_SPACER
     + (classicTheme ? "#t" : "#f")
     + Blockly.Yail.YAIL_CLOSE_BLOCK
     + "(require <com.google.youngandroid.runtime>)\n";
};

/**
 * Wraps Yail code for use in the REPL and returns the new code as an array of strings
 *
 * @param {String} formName
 * @param {Array} code  code strings to be wrapped
 * @param {Array} componentNames array of component names
 * @returns {Array} wrapped code strings
 * @private
 */
Blockly.Yail.wrapForRepl = function(formName, code, componentNames) {
  var replCode = [];
  replCode.push(Blockly.Yail.YAIL_BEGIN);
  replCode.push(Blockly.Yail.YAIL_CLEAR_FORM);
  if (formName != "Screen1") {
    // If this form is not named Screen1, then the REPL won't be able to resolve any references
    // to it or to any properties on the form itself (such as Title, BackgroundColor, etc) unless
    // we tell it that "Screen1" has been renamed to formName.
    // By generating a call to rename-component here, the REPL will rename "Screen1" to formName
    // in the current environment. See rename-component in runtime.scm.
    replCode.push(Blockly.Yail.getComponentRenameString("Screen1", formName));
  }
  replCode = replCode.concat(code);
  replCode.push(Blockly.Yail.getComponentInitializationString(formName, componentNames));
  replCode.push(Blockly.Yail.YAIL_CLOSE_BLOCK);
  return replCode;
};

/**
 * Return code to initialize all components in componentMap.
 *
 * @param {string} formName name of the current screen
 * @param {Array} componentNames array of names of components in the workspace
 * @returns {Array} code strings
 * @private
 */
Blockly.Yail.getComponentInitializationString = function(formName, componentNames) {
  var code = Blockly.Yail.YAIL_INITIALIZE_COMPONENTS;
  code += " " + Blockly.Yail.YAIL_QUOTE + formName;
  for (var i = 0, cName; cName = componentNames[i]; i++) {  // TODO: will we get non-component fields this way?
    if (cName != formName)                                  // Avoid duplicate initialization of the form
      code = code + " " + Blockly.Yail.YAIL_QUOTE + cName;
  }
  code = code + ")";
  return code;
};

/**
 * Generate Yail code for the component described by componentJson, and all of its child
 * components (if it has any). componentJson may describe a Form or a regular component. The
 * generated code includes adding each component to the form, as well as generating code for
 * the top-level blocks for that component.
 *
 * @param {String} formName
 * @param {String} componentJson JSON string describing the component
 * @param {String} parentName  the name of the component that contains this component (which may be
 *    its Form, for top-level components).
 * @param {Object} componentMap map from component names to the top-level blocks for that component
 *    in the workspace. See the Blockly.Component.buildComponentMap description for the structure.
 * @param {Boolean} forRepl true iff we're generating code for the REPL rather than an apk.
 * @param {function(string): string} nameConverter function that converts fully-qualified
 *    property names into YAIL names for invocation.
 * @param {!Blockly.ComponentDatabase} componentDb Component database, for type information
 * @returns {Array} code strings
 * @private
 */
Blockly.Yail.getComponentLines = function(formName, componentJson, parentName, componentMap,
  forRepl, nameConverter, componentDb) {
  var code = [], i, block, child;
  var componentName = componentJson.$Name;
  if (componentJson.$Type == 'Form') {
    code = Blockly.Yail.getFormPropertiesLines(formName, componentJson, !forRepl, componentDb);
  } else {
    code = Blockly.Yail.getComponentPropertiesLines(formName, componentJson, parentName, !forRepl,
      nameConverter, componentDb);
  }

  if (!forRepl) {
    // Generate code for all top-level blocks related to this component
    if (componentMap.components && componentMap.components[componentName]) {
      var componentBlocks = componentMap.components[componentName];
      for (i = 0; block = componentBlocks[i]; i++) {
        code.push(Blockly.Yail.blockToCode(block));
      }
    }
  }

  // Generate code for child components of this component
  if (componentJson.$Components) {
    var children = componentJson.$Components;
    for (i = 0; child = children[i]; i++) {
      code = code.concat(Blockly.Yail.getComponentLines(formName, child, componentName,
          componentMap, forRepl, nameConverter, componentDb));
    }
  }
  return code;
};

/**
 * Generate Yail to add the component described by componentJson to its parent, followed by
 * the code that sets each property of the component (for all its properties listed in
 * componentJson).
 *
 * @param {String} formName
 * @param {String} componentJson JSON string describing the component
 * @param {String} parentName  the name of the component that contains this component (which may be
 *    its Form, for top-level components).
 * @param {Boolean} includeComments whether to include comments in the generated code
 * @param {function(string): string} nameConverter function that converts a fully-qualified
 *    property name into a YAIL-compatible name.
 * @param {Blockly.ComponentDatabase} componentDb Component database, for type information
 * @returns {Array} code strings
 * @private
 */
Blockly.Yail.getComponentPropertiesLines = function(formName, componentJson, parentName,
  includeComments, nameConverter, componentDb) {
  var code = [];
  var componentName = componentJson.$Name;
  var componentType = componentJson.$Type;
  // generate the yail code that adds the component to its parent, followed by the code that
  // sets each property of the component
  if (includeComments) {
    code.push(Blockly.Yail.YAIL_COMMENT_MAJOR + componentName + Blockly.Yail.YAIL_LINE_FEED);
  }
  // Send component type for full class path but first feed it to propertyNameConverter function
  // passed in. This may trim it back to just the simple component name if we are sending this yail
  // to an older companion
  code.push(Blockly.Yail.YAIL_ADD_COMPONENT + parentName + Blockly.Yail.YAIL_SPACER +
    nameConverter(componentDb.getType(componentType).type) +
    Blockly.Yail.YAIL_SPACER + componentName + Blockly.Yail.YAIL_SPACER);
  code = code.concat(Blockly.Yail.getPropertySettersLines(componentJson, componentName, componentDb));
  code.push(Blockly.Yail.YAIL_CLOSE_BLOCK);
  return code;
};

/**
 * Generate Yail to set the properties for the Form described by componentJson.
 *
 * @param {String} formName
 * @param {String} componentJson JSON string describing the component
 * @param {Boolean} includeComments whether to include comments in the generated code
 * @returns {Array} code strings
 * @private
 */
Blockly.Yail.getFormPropertiesLines = function(formName, componentJson, includeComments, componentDb) {
  var code = [];
  if (includeComments) {
    code.push(Blockly.Yail.YAIL_COMMENT_MAJOR + formName + Blockly.Yail.YAIL_LINE_FEED);
  }
  var yailForComponentProperties = Blockly.Yail.getPropertySettersLines(componentJson, formName, componentDb);
  if (yailForComponentProperties.length > 0) {
    // getPropertySettersLine returns an array of lines.  So we need to
    // concatenate them (using join) before pushing them onto the Yail expression.
    // WARNING:  There may be other type errors of this sort in this file, which
    // (hopefully) will be uncovered in testing. Please
    // be alert for these errors and check carefully.
    code.push(Blockly.Yail.YAIL_DO_AFTER_FORM_CREATION + yailForComponentProperties.join(" ") +
      Blockly.Yail.YAIL_CLOSE_BLOCK);
  }
  return code;
};

/**
 * Generate the code to set property values for the specifed component.
 *
 * @param {Object} componentJson JSON String describing the component
 * @param {String} componentName the name of the component (also present in the $Name field in
 *    componentJson)
 * @param {Blockly.ComponentDatabase} componentDb The workspace's database of components and types.
 * @returns {Array} code strings
 * @private
 *
 * Hack Note (JIS): We do not output a property setter line for the TutorialURL
 * property. This property is only for use within the designer and has no meaning
 * within an Android app. It is harmless to output it, once we have deployed a new
 * companion (version > 2.41). Once such a Companion is deployed, the exception
 * for TutorialURL below (and this comment) can be removed.
 */
Blockly.Yail.getPropertySettersLines = function(componentJson, componentName, componentDb) {
  var code = [];
  var type = componentDb.getType(componentJson['$Type']);
  function shouldSendProperty(prop, info) {
    return (prop.charAt(0) !== '$' && prop !== 'Uuid' &&
      prop !== 'TutorialURL' && prop !== 'BlocksToolkit') ||
      (info && info['alwaysSend']);
  }
  // Gather all of the properties together
  var propsToSend = Object.keys(componentJson);
  for (var prop in type['properties']) {
    var property = type['properties'][prop];
    if (property['alwaysSend'] && !(prop in componentJson)) {
      propsToSend.push(property['name']);
    }
  }
  // Keep ordering so default properties will still be sent in the right position.
  propsToSend.sort();
  // Construct the code
  propsToSend.forEach(function(prop) {
    var info = type['properties'][prop];
    if (shouldSendProperty(prop, info)) {
      var value = componentJson[prop];
      if (!Boolean(value) && value !== '') {
        value = info['defaultValue'];
      }
      code.push(Blockly.Yail.getPropertySetterString(componentName, componentJson['$Type'], prop,
        value, componentDb));
    }
  });
  return code;
};

/**
 * Generate the code to set a single property value.
 *
 * @param {String} componentName
 * @param {String} componentType
 * @param {String} propertyName
 * @param {String} propertyValue
 * @param {!Blockly.ComponentDatabase} componentDb Component database, for type information
 * @returns code string
 * @private
 */
Blockly.Yail.getPropertySetterString = function(componentName, componentType, propertyName,
    propertyValue, componentDb) {
  var code = Blockly.Yail.YAIL_SET_AND_COERCE_PROPERTY + Blockly.Yail.YAIL_QUOTE +
    componentName + Blockly.Yail.YAIL_SPACER + Blockly.Yail.YAIL_QUOTE + propertyName +
    Blockly.Yail.YAIL_SPACER;
  var propDef = componentDb.getPropertyForType(componentType, propertyName);
  // If a designer property does not have a corresponding block property, then propDef will be
  // undefined. In this case, we assume "any" as the type. A corresponding fix is included in
  // ComponentProcessor to enforce that newer components/extensions always have both a designer
  // and block definition.
  var propType = Blockly.Yail.YAIL_QUOTE + (propDef ? propDef.type : "any");
  var value = Blockly.Yail.getPropertyValueString(propertyValue, propType);
  code = code.concat(value + Blockly.Yail.YAIL_SPACER + propType + Blockly.Yail.YAIL_CLOSE_BLOCK);
  return code;
};

/**
 * Generate the Yail code for a property value. Special case handling when propertyType is
 * "'number", "'boolean", "'component", the empty string, or null. For all other property values
 * it returns the value as converted by Blockly.Yail.quotifyForREPL().
 *
 * @param {String} propertyValue
 * @param {String} propertyType
 * @returns code string
 * @private
 */
Blockly.Yail.getPropertyValueString = function(propertyValue, propertyType) {
  if (propertyType == "'number") {
    if (propertyValue.match(Blockly.Yail.INTEGER_REGEXP)
            || propertyValue.match(Blockly.Yail.FLONUM_REGEXP)) { // integer
      return propertyValue;
    } else if (propertyValue.match(Blockly.Yail.SIMPLE_HEX_PREFIX + "[0-9A-F]+")) { // hex
      return Blockly.Yail.YAIL_HEX_PREFIX +
        propertyValue.substring(Blockly.Yail.SIMPLE_HEX_PREFIX.length);
    }
  } else if (propertyType == "'boolean") {
    if (-1 != propertyValue.indexOf("False")) {
      return "#f";
    } else if (-1 != propertyValue.indexOf("True")) {
      return "#t";
    }
  } else if (propertyType == "'component") {
    if (propertyValue == "") {
      return "\"\"";
    } else {
      return Blockly.Yail.YAIL_GET_COMPONENT + propertyValue + ")";
    }
  }

  if (propertyValue == "" || propertyValue == "null") {  // empty string
    return "\"\"";
  }
  return Blockly.Yail.quotifyForREPL(propertyValue);
};

/**
 * Generate the code to rename a component
 *
 * @param {String} oldName
 * @param {String} newName
 * @returns {String} code
 * @private
 */
Blockly.Yail.getComponentRenameString = function(oldName, newName) {
  return Blockly.Yail.YAIL_RENAME_COMPONENT + Blockly.Yail.quotifyForREPL(oldName)
    + Blockly.Yail.YAIL_SPACER + Blockly.Yail.quotifyForREPL(newName)
    + Blockly.Yail.YAIL_CLOSE_BLOCK;
};

/**
 * Transform a string to the Kawa input representation of the string, for sending to
 * the REPL, by using backslash to escape quotes and backslashes. But do not escape a backslash
 * if it is part of \n. Then enclose the result in quotes.
 * TODO: Extend this to a complete transformation that deals with the full set of formatting
 * characters.
 *
 * @param {String} s string to be quotified
 * @returns {String}
 * @private
 */
Blockly.Yail.quotifyForREPL = function(s) {
  if (!s) {
    return null;
  } else {
    var sb = [];
    sb.push('"');
    var len = s.length;
    var lastIndex = len - 1;
    for (var i = 0; i < len; i++) {
      c = s.charAt(i);
      if (c == '\\') {
        // If this is \n, \t or \r don't slashify the backslash
        // TODO(user): Make this cleaner and more general
        if (!(i == lastIndex) && (s.charAt(i + 1) == 'n' || s.charAt(i + 1) == 't' || s.charAt(i + 1) == 'r')) {
          sb.push(c);
          sb.push(s.charAt(i + 1));
          i = i + 1;
        } else {
          sb.push('\\');
          sb.push(c);
        }
      } else if (c == '"') {
        sb.push('\\');
        sb.push(c);
      } else {
        var u = s.charCodeAt(i);  // unicode of c
        if (u < ' '.charCodeAt(0) || u > '~'.charCodeAt(0)) {
          // Replace any special chars with \u1234 unicode
          var hex = "000" + u.toString(16);
          hex = hex.substring(hex.length - 4);
          sb.push("\\u" + hex);
        } else {
          sb.push(c);
        }
      }
    }
    sb.push('"');
    return sb.join("");
  }
};

/**
 * Encode a string as a properly escaped Yail string, complete with quotes.
 * @param {String} string Text to encode.
 * @return {String} Yail string.
 * @private
 */

Blockly.Yail.quote_ = function(string) {
  string = Blockly.Yail.quotifyForREPL(string);
  if (!string) {                // quotifyForREPL can return null for
    string = '""';              // empty string
  }
  return string;
};

/**
 * Naked values are top-level blocks with outputs that aren't plugged into
 * anything.  A trailing semicolon is needed to make this legal.
 * @param {string} line Line of generated code.
 * @return {string} Legal line of code.
 */
Blockly.Yail.scrubNakedValue = function(line) {
  return line;
};

/**
 * Handles comments for the specified block and any connected value blocks.
 * Calls any statements following this block.
 * @param {!Blockly.Block} block The current block.
 * @param {string} code The Yail code created for this block.
 * @param {boolean} thisOnly if true, only return code for this block and not any following
 *   statements note that calls of scrub_ with no 3rd parameter are equivalent to thisOnly=false,
 *   which was the behavior before this parameter was added.
 * @return {string} Yail code with comments and subsequent blocks added.
 * @private
 */
Blockly.Yail.scrub_ = function(block, code, thisOnly) {
  if (code === null) {
    // Block has handled code generation itself.
    return '';
  }
  var commentCode = '';
  /* TODO: fix for Yail comments?
  // Only collect comments for blocks that aren't inline.
  if (!block.outputConnection || !block.outputConnection.targetConnection) {
    // Collect comment for this block.
    var comment = block.getCommentText();
    if (comment) {
      commentCode += Blockly.Generator.prefixLines(comment, '// ') + '\n';
    }
    // Collect comments for all value arguments.
    // Don't collect comments for nested statements.
    for (var x = 0; x < block.inputList.length; x++) {
      if (block.inputList[x].type == Blockly.INPUT_VALUE) {
        var childBlock = block.inputList[x].targetBlock();
        if (childBlock) {
          var comment = Blockly.Generator.allNestedComments(childBlock);
          if (comment) {
            commentCode += Blockly.Generator.prefixLines(comment, '// ');
          }
        }
      }
    }
  }*/
  var nextBlock = block.nextConnection && block.nextConnection.targetBlock();
  var nextCode = thisOnly ? "" : this.blockToCode(nextBlock);
  return commentCode + code + nextCode;
};

Blockly.Yail.getDebuggingYail = function() {
  var code = [];
  var componentMap = Blockly.Component.buildComponentMap([], [], false, false);

  var globalBlocks = componentMap.globals;
  for (var i = 0; i < globalBlocks.length; i++) {
    code.push(Blockly.Yail.blockToCode(globalBlocks[i]));
  }

  var blocks = Blockly.mainWorkspace.getTopBlocks(true);
  for (var x = 0, block; block = blocks[x]; x++) {

    // generate Yail for each top-level language block
    if (!block.category) {
      continue;
    }
    code.push(Blockly.Yail.blockToCode(block));
  }
  return code.join('\n\n');
};

/**
 * Generate code for the specified block but *not* attached blocks.
 * @param {Blockly.Block} block The block to generate code for.
 * @return {string|!Array} For statement blocks, the generated code.
 *     For value blocks, an array containing the generated code and an
 *     operator order value.  Returns '' if block is null.
 */
Blockly.Yail.blockToCode1 = function(block) {
  if (!block) {
    return '';
  }
  var func = this[block.type];
  if (!func) {
    throw 'Language "' + name + '" does not know how to generate code ' +
        'for block type "' + block.type + '".';
  }
  var code = func.call(block);
  if (code instanceof Array) {
    // Value blocks return tuples of code and operator order.
    if (block.disabled || block.isBadBlock()) {
      code[0] = '';
    }
    return [this.scrub_(block, code[0], true), code[1]];
  } else {
    if (block.disabled || block.isBadBlock()) {
      code = '';
    }
    return this.scrub_(block, code, true);
  }
};

/**
 * Generates YAIL that will unregister an event if the corresponding block is disabled in the
 * workspace.
 *
 * @param {!Blockly.BlockSvg} block
 * @returns {string}
 */
Blockly.Yail.disabledEventBlockToCode = function(block) {
  return Blockly.Yail.YAIL_OPEN_BLOCK + Blockly.Yail.YAIL_UNREGISTER + Blockly.Yail.YAIL_SPACER +
    Blockly.Yail.YAIL_ACTIVE_FORM + Blockly.Yail.YAIL_SPACER +
    Blockly.Yail.YAIL_QUOTE + block.getFieldValue('COMPONENT_SELECTOR') +
    Blockly.Yail.YAIL_SPACER + Blockly.Yail.YAIL_QUOTE + block.eventName +
    Blockly.Yail.YAIL_CLOSE_BLOCK;
};<|MERGE_RESOLUTION|>--- conflicted
+++ resolved
@@ -115,9 +115,6 @@
  * @returns {String} the generated code if there were no errors.
  */
 Blockly.Yail.getFormYail = function(formJson, packageName, forRepl, workspace) {
-<<<<<<< HEAD
-  var jsonObject = JSON.parse(formJson);
-=======
   var oldForRepl = this.forRepl;
   var code;
   try {
@@ -130,8 +127,7 @@
 };
 
 Blockly.Yail.getFormYail_ = function(formJson, packageName, forRepl, workspace) {
-  var jsonObject = JSON.parse(formJson); 
->>>>>>> 85509cba
+  var jsonObject = JSON.parse(formJson);
   // TODO: check for JSON parse error
   var componentNames = [];
   var formProperties;
