// -*- mode: java; c-basic-offset: 2; -*-
// Copyright 2012 Massachusetts Institute of Technology. All rights reserved.

/**
 * @license
 * @fileoverview Component blocks yail generators for Blockly, modified for MIT App Inventor.
 * @author mckinney@mit.edu (Andrew F. McKinney)
 */

'use strict';

goog.provide('Blockly.Yail.componentblock');

/**
 * Lyn's History:
 * [lyn, 10/27/13] Modified event parameter names to begin with YAIL_LOCAL_VAR_TAG (currently '$').
 *     All setters/getters assume such a tag. At least on Kawa-legal first character is necessary to
 *     ensure AI identifiers satisfy Kawa's identifier rules.
 */

/**
 * Returns a function that takes no arguments, generates Yail for an event handler declaration block
 * and returns the generated code string.
 *
 * @param {String} instanceName the block's instance name, e.g., Button1
 * @param {String} eventName  the type of event, e.g., Click
 * @returns {Function} event code generation function with instanceName and eventName bound in
 */
Blockly.Yail.component_event = function() {
  var body = Blockly.Yail.statementToCode(this, 'DO', Blockly.Yail.ORDER_NONE);
  // TODO: handle deactivated block, null body
  if(body == ""){
    body = Blockly.Yail.YAIL_NULL;
  }


  var code = Blockly.Yail.YAIL_DEFINE_EVENT
    + this.getFieldValue("COMPONENT_SELECTOR")
    + Blockly.Yail.YAIL_SPACER
    + this.eventName
    + Blockly.Yail.YAIL_OPEN_COMBINATION
    // TODO: formal params go here
    // declaredNames gives us names in local language, but we want the default
    // + this.declaredNames()
    //       .map(function (name) {return Blockly.Yail.YAIL_LOCAL_VAR_TAG+name;})
    //       .join(' ')
    // So we do this instead:
    + this.getParameters()
          .map(function (param) {return Blockly.Yail.YAIL_LOCAL_VAR_TAG+param.name;})
          .join(' ')
    + Blockly.Yail.YAIL_CLOSE_COMBINATION
    + Blockly.Yail.YAIL_SET_THIS_FORM
    + Blockly.Yail.YAIL_SPACER
    + body
    + Blockly.Yail.YAIL_CLOSE_COMBINATION;
  return code;
}

Blockly.Yail.component_method = function() {
  var methodHelperYailString = Blockly.Yail.methodHelper(this, (this.isGeneric ? this.typeName : this.instanceName), this.methodName, this.isGeneric);
  //if the method returns a value
  if(this.getMethodTypeObject().returnType) {
    return [methodHelperYailString, Blockly.Yail.ORDER_ATOMIC];
  } else {
    return methodHelperYailString;
  }
}

/**
 * Returns a function that generates Yail to call to a method with a return value. The generated
 * function takes no arguments and returns a 2-element Array with the method call code string
 * and the operation order Blockly.Yail.ORDER_ATOMIC.
 *
 * @param {String} instanceName
 * @param {String} methodName
 * @returns {Function} method call generation function with instanceName and methodName bound in
 */
Blockly.Yail.methodWithReturn = function(instanceName, methodName) {
  return function() {
    return [Blockly.Yail.methodHelper(this, instanceName, methodName, false),
            Blockly.Yail.ORDER_ATOMIC];
  }
}

/**
 * Returns a function that generates Yail to call to a method with no return value. The generated
 * function takes no arguments and returns the method call code string.
 *
 * @param {String} instanceName
 * @param {String} methodName
 * @returns {Function} method call generation function with instanceName and methodName bound in
 */
Blockly.Yail.methodNoReturn = function(instanceName, methodName) {
  return function() {
    return Blockly.Yail.methodHelper(this, instanceName, methodName, false);
  }
}

/**
 * Returns a function that generates Yail to call to a generic method with a return value.
 * The generated function takes no arguments and returns a 2-element Array with the method call
 * code string and the operation order Blockly.Yail.ORDER_ATOMIC.
 *
 * @param {String} instanceName
 * @param {String} methodName
 * @returns {Function} method call generation function with instanceName and methodName bound in
 */
Blockly.Yail.genericMethodWithReturn = function(typeName, methodName) {
  return function() {
    return [Blockly.Yail.methodHelper(this, typeName, methodName, true), Blockly.Yail.ORDER_ATOMIC];
  }
}

/**
 * Returns a function that generates Yail to call to a generic method with no return value.
 * The generated function takes no arguments and returns the method call code string.
 *
 * @param {String} instanceName
 * @param {String} methodName
 * @returns {Function} method call generation function with instanceName and methodName bound in
 */
Blockly.Yail.genericMethodNoReturn = function(typeName, methodName) {
  return function() {
    return Blockly.Yail.methodHelper(this, typeName, methodName, true);
  }
}

/**
 * Generate and return the code for a method call. The generated code is the same regardless of
 * whether the method returns a value or not.
 * @param {!Blockly.Block} methodBlock  block for which we're generating code
 * @param {String} name instance or type name
 * @param {String} methodName
 * @param {String} generic true if this is for a generic method block, false if for an instance
 * @returns {Function} method call generation function with instanceName and methodName bound in
 */
Blockly.Yail.methodHelper = function(methodBlock, name, methodName, generic) {

// TODO: the following line  may be a bit of a hack because it hard-codes "component" as the
// first argument type when we're generating yail for a generic block, instead of using
// type information associated with the socket. The component parameter is treated differently
// here than the other method parameters. This may be fine, but consider whether
// to get the type for the first socket in a more general way in this case.
  var paramObjects = methodBlock.getMethodTypeObject().params;
  var numOfParams = paramObjects.length;
  var yailTypes = [];
  if(generic) {
    yailTypes.push(Blockly.Yail.YAIL_COMPONENT_TYPE);
  }
  for(var i=0;i<paramObjects.length;i++) {
    yailTypes.push(paramObjects[i].type);
  }
  //var yailTypes = (generic ? [Blockly.Yail.YAIL_COMPONENT_TYPE] : []).concat(methodBlock.yailTypes);
  var callPrefix;
  if (generic) {
<<<<<<< HEAD
    name = Blockly.ComponentTypes[name].type;
    callPrefix = Blockly.Yail.YAIL_CALL_COMPONENT_TYPE_METHOD 
=======
    callPrefix = Blockly.Yail.YAIL_CALL_COMPONENT_TYPE_METHOD
>>>>>>> 698f6440
        // TODO(hal, andrew): check for empty socket and generate error if necessary
        + Blockly.Yail.valueToCode(methodBlock, 'COMPONENT', Blockly.Yail.ORDER_NONE)
        + Blockly.Yail.YAIL_SPACER;
  } else {
    callPrefix = Blockly.Yail.YAIL_CALL_COMPONENT_METHOD;
    name = methodBlock.getFieldValue("COMPONENT_SELECTOR");
    // special case for handling Clock.Add
    timeUnit = methodBlock.getFieldValue("TIME_UNIT");
    if (timeUnit) {
      if (Blockly.ComponentBlock.isClockMethodName(methodName)) {
        methodName = "Add"+timeUnit; // For example, AddDays
      }
    }
  }

  var args = [];
  for (var x = 0; x < numOfParams; x++) {
    // TODO(hal, andrew): check for empty socket and generate error if necessary
    args.push(Blockly.Yail.YAIL_SPACER
              + Blockly.Yail.valueToCode(methodBlock, 'ARG' + x, Blockly.Yail.ORDER_NONE));
  }

  return callPrefix
    + Blockly.Yail.YAIL_QUOTE
    + name
    + Blockly.Yail.YAIL_SPACER
    + Blockly.Yail.YAIL_QUOTE
    + methodName
    + Blockly.Yail.YAIL_SPACER
    + Blockly.Yail.YAIL_OPEN_COMBINATION
    + Blockly.Yail.YAIL_LIST_CONSTRUCTOR
    + args.join(' ')
    + Blockly.Yail.YAIL_CLOSE_COMBINATION
    + Blockly.Yail.YAIL_SPACER
    + Blockly.Yail.YAIL_QUOTE
    + Blockly.Yail.YAIL_OPEN_COMBINATION
    + yailTypes.join(' ')
    + Blockly.Yail.YAIL_CLOSE_COMBINATION
    + Blockly.Yail.YAIL_CLOSE_COMBINATION;
}

Blockly.Yail.component_set_get = function() {
  if(this.setOrGet == "set") {
    if(this.isGeneric) {
      return Blockly.Yail.genericSetproperty.call(this);
    } else {
      return Blockly.Yail.setproperty.call(this);
    }
  } else {
    if(this.isGeneric) {
      return Blockly.Yail.genericGetproperty.call(this);
    } else {
      return Blockly.Yail.getproperty.call(this);
    }
  }
}

/**
 * Returns a function that takes no arguments, generates Yail code for setting a component property
 * and returns the code string.
 *
 * @param {String} instanceName
 * @returns {Function} property setter code generation function with instanceName bound in
 */
Blockly.Yail.setproperty = function() {
  var propertyName = this.getFieldValue("PROP");
  var propType = this.getPropertyObject(propertyName).type
  var assignLabel = Blockly.Yail.YAIL_QUOTE + this.getFieldValue("COMPONENT_SELECTOR") + Blockly.Yail.YAIL_SPACER
    + Blockly.Yail.YAIL_QUOTE + propertyName;
  var code = Blockly.Yail.YAIL_SET_AND_COERCE_PROPERTY + assignLabel + Blockly.Yail.YAIL_SPACER;
  // TODO(hal, andrew): check for empty socket and generate error if necessary
  code = code.concat(Blockly.Yail.valueToCode(this, 'VALUE', Blockly.Yail.ORDER_NONE /*TODO:?*/));
  code = code.concat(Blockly.Yail.YAIL_SPACER + Blockly.Yail.YAIL_QUOTE
    + propType + Blockly.Yail.YAIL_CLOSE_COMBINATION);
  return code;
}


/**
 * Returns a function that takes no arguments, generates Yail code for setting a generic component's
 * property and returns the code string.
 *
 * @param {String} instanceName
 * @returns {Function} property setter code generation function with instanceName bound in
 */
Blockly.Yail.genericSetproperty = function() {
  var propertyName = this.getFieldValue("PROP");
  var propType = this.getPropertyObject(propertyName).type;
  var assignLabel = Blockly.Yail.YAIL_QUOTE + Blockly.ComponentTypes[this.typeName].type + Blockly.Yail.YAIL_SPACER
    + Blockly.Yail.YAIL_QUOTE + propertyName;
  var code = Blockly.Yail.YAIL_SET_AND_COERCE_COMPONENT_TYPE_PROPERTY
    // TODO(hal, andrew): check for empty socket and generate error if necessary
    + Blockly.Yail.valueToCode(this, 'COMPONENT', Blockly.Yail.ORDER_NONE)
    + Blockly.Yail.YAIL_SPACER
    + assignLabel
    + Blockly.Yail.YAIL_SPACER;
  // TODO(hal, andrew): check for empty socket and generate error if necessary
  code = code.concat(Blockly.Yail.valueToCode(this, 'VALUE', Blockly.Yail.ORDER_NONE /*TODO:?*/));
  code = code.concat(Blockly.Yail.YAIL_SPACER + Blockly.Yail.YAIL_QUOTE
    + propType + Blockly.Yail.YAIL_CLOSE_COMBINATION);
  return code;
}


/**
 * Returns a function that takes no arguments, generates Yail code for getting a component's
 * property value and returns a 2-element array containing the property getter code string and the
 * operation order Blockly.Yail.ORDER_ATOMIC.
 *
 * @param {String} instanceName
 * @returns {Function} property getter code generation function with instanceName bound in
 */
Blockly.Yail.getproperty = function(instanceName) {
  var propertyName = this.getFieldValue("PROP");
  var propType = this.getPropertyObject(propertyName).type;
  var code = Blockly.Yail.YAIL_GET_PROPERTY
    + Blockly.Yail.YAIL_QUOTE
    + this.getFieldValue("COMPONENT_SELECTOR")
    + Blockly.Yail.YAIL_SPACER
    + Blockly.Yail.YAIL_QUOTE
    + propertyName
    + Blockly.Yail.YAIL_CLOSE_COMBINATION;
  return [code, Blockly.Yail.ORDER_ATOMIC];
}


/**
 * Returns a function that takes no arguments, generates Yail code for getting a generic component's
 * property value and returns a 2-element array containing the property getter code string and the
 * operation order Blockly.Yail.ORDER_ATOMIC.
 *
 * @param {String} instanceName
 * @returns {Function} property getter code generation function with instanceName bound in
 */
Blockly.Yail.genericGetproperty = function(typeName) {
  var propertyName = this.getFieldValue("PROP");
  var propType = this.getPropertyObject(propertyName).type;
  var code = Blockly.Yail.YAIL_GET_COMPONENT_TYPE_PROPERTY
    // TODO(hal, andrew): check for empty socket and generate error if necessary
    + Blockly.Yail.valueToCode(this, 'COMPONENT', Blockly.Yail.ORDER_NONE)
    + Blockly.Yail.YAIL_SPACER
    + Blockly.Yail.YAIL_QUOTE
    + Blockly.ComponentTypes[this.typeName].type
    + Blockly.Yail.YAIL_SPACER
    + Blockly.Yail.YAIL_QUOTE
    + propertyName
    + Blockly.Yail.YAIL_CLOSE_COMBINATION;
  return [code, Blockly.Yail.ORDER_ATOMIC];
}



/**
 * Returns a function that takes no arguments, generates Yail to get the value of a component
 * object, and returns a 2-element array containing the component getter code and the operation
 * order Blockly.Yail.ORDER_ATOMIC.
 *
 * @param {String} instanceName
 * @returns {Function} component getter code generation function with instanceName bound in
 */
Blockly.Yail.component_component_block = function() {
  return [Blockly.Yail.YAIL_GET_COMPONENT + this.getFieldValue("COMPONENT_SELECTOR") + Blockly.Yail.YAIL_CLOSE_COMBINATION,
          Blockly.Yail.ORDER_ATOMIC];
}<|MERGE_RESOLUTION|>--- conflicted
+++ resolved
@@ -153,12 +153,8 @@
   //var yailTypes = (generic ? [Blockly.Yail.YAIL_COMPONENT_TYPE] : []).concat(methodBlock.yailTypes);
   var callPrefix;
   if (generic) {
-<<<<<<< HEAD
     name = Blockly.ComponentTypes[name].type;
-    callPrefix = Blockly.Yail.YAIL_CALL_COMPONENT_TYPE_METHOD 
-=======
     callPrefix = Blockly.Yail.YAIL_CALL_COMPONENT_TYPE_METHOD
->>>>>>> 698f6440
         // TODO(hal, andrew): check for empty socket and generate error if necessary
         + Blockly.Yail.valueToCode(methodBlock, 'COMPONENT', Blockly.Yail.ORDER_NONE)
         + Blockly.Yail.YAIL_SPACER;
