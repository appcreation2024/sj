// -*- mode: java; c-basic-offset: 2; -*-
// Copyright 2012 Massachusetts Institute of Technology. All rights reserved.

/**
 * @license
 * @fileoverview Lists blocks yail generators for Blockly, modified for MIT App Inventor.
 * @author mckinney@mit.edu (Andrew F. McKinney)
 */

'use strict';

goog.provide('Blockly.Yail.lists');

Blockly.Yail.emptyListCode = Blockly.Yail.YAIL_CALL_YAIL_PRIMITIVE + "make-yail-list" + Blockly.Yail.YAIL_SPACER;
Blockly.Yail.emptyListCode += Blockly.Yail.YAIL_OPEN_COMBINATION + Blockly.Yail.YAIL_LIST_CONSTRUCTOR + Blockly.Yail.YAIL_SPACER;
Blockly.Yail.emptyListCode += Blockly.Yail.YAIL_CLOSE_COMBINATION + Blockly.Yail.YAIL_SPACER + Blockly.Yail.YAIL_QUOTE + Blockly.Yail.YAIL_OPEN_COMBINATION;
Blockly.Yail.emptyListCode += Blockly.Yail.YAIL_CLOSE_COMBINATION;
Blockly.Yail.emptyListCode += Blockly.Yail.YAIL_SPACER + Blockly.Yail.YAIL_DOUBLE_QUOTE + "make a list" + Blockly.Yail.YAIL_DOUBLE_QUOTE + Blockly.Yail.YAIL_CLOSE_COMBINATION;


Blockly.Yail['lists_create_with'] = function() {

  var code = Blockly.Yail.YAIL_CALL_YAIL_PRIMITIVE + "make-yail-list" + Blockly.Yail.YAIL_SPACER;
  code += Blockly.Yail.YAIL_OPEN_COMBINATION + Blockly.Yail.YAIL_LIST_CONSTRUCTOR + Blockly.Yail.YAIL_SPACER;
  var itemsAdded = 0;
  for(var i=0;i<this.itemCount_;i++) {
    var argument = Blockly.Yail.valueToCode(this, 'ADD' + i, Blockly.Yail.ORDER_NONE) || null;
    if(argument != null){
      code += argument + Blockly.Yail.YAIL_SPACER;
      itemsAdded++;
    }
  }
  code += Blockly.Yail.YAIL_CLOSE_COMBINATION + Blockly.Yail.YAIL_SPACER + Blockly.Yail.YAIL_QUOTE + Blockly.Yail.YAIL_OPEN_COMBINATION;
  for(var i=0;i<itemsAdded;i++) {
    code += "any" + Blockly.Yail.YAIL_SPACER;
  }
  code += Blockly.Yail.YAIL_CLOSE_COMBINATION;
  code += Blockly.Yail.YAIL_SPACER + Blockly.Yail.YAIL_DOUBLE_QUOTE + "make a list" + Blockly.Yail.YAIL_DOUBLE_QUOTE + Blockly.Yail.YAIL_CLOSE_COMBINATION;
  return [ code, Blockly.Yail.ORDER_ATOMIC ];

};

Blockly.Yail['lists_select_item'] = function() {
  // Select from list an item.

  var argument0 = Blockly.Yail.valueToCode(this, 'LIST', Blockly.Yail.ORDER_NONE) || Blockly.Yail.emptyListCode;
  var argument1 = Blockly.Yail.valueToCode(this, 'NUM', Blockly.Yail.ORDER_NONE) || 1;
  var code = Blockly.Yail.YAIL_CALL_YAIL_PRIMITIVE + "yail-list-get-item" + Blockly.Yail.YAIL_SPACER;
  code = code + Blockly.Yail.YAIL_OPEN_COMBINATION + Blockly.Yail.YAIL_LIST_CONSTRUCTOR + Blockly.Yail.YAIL_SPACER;
  code = code + argument0;
  code = code + Blockly.Yail.YAIL_SPACER + argument1 + Blockly.Yail.YAIL_CLOSE_COMBINATION;
  code = code + Blockly.Yail.YAIL_SPACER + Blockly.Yail.YAIL_QUOTE + Blockly.Yail.YAIL_OPEN_COMBINATION;
  code = code + "list number" + Blockly.Yail.YAIL_CLOSE_COMBINATION + Blockly.Yail.YAIL_SPACER;
  code = code + Blockly.Yail.YAIL_DOUBLE_QUOTE + "select list item" + Blockly.Yail.YAIL_DOUBLE_QUOTE + Blockly.Yail.YAIL_CLOSE_COMBINATION;
  return [ code, Blockly.Yail.ORDER_ATOMIC ];
};

Blockly.Yail['lists_replace_item'] = function() {
  // Replace Item in list.
  var argument0 = Blockly.Yail.valueToCode(this, 'LIST', Blockly.Yail.ORDER_NONE) || Blockly.Yail.emptyListCode;
  var argument1 = Blockly.Yail.valueToCode(this, 'NUM', Blockly.Yail.ORDER_NONE) || 1;
  var argument2 = Blockly.Yail.valueToCode(this, 'ITEM', Blockly.Yail.ORDER_NONE) || Blockly.Yail.YAIL_FALSE;
  var code = Blockly.Yail.YAIL_CALL_YAIL_PRIMITIVE + "yail-list-set-item!" + Blockly.Yail.YAIL_SPACER;
  code = code + Blockly.Yail.YAIL_OPEN_COMBINATION + Blockly.Yail.YAIL_LIST_CONSTRUCTOR + Blockly.Yail.YAIL_SPACER;
  code = code + argument0 + Blockly.Yail.YAIL_SPACER + argument1
  code = code + Blockly.Yail.YAIL_SPACER + argument2 + Blockly.Yail.YAIL_CLOSE_COMBINATION;
  code = code + Blockly.Yail.YAIL_SPACER + Blockly.Yail.YAIL_QUOTE + Blockly.Yail.YAIL_OPEN_COMBINATION;
  code = code + "list number any" + Blockly.Yail.YAIL_CLOSE_COMBINATION + Blockly.Yail.YAIL_SPACER;
  code = code + Blockly.Yail.YAIL_DOUBLE_QUOTE + "replace list item" + Blockly.Yail.YAIL_DOUBLE_QUOTE + Blockly.Yail.YAIL_CLOSE_COMBINATION;
  return code;
};

Blockly.Yail['lists_remove_item'] = function() {
  // Remove Item in list.
  var argument0 = Blockly.Yail.valueToCode(this, 'LIST', Blockly.Yail.ORDER_NONE) || Blockly.Yail.emptyListCode;
  var argument1 = Blockly.Yail.valueToCode(this, 'INDEX', Blockly.Yail.ORDER_NONE) || 1;
  var code = Blockly.Yail.YAIL_CALL_YAIL_PRIMITIVE + "yail-list-remove-item!" + Blockly.Yail.YAIL_SPACER;
  code = code + Blockly.Yail.YAIL_OPEN_COMBINATION + Blockly.Yail.YAIL_LIST_CONSTRUCTOR + Blockly.Yail.YAIL_SPACER;
  code = code + argument0;
  code = code + Blockly.Yail.YAIL_SPACER + argument1 + Blockly.Yail.YAIL_CLOSE_COMBINATION;
  code = code + Blockly.Yail.YAIL_SPACER + Blockly.Yail.YAIL_QUOTE + Blockly.Yail.YAIL_OPEN_COMBINATION;
  code = code + "list number" + Blockly.Yail.YAIL_CLOSE_COMBINATION + Blockly.Yail.YAIL_SPACER;
  code = code + Blockly.Yail.YAIL_DOUBLE_QUOTE + "remove list item" + Blockly.Yail.YAIL_DOUBLE_QUOTE + Blockly.Yail.YAIL_CLOSE_COMBINATION;
  return code;
};

Blockly.Yail['lists_insert_item'] = function() {
  // Insert Item in list.
  var argument0 = Blockly.Yail.valueToCode(this, 'LIST', Blockly.Yail.ORDER_NONE) || Blockly.Yail.emptyListCode;
  var argument1 = Blockly.Yail.valueToCode(this, 'INDEX', Blockly.Yail.ORDER_NONE) || 1;
  var argument2 = Blockly.Yail.valueToCode(this, 'ITEM', Blockly.Yail.ORDER_NONE) || Blockly.Yail.YAIL_FALSE;
  var code = Blockly.Yail.YAIL_CALL_YAIL_PRIMITIVE + "yail-list-insert-item!" + Blockly.Yail.YAIL_SPACER;
  code = code + Blockly.Yail.YAIL_OPEN_COMBINATION + Blockly.Yail.YAIL_LIST_CONSTRUCTOR + Blockly.Yail.YAIL_SPACER;
  code = code + argument0 + Blockly.Yail.YAIL_SPACER + argument1;
  code = code + Blockly.Yail.YAIL_SPACER + argument2 + Blockly.Yail.YAIL_CLOSE_COMBINATION;
  code = code + Blockly.Yail.YAIL_SPACER + Blockly.Yail.YAIL_QUOTE + Blockly.Yail.YAIL_OPEN_COMBINATION;
  code = code + "list number any" + Blockly.Yail.YAIL_CLOSE_COMBINATION + Blockly.Yail.YAIL_SPACER;
  code = code + Blockly.Yail.YAIL_DOUBLE_QUOTE + "insert list item" + Blockly.Yail.YAIL_DOUBLE_QUOTE + Blockly.Yail.YAIL_CLOSE_COMBINATION;
  return code;
};

Blockly.Yail['lists_length'] = function() {
  // Length of list.
  var argument0 = Blockly.Yail.valueToCode(this, 'LIST', Blockly.Yail.ORDER_NONE) || Blockly.Yail.emptyListCode;
  var code = Blockly.Yail.YAIL_CALL_YAIL_PRIMITIVE + "yail-list-length" + Blockly.Yail.YAIL_SPACER;
  code = code + Blockly.Yail.YAIL_OPEN_COMBINATION + Blockly.Yail.YAIL_LIST_CONSTRUCTOR + Blockly.Yail.YAIL_SPACER;
  code = code + argument0;
  code = code + Blockly.Yail.YAIL_SPACER + Blockly.Yail.YAIL_CLOSE_COMBINATION;
  code = code + Blockly.Yail.YAIL_SPACER + Blockly.Yail.YAIL_QUOTE + Blockly.Yail.YAIL_OPEN_COMBINATION;
  code = code + "list" + Blockly.Yail.YAIL_CLOSE_COMBINATION + Blockly.Yail.YAIL_SPACER;
  code = code + Blockly.Yail.YAIL_DOUBLE_QUOTE + "length of list" + Blockly.Yail.YAIL_DOUBLE_QUOTE + Blockly.Yail.YAIL_CLOSE_COMBINATION;
  return [ code, Blockly.Yail.ORDER_ATOMIC ];
};

Blockly.Yail['lists_append_list'] = function() {
  // Append to list.
  var argument0 = Blockly.Yail.valueToCode(this, 'LIST0', Blockly.Yail.ORDER_NONE) || Blockly.Yail.emptyListCode;
  var argument1 = Blockly.Yail.valueToCode(this, 'LIST1', Blockly.Yail.ORDER_NONE) || Blockly.Yail.emptyListCode;
  var code = Blockly.Yail.YAIL_CALL_YAIL_PRIMITIVE + "yail-list-append!" + Blockly.Yail.YAIL_SPACER;
  code = code + Blockly.Yail.YAIL_OPEN_COMBINATION + Blockly.Yail.YAIL_LIST_CONSTRUCTOR + Blockly.Yail.YAIL_SPACER;
  code = code + argument0;
  code = code + Blockly.Yail.YAIL_SPACER;
  code = code + argument1 + Blockly.Yail.YAIL_CLOSE_COMBINATION;
  code = code + Blockly.Yail.YAIL_SPACER + Blockly.Yail.YAIL_QUOTE + Blockly.Yail.YAIL_OPEN_COMBINATION;
  code = code + "list list" + Blockly.Yail.YAIL_CLOSE_COMBINATION + Blockly.Yail.YAIL_SPACER;
  code = code + Blockly.Yail.YAIL_DOUBLE_QUOTE + "append to list" + Blockly.Yail.YAIL_DOUBLE_QUOTE + Blockly.Yail.YAIL_CLOSE_COMBINATION;
  return code;
};

Blockly.Yail['lists_add_items'] = function() {
  // Add items to list.
  // TODO: (Andrew) Make this handle multiple items.
  var argument0 = Blockly.Yail.valueToCode(this, 'LIST', Blockly.Yail.ORDER_NONE) || Blockly.Yail.emptyListCode;
  var argument1 = Blockly.Yail.valueToCode(this, 'ITEM', Blockly.Yail.ORDER_NONE) || 1;
  var code = Blockly.Yail.YAIL_CALL_YAIL_PRIMITIVE + "yail-list-add-to-list!" + Blockly.Yail.YAIL_SPACER;
  code = code + Blockly.Yail.YAIL_OPEN_COMBINATION + Blockly.Yail.YAIL_LIST_CONSTRUCTOR + Blockly.Yail.YAIL_SPACER;
  code = code + argument0 + Blockly.Yail.YAIL_SPACER;

  for(var i=0;i<this.itemCount_;i++) {
    var argument = Blockly.Yail.valueToCode(this, 'ITEM' + i, Blockly.Yail.ORDER_NONE) || Blockly.Yail.YAIL_FALSE;
    code += argument + Blockly.Yail.YAIL_SPACER;
  }

  code += Blockly.Yail.YAIL_CLOSE_COMBINATION;
  code = code + Blockly.Yail.YAIL_SPACER + Blockly.Yail.YAIL_QUOTE + Blockly.Yail.YAIL_OPEN_COMBINATION;
  code = code + "list ";
  for(var i=0;i<this.itemCount_;i++) {
    code += "any" + Blockly.Yail.YAIL_SPACER;
  }
  code += Blockly.Yail.YAIL_CLOSE_COMBINATION + Blockly.Yail.YAIL_SPACER;
  code = code + Blockly.Yail.YAIL_DOUBLE_QUOTE + "add items to list" + Blockly.Yail.YAIL_DOUBLE_QUOTE + Blockly.Yail.YAIL_CLOSE_COMBINATION;
  return code;
};

Blockly.Yail['lists_is_in'] = function() {
  // Is in list?.
  var argument0 = Blockly.Yail.valueToCode(this, 'ITEM', Blockly.Yail.ORDER_NONE) || Blockly.Yail.YAIL_FALSE;
  var argument1 = Blockly.Yail.valueToCode(this, 'LIST', Blockly.Yail.ORDER_NONE) || Blockly.Yail.emptyListCode;
  var code = Blockly.Yail.YAIL_CALL_YAIL_PRIMITIVE + "yail-list-member?" + Blockly.Yail.YAIL_SPACER;
  code = code + Blockly.Yail.YAIL_OPEN_COMBINATION + Blockly.Yail.YAIL_LIST_CONSTRUCTOR + Blockly.Yail.YAIL_SPACER;
  code = code + argument0;
  code = code + Blockly.Yail.YAIL_SPACER + argument1 + Blockly.Yail.YAIL_CLOSE_COMBINATION;
  code = code + Blockly.Yail.YAIL_SPACER + Blockly.Yail.YAIL_QUOTE + Blockly.Yail.YAIL_OPEN_COMBINATION;
  code = code + "any list" + Blockly.Yail.YAIL_CLOSE_COMBINATION + Blockly.Yail.YAIL_SPACER;
  code = code + Blockly.Yail.YAIL_DOUBLE_QUOTE + "is in list?" + Blockly.Yail.YAIL_DOUBLE_QUOTE + Blockly.Yail.YAIL_CLOSE_COMBINATION;
  return [ code, Blockly.Yail.ORDER_ATOMIC ];
};

Blockly.Yail['lists_position_in'] = function() {
  // Postion of item in list.
  // This block is now called 'index in list"
  // It used to be called "position in list"
  var argument0 = Blockly.Yail.valueToCode(this, 'ITEM', Blockly.Yail.ORDER_NONE) || 1;
  var argument1 = Blockly.Yail.valueToCode(this, 'LIST', Blockly.Yail.ORDER_NONE) || Blockly.Yail.emptyListCode;
  var code = Blockly.Yail.YAIL_CALL_YAIL_PRIMITIVE + "yail-list-index" + Blockly.Yail.YAIL_SPACER;
  code = code + Blockly.Yail.YAIL_OPEN_COMBINATION + Blockly.Yail.YAIL_LIST_CONSTRUCTOR + Blockly.Yail.YAIL_SPACER;
  code = code + argument0;
  code = code + Blockly.Yail.YAIL_SPACER + argument1 + Blockly.Yail.YAIL_CLOSE_COMBINATION;
  code = code + Blockly.Yail.YAIL_SPACER + Blockly.Yail.YAIL_QUOTE + Blockly.Yail.YAIL_OPEN_COMBINATION;
  code = code + "any list" + Blockly.Yail.YAIL_CLOSE_COMBINATION + Blockly.Yail.YAIL_SPACER;
  code = code + Blockly.Yail.YAIL_DOUBLE_QUOTE + "index in list" + Blockly.Yail.YAIL_DOUBLE_QUOTE + Blockly.Yail.YAIL_CLOSE_COMBINATION;
  return [ code, Blockly.Yail.ORDER_ATOMIC ];
};

Blockly.Yail['lists_pick_random_item'] = function() {
  // Pick random item
  var argument0 = Blockly.Yail.valueToCode(this, 'LIST', Blockly.Yail.ORDER_NONE) || Blockly.Yail.emptyListCode;
  var code = Blockly.Yail.YAIL_CALL_YAIL_PRIMITIVE + "yail-list-pick-random" + Blockly.Yail.YAIL_SPACER;
  code = code + Blockly.Yail.YAIL_OPEN_COMBINATION + Blockly.Yail.YAIL_LIST_CONSTRUCTOR + Blockly.Yail.YAIL_SPACER;
  code = code + argument0;
  code = code + Blockly.Yail.YAIL_SPACER + Blockly.Yail.YAIL_CLOSE_COMBINATION;
  code = code + Blockly.Yail.YAIL_SPACER + Blockly.Yail.YAIL_QUOTE + Blockly.Yail.YAIL_OPEN_COMBINATION;
  code = code + "list" + Blockly.Yail.YAIL_CLOSE_COMBINATION + Blockly.Yail.YAIL_SPACER;
  code = code + Blockly.Yail.YAIL_DOUBLE_QUOTE + "pick random item" + Blockly.Yail.YAIL_DOUBLE_QUOTE + Blockly.Yail.YAIL_CLOSE_COMBINATION;
  return [ code, Blockly.Yail.ORDER_ATOMIC ];
};

Blockly.Yail['lists_is_empty'] = function() {
  // Is the list empty?.
  var argument0 = Blockly.Yail.valueToCode(this, 'LIST', Blockly.Yail.ORDER_NONE) || Blockly.Yail.emptyListCode;
  var code = Blockly.Yail.YAIL_CALL_YAIL_PRIMITIVE + "yail-list-empty?" + Blockly.Yail.YAIL_SPACER;
  code = code + Blockly.Yail.YAIL_OPEN_COMBINATION + Blockly.Yail.YAIL_LIST_CONSTRUCTOR + Blockly.Yail.YAIL_SPACER;
  code = code + argument0;
  code = code + Blockly.Yail.YAIL_SPACER + Blockly.Yail.YAIL_CLOSE_COMBINATION;
  code = code + Blockly.Yail.YAIL_SPACER + Blockly.Yail.YAIL_QUOTE + Blockly.Yail.YAIL_OPEN_COMBINATION;
  code = code + "list" + Blockly.Yail.YAIL_CLOSE_COMBINATION + Blockly.Yail.YAIL_SPACER;
  code = code + Blockly.Yail.YAIL_DOUBLE_QUOTE + "is list empty?" + Blockly.Yail.YAIL_DOUBLE_QUOTE + Blockly.Yail.YAIL_CLOSE_COMBINATION;
  return [ code, Blockly.Yail.ORDER_ATOMIC ];
};

Blockly.Yail['lists_copy'] = function() {
  // Make a copy of list.
  var argument0 = Blockly.Yail.valueToCode(this, 'LIST', Blockly.Yail.ORDER_NONE) || Blockly.Yail.emptyListCode;
  var code = Blockly.Yail.YAIL_CALL_YAIL_PRIMITIVE + "yail-list-copy" + Blockly.Yail.YAIL_SPACER;
  code = code + Blockly.Yail.YAIL_OPEN_COMBINATION + Blockly.Yail.YAIL_LIST_CONSTRUCTOR + Blockly.Yail.YAIL_SPACER;
  code = code + argument0;
  code = code + Blockly.Yail.YAIL_SPACER + Blockly.Yail.YAIL_CLOSE_COMBINATION;
  code = code + Blockly.Yail.YAIL_SPACER + Blockly.Yail.YAIL_QUOTE + Blockly.Yail.YAIL_OPEN_COMBINATION;
  code = code + "list" + Blockly.Yail.YAIL_CLOSE_COMBINATION + Blockly.Yail.YAIL_SPACER;
  code = code + Blockly.Yail.YAIL_DOUBLE_QUOTE + "copy list" + Blockly.Yail.YAIL_DOUBLE_QUOTE + Blockly.Yail.YAIL_CLOSE_COMBINATION;
  return [ code, Blockly.Yail.ORDER_ATOMIC ];
};

Blockly.Yail['lists_is_list'] = function() {
  // Create an empty list.
  // TODO:(Andrew) test whether thing is var or text or number etc...
  var argument0 = Blockly.Yail.valueToCode(this, 'ITEM', Blockly.Yail.ORDER_NONE) || Blockly.Yail.YAIL_FALSE;
  var code = Blockly.Yail.YAIL_CALL_YAIL_PRIMITIVE + "yail-list?" + Blockly.Yail.YAIL_SPACER;
  code = code + Blockly.Yail.YAIL_OPEN_COMBINATION + Blockly.Yail.YAIL_LIST_CONSTRUCTOR + Blockly.Yail.YAIL_SPACER;
  code = code + argument0;
  code = code + Blockly.Yail.YAIL_SPACER + Blockly.Yail.YAIL_CLOSE_COMBINATION;
  code = code + Blockly.Yail.YAIL_SPACER + Blockly.Yail.YAIL_QUOTE + Blockly.Yail.YAIL_OPEN_COMBINATION;
  code = code + "any" + Blockly.Yail.YAIL_CLOSE_COMBINATION + Blockly.Yail.YAIL_SPACER;
  code = code + Blockly.Yail.YAIL_DOUBLE_QUOTE + "is a list?" + Blockly.Yail.YAIL_DOUBLE_QUOTE + Blockly.Yail.YAIL_CLOSE_COMBINATION;
  return [ code, Blockly.Yail.ORDER_ATOMIC ];
};

Blockly.Yail['lists_reverse'] = function() {
  // Reverse the list.
  var argument0 = Blockly.Yail.valueToCode(this, 'LIST', Blockly.Yail.ORDER_NONE) || Blockly.Yail.emptyListCode;
  var code = Blockly.Yail.YAIL_CALL_YAIL_PRIMITIVE + "yail-list-reverse" + Blockly.Yail.YAIL_SPACER;
  code = code + Blockly.Yail.YAIL_OPEN_COMBINATION + Blockly.Yail.YAIL_LIST_CONSTRUCTOR + Blockly.Yail.YAIL_SPACER;
  code = code + argument0;
  code = code + Blockly.Yail.YAIL_SPACER + Blockly.Yail.YAIL_CLOSE_COMBINATION;
  code = code + Blockly.Yail.YAIL_SPACER + Blockly.Yail.YAIL_QUOTE + Blockly.Yail.YAIL_OPEN_COMBINATION;
  code = code + "list" + Blockly.Yail.YAIL_CLOSE_COMBINATION + Blockly.Yail.YAIL_SPACER;
  code = code + Blockly.Yail.YAIL_DOUBLE_QUOTE + "reverse list" + Blockly.Yail.YAIL_DOUBLE_QUOTE + Blockly.Yail.YAIL_CLOSE_COMBINATION;
  return [ code, Blockly.Yail.ORDER_ATOMIC ];
};

Blockly.Yail['lists_to_csv_row'] = function() {
  // Make a csv row from list.
  var argument0 = Blockly.Yail.valueToCode(this, 'LIST', Blockly.Yail.ORDER_NONE) || Blockly.Yail.emptyListCode;
  var code = Blockly.Yail.YAIL_CALL_YAIL_PRIMITIVE + "yail-list-to-csv-row" + Blockly.Yail.YAIL_SPACER;
  code = code + Blockly.Yail.YAIL_OPEN_COMBINATION + Blockly.Yail.YAIL_LIST_CONSTRUCTOR + Blockly.Yail.YAIL_SPACER;
  code = code + argument0;
  code = code + Blockly.Yail.YAIL_SPACER + Blockly.Yail.YAIL_CLOSE_COMBINATION;
  code = code + Blockly.Yail.YAIL_SPACER + Blockly.Yail.YAIL_QUOTE + Blockly.Yail.YAIL_OPEN_COMBINATION;
  code = code + "list" + Blockly.Yail.YAIL_CLOSE_COMBINATION + Blockly.Yail.YAIL_SPACER;
  code = code + Blockly.Yail.YAIL_DOUBLE_QUOTE + "list to csv row" + Blockly.Yail.YAIL_DOUBLE_QUOTE + Blockly.Yail.YAIL_CLOSE_COMBINATION;
  return [ code, Blockly.Yail.ORDER_ATOMIC ];
};

Blockly.Yail['lists_to_csv_table'] = function() {
  // Make a csv table from list
  var argument0 = Blockly.Yail.valueToCode(this, 'LIST', Blockly.Yail.ORDER_NONE) || Blockly.Yail.emptyListCode;
  var code = Blockly.Yail.YAIL_CALL_YAIL_PRIMITIVE + "yail-list-to-csv-table" + Blockly.Yail.YAIL_SPACER;
  code = code + Blockly.Yail.YAIL_OPEN_COMBINATION + Blockly.Yail.YAIL_LIST_CONSTRUCTOR + Blockly.Yail.YAIL_SPACER;
  code = code + argument0;
  code = code + Blockly.Yail.YAIL_SPACER + Blockly.Yail.YAIL_CLOSE_COMBINATION;
  code = code + Blockly.Yail.YAIL_SPACER + Blockly.Yail.YAIL_QUOTE + Blockly.Yail.YAIL_OPEN_COMBINATION;
  code = code + "list" + Blockly.Yail.YAIL_CLOSE_COMBINATION + Blockly.Yail.YAIL_SPACER;
  code = code + Blockly.Yail.YAIL_DOUBLE_QUOTE + "list to csv table" + Blockly.Yail.YAIL_DOUBLE_QUOTE + Blockly.Yail.YAIL_CLOSE_COMBINATION;
  return [ code, Blockly.Yail.ORDER_ATOMIC ];
};

Blockly.Yail['lists_from_csv_row'] = function() {
  // Make list from csv row.
  var argument0 = Blockly.Yail.valueToCode(this, 'TEXT', Blockly.Yail.ORDER_NONE) || "\"\"";
  var code = Blockly.Yail.YAIL_CALL_YAIL_PRIMITIVE + "yail-list-from-csv-row" + Blockly.Yail.YAIL_SPACER;
  code = code + Blockly.Yail.YAIL_OPEN_COMBINATION + Blockly.Yail.YAIL_LIST_CONSTRUCTOR + Blockly.Yail.YAIL_SPACER;
  code = code + argument0;
  code = code + Blockly.Yail.YAIL_SPACER + Blockly.Yail.YAIL_CLOSE_COMBINATION;
  code = code + Blockly.Yail.YAIL_SPACER + Blockly.Yail.YAIL_QUOTE + Blockly.Yail.YAIL_OPEN_COMBINATION;
  code = code + "text" + Blockly.Yail.YAIL_CLOSE_COMBINATION + Blockly.Yail.YAIL_SPACER;
  code = code + Blockly.Yail.YAIL_DOUBLE_QUOTE + "list from csv row" + Blockly.Yail.YAIL_DOUBLE_QUOTE + Blockly.Yail.YAIL_CLOSE_COMBINATION;
  return [ code, Blockly.Yail.ORDER_ATOMIC ];
};

Blockly.Yail['lists_from_csv_table'] = function() {
  // Make list from csv table.
  var argument0 = Blockly.Yail.valueToCode(this, 'TEXT', Blockly.Yail.ORDER_NONE) || "\"\"";
  var code = Blockly.Yail.YAIL_CALL_YAIL_PRIMITIVE + "yail-list-from-csv-table" + Blockly.Yail.YAIL_SPACER;
  code = code + Blockly.Yail.YAIL_OPEN_COMBINATION + Blockly.Yail.YAIL_LIST_CONSTRUCTOR + Blockly.Yail.YAIL_SPACER;
  code = code + argument0;
  code = code + Blockly.Yail.YAIL_SPACER + Blockly.Yail.YAIL_CLOSE_COMBINATION;
  code = code + Blockly.Yail.YAIL_SPACER + Blockly.Yail.YAIL_QUOTE + Blockly.Yail.YAIL_OPEN_COMBINATION;
  code = code + "text" + Blockly.Yail.YAIL_CLOSE_COMBINATION + Blockly.Yail.YAIL_SPACER;
  code = code + Blockly.Yail.YAIL_DOUBLE_QUOTE + "list from csv table" + Blockly.Yail.YAIL_DOUBLE_QUOTE + Blockly.Yail.YAIL_CLOSE_COMBINATION;
  return [ code, Blockly.Yail.ORDER_ATOMIC ];
};

Blockly.Yail['lists_lookup_in_pairs'] = function() {
  // Lookup in pairs in list of lists (key, value).
  var argument0 = Blockly.Yail.valueToCode(this, 'KEY', Blockly.Yail.ORDER_NONE) || Blockly.Yail.YAIL_FALSE;
  var argument1 = Blockly.Yail.valueToCode(this, 'LIST', Blockly.Yail.ORDER_NONE) || Blockly.Yail.emptyListCode;
  var argument2 = Blockly.Yail.valueToCode(this, 'NOTFOUND', Blockly.Yail.ORDER_NONE) || Blockly.Yail.YAIL_NULL;
  var code = Blockly.Yail.YAIL_CALL_YAIL_PRIMITIVE + "yail-alist-lookup" + Blockly.Yail.YAIL_SPACER;
  code = code + Blockly.Yail.YAIL_OPEN_COMBINATION + Blockly.Yail.YAIL_LIST_CONSTRUCTOR + Blockly.Yail.YAIL_SPACER;
  code = code + argument0 + Blockly.Yail.YAIL_SPACER + argument1 + Blockly.Yail.YAIL_SPACER + argument2 + Blockly.Yail.YAIL_CLOSE_COMBINATION;
  code = code + Blockly.Yail.YAIL_SPACER + Blockly.Yail.YAIL_QUOTE + Blockly.Yail.YAIL_OPEN_COMBINATION;
  code = code + "any list any" + Blockly.Yail.YAIL_CLOSE_COMBINATION + Blockly.Yail.YAIL_SPACER;
  code = code + Blockly.Yail.YAIL_SPACER + Blockly.Yail.YAIL_DOUBLE_QUOTE + "lookup in pairs" + Blockly.Yail.YAIL_DOUBLE_QUOTE + Blockly.Yail.YAIL_CLOSE_COMBINATION;
  return [ code, Blockly.Yail.ORDER_ATOMIC ];
};

Blockly.Yail['lists_join_with_separator'] = function() {
  // Joins list items into a string separated by specified separator
  var argument0 = Blockly.Yail.valueToCode(this, 'SEPARATOR', Blockly.Yail.ORDER_NONE) || "\"\"";
  var argument1 = Blockly.Yail.valueToCode(this, 'LIST', Blockly.Yail.ORDER_NONE) || Blockly.Yail.emptyListCode;
  var code = Blockly.Yail.YAIL_CALL_YAIL_PRIMITIVE + "yail-list-join-with-separator" + Blockly.Yail.YAIL_SPACER;
  code = code + Blockly.Yail.YAIL_OPEN_COMBINATION + Blockly.Yail.YAIL_LIST_CONSTRUCTOR + Blockly.Yail.YAIL_SPACER;
  code = code + argument1 + Blockly.Yail.YAIL_SPACER;
  code = code + argument0 + Blockly.Yail.YAIL_CLOSE_COMBINATION;
  code = code + Blockly.Yail.YAIL_SPACER + Blockly.Yail.YAIL_QUOTE;
  code = code + Blockly.Yail.YAIL_OPEN_COMBINATION + "list" + Blockly.Yail.YAIL_SPACER + "text" + Blockly.Yail.YAIL_CLOSE_COMBINATION;
  code = code + Blockly.Yail.YAIL_SPACER + Blockly.Yail.YAIL_DOUBLE_QUOTE + "join with separator" + Blockly.Yail.YAIL_DOUBLE_QUOTE + Blockly.Yail.YAIL_CLOSE_COMBINATION;
  return [ code, Blockly.Yail.ORDER_ATOMIC ];
};

<<<<<<< HEAD
// This commented code is used in a map block that has a dropdown to select a procedure as a mapping function
// There are still bugs need to be fixed so this part is commented out.
// Blockly.Yail['lists_map_proc'] = function() {
//     /*
//     (call-yail-primitive
//       map
//       (*list-for-runtime*
//           (get-var p$<PROVIDED_PROCEDURE_NAME>)
//           <CODE_FOR_PROVIDED_LIST>)
//       '(procedure any)
//       "map-list")
//
//     */
//     // var procName = Blockly.Yail.YAIL_PROC_TAG + this.getFieldValue('PROCNAME');
//     //
//     // var emptyListCode = Blockly.Yail.YAIL_CALL_YAIL_PRIMITIVE + "make-yail-list" + Blockly.Yail.YAIL_SPACER;
//     // emptyListCode += Blockly.Yail.YAIL_OPEN_COMBINATION + Blockly.Yail.YAIL_LIST_CONSTRUCTOR + Blockly.Yail.YAIL_SPACER;
//     // emptyListCode += Blockly.Yail.YAIL_CLOSE_COMBINATION + Blockly.Yail.YAIL_SPACER + Blockly.Yail.YAIL_QUOTE + Blockly.Yail.YAIL_OPEN_COMBINATION;
//     // emptyListCode += Blockly.Yail.YAIL_CLOSE_COMBINATION;
//     // emptyListCode += Blockly.Yail.YAIL_SPACER + Blockly.Yail.YAIL_DOUBLE_QUOTE + "make a list" + Blockly.Yail.YAIL_DOUBLE_QUOTE + Blockly.Yail.YAIL_CLOSE_COMBINATION;
//     //
//     // var listCode = Blockly.Yail.valueToCode(this, 'LIST', Blockly.Yail.ORDER_NONE) || emptyListCode;
//     // var allCode =
//     //     Blockly.Yail.YAIL_CALL_YAIL_PRIMITIVE + "map" + Blockly.Yail.YAIL_SPACER +
//     //     Blockly.Yail.YAIL_OPEN_COMBINATION + Blockly.Yail.YAIL_LIST_CONSTRUCTOR + Blockly.Yail.YAIL_SPACER +
//     //     Blockly.Yail.YAIL_GET_VARIABLE + procName + Blockly.Yail.YAIL_CLOSE_COMBINATION +
//     //     Blockly.Yail.YAIL_SPACER + listCode + Blockly.Yail.YAIL_CLOSE_COMBINATION +
//     //     Blockly.Yail.YAIL_SPACER + Blockly.Yail.YAIL_QUOTE + Blockly.Yail.YAIL_OPEN_COMBINATION +
//     //     "procedure any" + Blockly.Yail.YAIL_CLOSE_COMBINATION + Blockly.Yail.YAIL_SPACER +
//     //     Blockly.Yail.YAIL_DOUBLE_QUOTE + "map-list" + Blockly.Yail.YAIL_DOUBLE_QUOTE + Blockly.Yail.YAIL_CLOSE_COMBINATION;
//     //
//     // console.log(allCode);
//     // return [ allCode, Blockly.Yail.ORDER_ATOMIC ];
//
//     var emptyListCode = Blockly.Yail.YAIL_CALL_YAIL_PRIMITIVE + "make-yail-list" + Blockly.Yail.YAIL_SPACER;
//     emptyListCode += Blockly.Yail.YAIL_OPEN_COMBINATION + Blockly.Yail.YAIL_LIST_CONSTRUCTOR + Blockly.Yail.YAIL_SPACER;
//     emptyListCode += Blockly.Yail.YAIL_CLOSE_COMBINATION + Blockly.Yail.YAIL_SPACER + Blockly.Yail.YAIL_QUOTE + Blockly.Yail.YAIL_OPEN_COMBINATION;
//     emptyListCode += Blockly.Yail.YAIL_CLOSE_COMBINATION;
//     emptyListCode += Blockly.Yail.YAIL_SPACER + Blockly.Yail.YAIL_DOUBLE_QUOTE + "make a list" + Blockly.Yail.YAIL_DOUBLE_QUOTE + Blockly.Yail.YAIL_CLOSE_COMBINATION;
//     var loopIndexName = Blockly.Yail.YAIL_LOCAL_VAR_TAG + this.getFieldValue('VAR');
//     var listCode = Blockly.Yail.valueToCode(this, 'LIST', Blockly.Yail.ORDER_NONE) || emptyListCode;
//     var bodyCode = Blockly.Yail.valueToCode(this, 'TO', Blockly.Yail.ORDER_NONE) ||  Blockly.Yail.YAIL_FALSE;
//     var code = '_' + Blockly.Yail.YAIL_SPACER + bodyCode + Blockly.Yail.YAIL_SPACER
//         + listCode + Blockly.Yail.YAIL_CLOSE_COMBINATION;
//     if (this.changeList) {
//         code = Blockly.Yail.YAIL_MAP_DEST + code;
//         return code;
//     } else {
//         code = Blockly.Yail.YAIL_MAP + code;
//         console.log(code);
//         return [ code, Blockly.Yail.ORDER_ATOMIC ];
//     }
// };


Blockly.Yail['lists_map'] = function() {
	var emptyListCode = Blockly.Yail.YAIL_CALL_YAIL_PRIMITIVE + "make-yail-list" + Blockly.Yail.YAIL_SPACER;
	emptyListCode += Blockly.Yail.YAIL_OPEN_COMBINATION + Blockly.Yail.YAIL_LIST_CONSTRUCTOR + Blockly.Yail.YAIL_SPACER;
	emptyListCode += Blockly.Yail.YAIL_CLOSE_COMBINATION + Blockly.Yail.YAIL_SPACER + Blockly.Yail.YAIL_QUOTE + Blockly.Yail.YAIL_OPEN_COMBINATION;
	emptyListCode += Blockly.Yail.YAIL_CLOSE_COMBINATION;
	emptyListCode += Blockly.Yail.YAIL_SPACER + Blockly.Yail.YAIL_DOUBLE_QUOTE + "make a list" + Blockly.Yail.YAIL_DOUBLE_QUOTE + Blockly.Yail.YAIL_CLOSE_COMBINATION;
	var loopIndexName = Blockly.Yail.YAIL_LOCAL_VAR_TAG + this.getFieldValue('VAR');
	var listCode = Blockly.Yail.valueToCode(this, 'LIST', Blockly.Yail.ORDER_NONE) || emptyListCode;
	var bodyCode = Blockly.Yail.valueToCode(this, 'TO', Blockly.Yail.ORDER_NONE) ||  Blockly.Yail.YAIL_FALSE;
	var code = loopIndexName + Blockly.Yail.YAIL_SPACER + bodyCode + Blockly.Yail.YAIL_SPACER
    	+ listCode + Blockly.Yail.YAIL_CLOSE_COMBINATION;
	if (this.changeList) {
		code = Blockly.Yail.YAIL_MAP_DEST + code;
		return code;
	} else {
		code = Blockly.Yail.YAIL_MAP + code;
        console.log(code);
		return [ code, Blockly.Yail.ORDER_ATOMIC ];
	}
};

Blockly.Yail['lists_filter'] = function() {
=======
Blockly.Yail['lists_map'] = function() {
  // Map the list with given expression
  var emptyListCode = Blockly.Yail.YAIL_CALL_YAIL_PRIMITIVE + "make-yail-list" + Blockly.Yail.YAIL_SPACER;
  emptyListCode += Blockly.Yail.YAIL_OPEN_COMBINATION + Blockly.Yail.YAIL_LIST_CONSTRUCTOR + Blockly.Yail.YAIL_SPACER;
  emptyListCode += Blockly.Yail.YAIL_CLOSE_COMBINATION + Blockly.Yail.YAIL_SPACER + Blockly.Yail.YAIL_QUOTE + Blockly.Yail.YAIL_OPEN_COMBINATION;
  emptyListCode += Blockly.Yail.YAIL_CLOSE_COMBINATION;
  emptyListCode += Blockly.Yail.YAIL_SPACER + Blockly.Yail.YAIL_DOUBLE_QUOTE + "make a list" + Blockly.Yail.YAIL_DOUBLE_QUOTE + Blockly.Yail.YAIL_CLOSE_COMBINATION;
  var loopIndexName = Blockly.Yail.YAIL_LOCAL_VAR_TAG + this.getFieldValue('VAR');
  var listCode = Blockly.Yail.valueToCode(this, 'LIST', Blockly.Yail.ORDER_NONE) || emptyListCode;
  var bodyCode = Blockly.Yail.valueToCode(this, 'TO', Blockly.Yail.ORDER_NONE) ||  Blockly.Yail.YAIL_FALSE;
  var code = Blockly.Yail.YAIL_MAP + loopIndexName + Blockly.Yail.YAIL_SPACER + bodyCode + Blockly.Yail.YAIL_SPACER
      + listCode + Blockly.Yail.YAIL_CLOSE_COMBINATION;
  return [ code, Blockly.Yail.ORDER_ATOMIC ];
};

Blockly.Yail['lists_filter'] = function() {
  // Filter the list
>>>>>>> d4fe6b7b
	var emptyListCode = Blockly.Yail.YAIL_CALL_YAIL_PRIMITIVE + "make-yail-list" + Blockly.Yail.YAIL_SPACER;
	emptyListCode += Blockly.Yail.YAIL_OPEN_COMBINATION + Blockly.Yail.YAIL_LIST_CONSTRUCTOR + Blockly.Yail.YAIL_SPACER;
	emptyListCode += Blockly.Yail.YAIL_CLOSE_COMBINATION + Blockly.Yail.YAIL_SPACER + Blockly.Yail.YAIL_QUOTE + Blockly.Yail.YAIL_OPEN_COMBINATION;
	emptyListCode += Blockly.Yail.YAIL_CLOSE_COMBINATION;
	emptyListCode += Blockly.Yail.YAIL_SPACER + Blockly.Yail.YAIL_DOUBLE_QUOTE + "make a list" + Blockly.Yail.YAIL_DOUBLE_QUOTE + Blockly.Yail.YAIL_CLOSE_COMBINATION;
	var loopIndexName = Blockly.Yail.YAIL_LOCAL_VAR_TAG + this.getFieldValue('VAR');
	var listCode = Blockly.Yail.valueToCode(this, 'LIST', Blockly.Yail.ORDER_NONE) || emptyListCode;
	var bodyCode = Blockly.Yail.valueToCode(this, 'TEST', Blockly.Yail.ORDER_NONE) ||  Blockly.Yail.YAIL_FALSE;
<<<<<<< HEAD
	var code = loopIndexName + Blockly.Yail.YAIL_SPACER + bodyCode + Blockly.Yail.YAIL_SPACER
    	+ listCode + Blockly.Yail.YAIL_CLOSE_COMBINATION;
	if (this.changeList) {
		code = Blockly.Yail.YAIL_FILTER_DEST + code;
		return code;
	} else {
		code = Blockly.Yail.YAIL_FILTER + code;
        console.log(code);
		return [ code, Blockly.Yail.ORDER_ATOMIC ];
	}
};

Blockly.Yail['lists_reduce'] = function() {
=======
	var code = Blockly.Yail.YAIL_FILTER + loopIndexName + Blockly.Yail.YAIL_SPACER + bodyCode + Blockly.Yail.YAIL_SPACER
    	+ listCode + Blockly.Yail.YAIL_CLOSE_COMBINATION;
    return [ code, Blockly.Yail.ORDER_ATOMIC ];
};

Blockly.Yail['lists_reduce'] = function() {
    // Reduce the list
>>>>>>> d4fe6b7b
	var emptyListCode = Blockly.Yail.YAIL_CALL_YAIL_PRIMITIVE + "make-yail-list" + Blockly.Yail.YAIL_SPACER;
	emptyListCode += Blockly.Yail.YAIL_OPEN_COMBINATION + Blockly.Yail.YAIL_LIST_CONSTRUCTOR + Blockly.Yail.YAIL_SPACER;
	emptyListCode += Blockly.Yail.YAIL_CLOSE_COMBINATION + Blockly.Yail.YAIL_SPACER + Blockly.Yail.YAIL_QUOTE + Blockly.Yail.YAIL_OPEN_COMBINATION;
	emptyListCode += Blockly.Yail.YAIL_CLOSE_COMBINATION;
	emptyListCode += Blockly.Yail.YAIL_SPACER + Blockly.Yail.YAIL_DOUBLE_QUOTE + "make a list" + Blockly.Yail.YAIL_DOUBLE_QUOTE + Blockly.Yail.YAIL_CLOSE_COMBINATION;
	var loopIndexName1 = Blockly.Yail.YAIL_LOCAL_VAR_TAG + this.getFieldValue('VAR1');
	var loopIndexName2 = Blockly.Yail.YAIL_LOCAL_VAR_TAG + this.getFieldValue('VAR2');
	var listCode = Blockly.Yail.valueToCode(this, 'LIST', Blockly.Yail.ORDER_NONE) || emptyListCode;
	var initAnswerCode = Blockly.Yail.valueToCode(this, 'INITANSWER', Blockly.Yail.ORDER_NONE);
	var bodyCode = Blockly.Yail.valueToCode(this, 'COMBINE', Blockly.Yail.ORDER_NONE) ||  Blockly.Yail.YAIL_FALSE;
	var code = Blockly.Yail.YAIL_REDUCE + initAnswerCode + Blockly.Yail.YAIL_SPACER + loopIndexName2 + Blockly.Yail.YAIL_SPACER
				+ loopIndexName1 + Blockly.Yail.YAIL_SPACER + bodyCode + Blockly.Yail.YAIL_SPACER
				+ listCode + Blockly.Yail.YAIL_CLOSE_COMBINATION;
<<<<<<< HEAD
    console.log(code);
	 return [ code, Blockly.Yail.ORDER_ATOMIC ];
};

Blockly.Yail['lists_sort'] = function() {
	var argument0 = Blockly.Yail.valueToCode(this, 'LIST', Blockly.Yail.ORDER_NONE) || Blockly.Yail.emptyListCode;
	var code = Blockly.Yail.YAIL_CALL_YAIL_PRIMITIVE;
	if (this.changeList) {
		code = code + "yail-list-sort!";
	} else {
		code = code + "yail-list-sort";
	}
=======
    return [ code, Blockly.Yail.ORDER_ATOMIC ];
};

Blockly.Yail['lists_sort'] = function() {
  // Sort the list in ascending order
	var argument0 = Blockly.Yail.valueToCode(this, 'LIST', Blockly.Yail.ORDER_NONE) || Blockly.Yail.emptyListCode;
	var code = Blockly.Yail.YAIL_CALL_YAIL_PRIMITIVE + "yail-list-sort";
>>>>>>> d4fe6b7b
	code = code + Blockly.Yail.YAIL_SPACER + Blockly.Yail.YAIL_OPEN_COMBINATION + Blockly.Yail.YAIL_LIST_CONSTRUCTOR + Blockly.Yail.YAIL_SPACER;
	code = code + argument0;
	code = code + Blockly.Yail.YAIL_SPACER + Blockly.Yail.YAIL_CLOSE_COMBINATION;
	code = code + Blockly.Yail.YAIL_SPACER + Blockly.Yail.YAIL_QUOTE + Blockly.Yail.YAIL_OPEN_COMBINATION;
	code = code + "list" + Blockly.Yail.YAIL_CLOSE_COMBINATION + Blockly.Yail.YAIL_SPACER;
	code = code + Blockly.Yail.YAIL_DOUBLE_QUOTE + "sort " + Blockly.Yail.YAIL_DOUBLE_QUOTE + Blockly.Yail.YAIL_CLOSE_COMBINATION;
<<<<<<< HEAD
	if (this.changeList) {
		return code;
	} else {
        console.log(code);
		return [ code, Blockly.Yail.ORDER_ATOMIC ];
	}
};

Blockly.Yail['lists_sort_comparator'] = function() {
=======
    return [ code, Blockly.Yail.ORDER_ATOMIC ];
};

Blockly.Yail['lists_sort_comparator'] = function() {
  // Sort the list with specified comparator
>>>>>>> d4fe6b7b
	var emptyListCode = Blockly.Yail.YAIL_CALL_YAIL_PRIMITIVE + "make-yail-list" + Blockly.Yail.YAIL_SPACER;
	emptyListCode += Blockly.Yail.YAIL_OPEN_COMBINATION + Blockly.Yail.YAIL_LIST_CONSTRUCTOR + Blockly.Yail.YAIL_SPACER;
	emptyListCode += Blockly.Yail.YAIL_CLOSE_COMBINATION + Blockly.Yail.YAIL_SPACER + Blockly.Yail.YAIL_QUOTE + Blockly.Yail.YAIL_OPEN_COMBINATION;
	emptyListCode += Blockly.Yail.YAIL_CLOSE_COMBINATION;
	emptyListCode += Blockly.Yail.YAIL_SPACER + Blockly.Yail.YAIL_DOUBLE_QUOTE + "make a list" + Blockly.Yail.YAIL_DOUBLE_QUOTE + Blockly.Yail.YAIL_CLOSE_COMBINATION;
	var loopIndexName1 = Blockly.Yail.YAIL_LOCAL_VAR_TAG + this.getFieldValue('VAR1');
	var loopIndexName2 = Blockly.Yail.YAIL_LOCAL_VAR_TAG + this.getFieldValue('VAR2');
	var listCode = Blockly.Yail.valueToCode(this, 'LIST', Blockly.Yail.ORDER_NONE) || emptyListCode;
	var bodyCode = Blockly.Yail.valueToCode(this, 'COMPARE', Blockly.Yail.ORDER_NONE) ||  Blockly.Yail.YAIL_FALSE;
<<<<<<< HEAD
	var code = loopIndexName1 + Blockly.Yail.YAIL_SPACER + loopIndexName2 + Blockly.Yail.YAIL_SPACER + bodyCode + Blockly.Yail.YAIL_SPACER
    	+ listCode + Blockly.Yail.YAIL_CLOSE_COMBINATION;
	if (this.changeList) {
		code = Blockly.Yail.YAIL_SORT_COMPARATOR_DEST + code;
		return code;
	} else {
		code = Blockly.Yail.YAIL_SORT_COMPARATOR_NONDEST + code;
        console.log(code);
		return [ code, Blockly.Yail.ORDER_ATOMIC ];
	}
};

Blockly.Yail['lists_sort_key'] = function() {
=======
	var code = Blockly.Yail.YAIL_SORT_COMPARATOR_NONDEST + loopIndexName1 + Blockly.Yail.YAIL_SPACER + loopIndexName2 + Blockly.Yail.YAIL_SPACER + bodyCode + Blockly.Yail.YAIL_SPACER
    	+ listCode + Blockly.Yail.YAIL_CLOSE_COMBINATION;
    return [ code, Blockly.Yail.ORDER_ATOMIC ];
};

Blockly.Yail['lists_sort_key'] = function() {
  // Sorting the list using the key, a proxy value user creates with expressions.
>>>>>>> d4fe6b7b
	var emptyListCode = Blockly.Yail.YAIL_CALL_YAIL_PRIMITIVE + "make-yail-list" + Blockly.Yail.YAIL_SPACER;
	emptyListCode += Blockly.Yail.YAIL_OPEN_COMBINATION + Blockly.Yail.YAIL_LIST_CONSTRUCTOR + Blockly.Yail.YAIL_SPACER;
	emptyListCode += Blockly.Yail.YAIL_CLOSE_COMBINATION + Blockly.Yail.YAIL_SPACER + Blockly.Yail.YAIL_QUOTE + Blockly.Yail.YAIL_OPEN_COMBINATION;
	emptyListCode += Blockly.Yail.YAIL_CLOSE_COMBINATION;
	emptyListCode += Blockly.Yail.YAIL_SPACER + Blockly.Yail.YAIL_DOUBLE_QUOTE + "make a list" + Blockly.Yail.YAIL_DOUBLE_QUOTE + Blockly.Yail.YAIL_CLOSE_COMBINATION;
	var loopIndexName = Blockly.Yail.YAIL_LOCAL_VAR_TAG + this.getFieldValue('VAR');
	var listCode = Blockly.Yail.valueToCode(this, 'LIST', Blockly.Yail.ORDER_NONE) || emptyListCode;
	var bodyCode = Blockly.Yail.valueToCode(this, 'KEY', Blockly.Yail.ORDER_NONE) ||  Blockly.Yail.YAIL_FALSE;
<<<<<<< HEAD
	var code = loopIndexName + Blockly.Yail.YAIL_SPACER + bodyCode + Blockly.Yail.YAIL_SPACER
    	+ listCode + Blockly.Yail.YAIL_CLOSE_COMBINATION;
	if (this.changeList) {
		code = Blockly.Yail.YAIL_SORT_KEY_DEST + code;
		return code;
	} else {
		code = Blockly.Yail.YAIL_SORT_KEY_NONDEST + code;
        console.log(code);
		return [ code, Blockly.Yail.ORDER_ATOMIC ];
	}
};

Blockly.Yail['lists_minimum'] = function() {
	  var argument0 = Blockly.Yail.valueToCode(this, 'LIST', Blockly.Yail.ORDER_NONE) || Blockly.Yail.emptyListCode;
	  var code = Blockly.Yail.YAIL_CALL_YAIL_PRIMITIVE + "yail-list-minimum" + Blockly.Yail.YAIL_SPACER;
	  code = code + Blockly.Yail.YAIL_OPEN_COMBINATION + Blockly.Yail.YAIL_LIST_CONSTRUCTOR + Blockly.Yail.YAIL_SPACER;
	  code = code + argument0;
	  code = code + Blockly.Yail.YAIL_SPACER + Blockly.Yail.YAIL_CLOSE_COMBINATION;
	  code = code + Blockly.Yail.YAIL_SPACER + Blockly.Yail.YAIL_QUOTE + Blockly.Yail.YAIL_OPEN_COMBINATION;
	  code = code + "list" + Blockly.Yail.YAIL_CLOSE_COMBINATION + Blockly.Yail.YAIL_SPACER;
	  code = code + Blockly.Yail.YAIL_DOUBLE_QUOTE + "minimum of list" + Blockly.Yail.YAIL_DOUBLE_QUOTE + Blockly.Yail.YAIL_CLOSE_COMBINATION;
      console.log(code);
	  return [ code, Blockly.Yail.ORDER_ATOMIC ];
	};

Blockly.Yail['lists_maximum'] = function() {
	  var argument0 = Blockly.Yail.valueToCode(this, 'LIST', Blockly.Yail.ORDER_NONE) || Blockly.Yail.emptyListCode;
	  var code = Blockly.Yail.YAIL_CALL_YAIL_PRIMITIVE + "yail-list-maximum" + Blockly.Yail.YAIL_SPACER;
	  code = code + Blockly.Yail.YAIL_OPEN_COMBINATION + Blockly.Yail.YAIL_LIST_CONSTRUCTOR + Blockly.Yail.YAIL_SPACER;
	  code = code + argument0;
	  code = code + Blockly.Yail.YAIL_SPACER + Blockly.Yail.YAIL_CLOSE_COMBINATION;
	  code = code + Blockly.Yail.YAIL_SPACER + Blockly.Yail.YAIL_QUOTE + Blockly.Yail.YAIL_OPEN_COMBINATION;
	  code = code + "list" + Blockly.Yail.YAIL_CLOSE_COMBINATION + Blockly.Yail.YAIL_SPACER;
	  code = code + Blockly.Yail.YAIL_DOUBLE_QUOTE + "maximum of list" + Blockly.Yail.YAIL_DOUBLE_QUOTE + Blockly.Yail.YAIL_CLOSE_COMBINATION;
    console.log(code);
      return [ code, Blockly.Yail.ORDER_ATOMIC ];
	};

Blockly.Yail['lists_but_first'] = function() {
	  var argument0 = Blockly.Yail.valueToCode(this, 'LIST', Blockly.Yail.ORDER_NONE) || Blockly.Yail.emptyListCode;
	  var code = Blockly.Yail.YAIL_CALL_YAIL_PRIMITIVE;
	  if (this.changeList) {
		  code = code + "yail-list-but-first!";
	  } else {
		  code = code + "yail-list-but-first";
	  }
	  code = code + Blockly.Yail.YAIL_SPACER + Blockly.Yail.YAIL_OPEN_COMBINATION + Blockly.Yail.YAIL_LIST_CONSTRUCTOR + Blockly.Yail.YAIL_SPACER;
	  code = code + argument0;
	  code = code + Blockly.Yail.YAIL_SPACER + Blockly.Yail.YAIL_CLOSE_COMBINATION;
	  code = code + Blockly.Yail.YAIL_SPACER + Blockly.Yail.YAIL_QUOTE + Blockly.Yail.YAIL_OPEN_COMBINATION;
	  code = code + "list" + Blockly.Yail.YAIL_CLOSE_COMBINATION + Blockly.Yail.YAIL_SPACER;
	  code = code + Blockly.Yail.YAIL_DOUBLE_QUOTE + "butFirst of list" + Blockly.Yail.YAIL_DOUBLE_QUOTE + Blockly.Yail.YAIL_CLOSE_COMBINATION;
	  if (this.changeList) {
		  return code;
	  } else {
          console.log(code);
		  return [ code, Blockly.Yail.ORDER_ATOMIC ];
	  }
	};

Blockly.Yail['lists_but_last'] = function() {
	  var argument0 = Blockly.Yail.valueToCode(this, 'LIST', Blockly.Yail.ORDER_NONE) || Blockly.Yail.emptyListCode;
	  var code = Blockly.Yail.YAIL_CALL_YAIL_PRIMITIVE;
	  if (this.changeList) {
		  code = code + "yail-list-but-last!";
	  } else {
		  code = code + "yail-list-but-last";
	  }
	  code = code + Blockly.Yail.YAIL_SPACER + Blockly.Yail.YAIL_OPEN_COMBINATION + Blockly.Yail.YAIL_LIST_CONSTRUCTOR + Blockly.Yail.YAIL_SPACER;
	  code = code + argument0;
	  code = code + Blockly.Yail.YAIL_SPACER + Blockly.Yail.YAIL_CLOSE_COMBINATION;
	  code = code + Blockly.Yail.YAIL_SPACER + Blockly.Yail.YAIL_QUOTE + Blockly.Yail.YAIL_OPEN_COMBINATION;
	  code = code + "list" + Blockly.Yail.YAIL_CLOSE_COMBINATION + Blockly.Yail.YAIL_SPACER;
	  code = code + Blockly.Yail.YAIL_DOUBLE_QUOTE + "butLast of list" + Blockly.Yail.YAIL_DOUBLE_QUOTE + Blockly.Yail.YAIL_CLOSE_COMBINATION;
	  if (this.changeList) {
		  return code;
	  } else {
          console.log(code);
		  return [ code, Blockly.Yail.ORDER_ATOMIC ];
	  }
	};

Blockly.Yail['lists_slice'] = function() {
	  var argument0 = Blockly.Yail.valueToCode(this, 'LIST', Blockly.Yail.ORDER_NONE) || Blockly.Yail.emptyListCode;
	  var argument1 = Blockly.Yail.valueToCode(this, 'INDEX1', Blockly.Yail.ORDER_NONE) || 1;
	  var argument2 = Blockly.Yail.valueToCode(this, 'INDEX2', Blockly.Yail.ORDER_NONE) || 1;
	  var code = Blockly.Yail.YAIL_CALL_YAIL_PRIMITIVE;
	  if (this.changeList) {
		  code = code + "yail-list-slice!";
	  } else {
		  code = code + "yail-list-slice";
	  }
	  code = code + Blockly.Yail.YAIL_SPACER + Blockly.Yail.YAIL_OPEN_COMBINATION + Blockly.Yail.YAIL_LIST_CONSTRUCTOR + Blockly.Yail.YAIL_SPACER;
	  code = code + argument0 + Blockly.Yail.YAIL_SPACER + argument1;
	  code = code + Blockly.Yail.YAIL_SPACER + argument2 + Blockly.Yail.YAIL_CLOSE_COMBINATION;
	  code = code + Blockly.Yail.YAIL_SPACER + Blockly.Yail.YAIL_QUOTE + Blockly.Yail.YAIL_OPEN_COMBINATION;
	  code = code + "list number number" + Blockly.Yail.YAIL_CLOSE_COMBINATION + Blockly.Yail.YAIL_SPACER;
	  code = code + Blockly.Yail.YAIL_DOUBLE_QUOTE + "slice of list" + Blockly.Yail.YAIL_DOUBLE_QUOTE + Blockly.Yail.YAIL_CLOSE_COMBINATION;
	  if (this.changeList) {
		  return code;
	  } else {
          console.log(code);
		  return [ code, Blockly.Yail.ORDER_ATOMIC ];
	  }
	};   
=======
	var code = Blockly.Yail.YAIL_SORT_KEY_NONDEST + loopIndexName + Blockly.Yail.YAIL_SPACER + bodyCode + Blockly.Yail.YAIL_SPACER
    	+ listCode + Blockly.Yail.YAIL_CLOSE_COMBINATION;
    return [ code, Blockly.Yail.ORDER_ATOMIC ];
};

Blockly.Yail['lists_minimum_number'] = function() {
  // Minimum number in the list
  var argument0 = Blockly.Yail.valueToCode(this, 'LIST', Blockly.Yail.ORDER_NONE) || Blockly.Yail.emptyListCode;
  var code = Blockly.Yail.YAIL_CALL_YAIL_PRIMITIVE + "yail-list-minimum-number" + Blockly.Yail.YAIL_SPACER;
  code = code + Blockly.Yail.YAIL_OPEN_COMBINATION + Blockly.Yail.YAIL_LIST_CONSTRUCTOR + Blockly.Yail.YAIL_SPACER;
  code = code + argument0;
  code = code + Blockly.Yail.YAIL_SPACER + Blockly.Yail.YAIL_CLOSE_COMBINATION;
  code = code + Blockly.Yail.YAIL_SPACER + Blockly.Yail.YAIL_QUOTE + Blockly.Yail.YAIL_OPEN_COMBINATION;
  code = code + "list" + Blockly.Yail.YAIL_CLOSE_COMBINATION + Blockly.Yail.YAIL_SPACER;
  code = code + Blockly.Yail.YAIL_DOUBLE_QUOTE + "minimum number of list" + Blockly.Yail.YAIL_DOUBLE_QUOTE + Blockly.Yail.YAIL_CLOSE_COMBINATION;
  return [ code, Blockly.Yail.ORDER_ATOMIC ];
};

Blockly.Yail['lists_maximum_number'] = function() {
  // Maximum number in the list
  var argument0 = Blockly.Yail.valueToCode(this, 'LIST', Blockly.Yail.ORDER_NONE) || Blockly.Yail.emptyListCode;
  var code = Blockly.Yail.YAIL_CALL_YAIL_PRIMITIVE + "yail-list-maximum-number" + Blockly.Yail.YAIL_SPACER;
  code = code + Blockly.Yail.YAIL_OPEN_COMBINATION + Blockly.Yail.YAIL_LIST_CONSTRUCTOR + Blockly.Yail.YAIL_SPACER;
  code = code + argument0;
  code = code + Blockly.Yail.YAIL_SPACER + Blockly.Yail.YAIL_CLOSE_COMBINATION;
  code = code + Blockly.Yail.YAIL_SPACER + Blockly.Yail.YAIL_QUOTE + Blockly.Yail.YAIL_OPEN_COMBINATION;
  code = code + "list" + Blockly.Yail.YAIL_CLOSE_COMBINATION + Blockly.Yail.YAIL_SPACER;
  code = code + Blockly.Yail.YAIL_DOUBLE_QUOTE + "maximum number of list" + Blockly.Yail.YAIL_DOUBLE_QUOTE + Blockly.Yail.YAIL_CLOSE_COMBINATION;
  return [ code, Blockly.Yail.ORDER_ATOMIC ];
};

Blockly.Yail['lists_but_first'] = function() {
  // Return the list without the first element
  var argument0 = Blockly.Yail.valueToCode(this, 'LIST', Blockly.Yail.ORDER_NONE) || Blockly.Yail.emptyListCode;
  var code = Blockly.Yail.YAIL_CALL_YAIL_PRIMITIVE + "yail-list-but-first";
  code = code + Blockly.Yail.YAIL_SPACER + Blockly.Yail.YAIL_OPEN_COMBINATION + Blockly.Yail.YAIL_LIST_CONSTRUCTOR + Blockly.Yail.YAIL_SPACER;
  code = code + argument0;
  code = code + Blockly.Yail.YAIL_SPACER + Blockly.Yail.YAIL_CLOSE_COMBINATION;
  code = code + Blockly.Yail.YAIL_SPACER + Blockly.Yail.YAIL_QUOTE + Blockly.Yail.YAIL_OPEN_COMBINATION;
  code = code + "list" + Blockly.Yail.YAIL_CLOSE_COMBINATION + Blockly.Yail.YAIL_SPACER;
  code = code + Blockly.Yail.YAIL_DOUBLE_QUOTE + "butFirst of list" + Blockly.Yail.YAIL_DOUBLE_QUOTE + Blockly.Yail.YAIL_CLOSE_COMBINATION;
  return [ code, Blockly.Yail.ORDER_ATOMIC ];
};

Blockly.Yail['lists_but_last'] = function() {
  // Return the list without the last element
  var argument0 = Blockly.Yail.valueToCode(this, 'LIST', Blockly.Yail.ORDER_NONE) || Blockly.Yail.emptyListCode;
  var code = Blockly.Yail.YAIL_CALL_YAIL_PRIMITIVE + "yail-list-but-last";
  code = code + Blockly.Yail.YAIL_SPACER + Blockly.Yail.YAIL_OPEN_COMBINATION + Blockly.Yail.YAIL_LIST_CONSTRUCTOR + Blockly.Yail.YAIL_SPACER;
  code = code + argument0;
  code = code + Blockly.Yail.YAIL_SPACER + Blockly.Yail.YAIL_CLOSE_COMBINATION;
  code = code + Blockly.Yail.YAIL_SPACER + Blockly.Yail.YAIL_QUOTE + Blockly.Yail.YAIL_OPEN_COMBINATION;
  code = code + "list" + Blockly.Yail.YAIL_CLOSE_COMBINATION + Blockly.Yail.YAIL_SPACER;
  code = code + Blockly.Yail.YAIL_DOUBLE_QUOTE + "butLast of list" + Blockly.Yail.YAIL_DOUBLE_QUOTE + Blockly.Yail.YAIL_CLOSE_COMBINATION;
  return [ code, Blockly.Yail.ORDER_ATOMIC ];
};

Blockly.Yail['lists_slice'] = function() {
  // Slices list at the two given index.
  var argument0 = Blockly.Yail.valueToCode(this, 'LIST', Blockly.Yail.ORDER_NONE) || Blockly.Yail.emptyListCode;
  var argument1 = Blockly.Yail.valueToCode(this, 'INDEX1', Blockly.Yail.ORDER_NONE) || 1;
  var argument2 = Blockly.Yail.valueToCode(this, 'INDEX2', Blockly.Yail.ORDER_NONE) || 1;
  var code = Blockly.Yail.YAIL_CALL_YAIL_PRIMITIVE + "yail-list-slice";
  code = code + Blockly.Yail.YAIL_SPACER + Blockly.Yail.YAIL_OPEN_COMBINATION + Blockly.Yail.YAIL_LIST_CONSTRUCTOR + Blockly.Yail.YAIL_SPACER;
  code = code + argument0 + Blockly.Yail.YAIL_SPACER + argument1;
  code = code + Blockly.Yail.YAIL_SPACER + argument2 + Blockly.Yail.YAIL_CLOSE_COMBINATION;
  code = code + Blockly.Yail.YAIL_SPACER + Blockly.Yail.YAIL_QUOTE + Blockly.Yail.YAIL_OPEN_COMBINATION;
  code = code + "list number number" + Blockly.Yail.YAIL_CLOSE_COMBINATION + Blockly.Yail.YAIL_SPACER;
  code = code + Blockly.Yail.YAIL_DOUBLE_QUOTE + "slice of list" + Blockly.Yail.YAIL_DOUBLE_QUOTE + Blockly.Yail.YAIL_CLOSE_COMBINATION;
  return [ code, Blockly.Yail.ORDER_ATOMIC ];
};
>>>>>>> d4fe6b7b
<|MERGE_RESOLUTION|>--- conflicted
+++ resolved
@@ -328,85 +328,6 @@
   return [ code, Blockly.Yail.ORDER_ATOMIC ];
 };
 
-<<<<<<< HEAD
-// This commented code is used in a map block that has a dropdown to select a procedure as a mapping function
-// There are still bugs need to be fixed so this part is commented out.
-// Blockly.Yail['lists_map_proc'] = function() {
-//     /*
-//     (call-yail-primitive
-//       map
-//       (*list-for-runtime*
-//           (get-var p$<PROVIDED_PROCEDURE_NAME>)
-//           <CODE_FOR_PROVIDED_LIST>)
-//       '(procedure any)
-//       "map-list")
-//
-//     */
-//     // var procName = Blockly.Yail.YAIL_PROC_TAG + this.getFieldValue('PROCNAME');
-//     //
-//     // var emptyListCode = Blockly.Yail.YAIL_CALL_YAIL_PRIMITIVE + "make-yail-list" + Blockly.Yail.YAIL_SPACER;
-//     // emptyListCode += Blockly.Yail.YAIL_OPEN_COMBINATION + Blockly.Yail.YAIL_LIST_CONSTRUCTOR + Blockly.Yail.YAIL_SPACER;
-//     // emptyListCode += Blockly.Yail.YAIL_CLOSE_COMBINATION + Blockly.Yail.YAIL_SPACER + Blockly.Yail.YAIL_QUOTE + Blockly.Yail.YAIL_OPEN_COMBINATION;
-//     // emptyListCode += Blockly.Yail.YAIL_CLOSE_COMBINATION;
-//     // emptyListCode += Blockly.Yail.YAIL_SPACER + Blockly.Yail.YAIL_DOUBLE_QUOTE + "make a list" + Blockly.Yail.YAIL_DOUBLE_QUOTE + Blockly.Yail.YAIL_CLOSE_COMBINATION;
-//     //
-//     // var listCode = Blockly.Yail.valueToCode(this, 'LIST', Blockly.Yail.ORDER_NONE) || emptyListCode;
-//     // var allCode =
-//     //     Blockly.Yail.YAIL_CALL_YAIL_PRIMITIVE + "map" + Blockly.Yail.YAIL_SPACER +
-//     //     Blockly.Yail.YAIL_OPEN_COMBINATION + Blockly.Yail.YAIL_LIST_CONSTRUCTOR + Blockly.Yail.YAIL_SPACER +
-//     //     Blockly.Yail.YAIL_GET_VARIABLE + procName + Blockly.Yail.YAIL_CLOSE_COMBINATION +
-//     //     Blockly.Yail.YAIL_SPACER + listCode + Blockly.Yail.YAIL_CLOSE_COMBINATION +
-//     //     Blockly.Yail.YAIL_SPACER + Blockly.Yail.YAIL_QUOTE + Blockly.Yail.YAIL_OPEN_COMBINATION +
-//     //     "procedure any" + Blockly.Yail.YAIL_CLOSE_COMBINATION + Blockly.Yail.YAIL_SPACER +
-//     //     Blockly.Yail.YAIL_DOUBLE_QUOTE + "map-list" + Blockly.Yail.YAIL_DOUBLE_QUOTE + Blockly.Yail.YAIL_CLOSE_COMBINATION;
-//     //
-//     // console.log(allCode);
-//     // return [ allCode, Blockly.Yail.ORDER_ATOMIC ];
-//
-//     var emptyListCode = Blockly.Yail.YAIL_CALL_YAIL_PRIMITIVE + "make-yail-list" + Blockly.Yail.YAIL_SPACER;
-//     emptyListCode += Blockly.Yail.YAIL_OPEN_COMBINATION + Blockly.Yail.YAIL_LIST_CONSTRUCTOR + Blockly.Yail.YAIL_SPACER;
-//     emptyListCode += Blockly.Yail.YAIL_CLOSE_COMBINATION + Blockly.Yail.YAIL_SPACER + Blockly.Yail.YAIL_QUOTE + Blockly.Yail.YAIL_OPEN_COMBINATION;
-//     emptyListCode += Blockly.Yail.YAIL_CLOSE_COMBINATION;
-//     emptyListCode += Blockly.Yail.YAIL_SPACER + Blockly.Yail.YAIL_DOUBLE_QUOTE + "make a list" + Blockly.Yail.YAIL_DOUBLE_QUOTE + Blockly.Yail.YAIL_CLOSE_COMBINATION;
-//     var loopIndexName = Blockly.Yail.YAIL_LOCAL_VAR_TAG + this.getFieldValue('VAR');
-//     var listCode = Blockly.Yail.valueToCode(this, 'LIST', Blockly.Yail.ORDER_NONE) || emptyListCode;
-//     var bodyCode = Blockly.Yail.valueToCode(this, 'TO', Blockly.Yail.ORDER_NONE) ||  Blockly.Yail.YAIL_FALSE;
-//     var code = '_' + Blockly.Yail.YAIL_SPACER + bodyCode + Blockly.Yail.YAIL_SPACER
-//         + listCode + Blockly.Yail.YAIL_CLOSE_COMBINATION;
-//     if (this.changeList) {
-//         code = Blockly.Yail.YAIL_MAP_DEST + code;
-//         return code;
-//     } else {
-//         code = Blockly.Yail.YAIL_MAP + code;
-//         console.log(code);
-//         return [ code, Blockly.Yail.ORDER_ATOMIC ];
-//     }
-// };
-
-
-Blockly.Yail['lists_map'] = function() {
-	var emptyListCode = Blockly.Yail.YAIL_CALL_YAIL_PRIMITIVE + "make-yail-list" + Blockly.Yail.YAIL_SPACER;
-	emptyListCode += Blockly.Yail.YAIL_OPEN_COMBINATION + Blockly.Yail.YAIL_LIST_CONSTRUCTOR + Blockly.Yail.YAIL_SPACER;
-	emptyListCode += Blockly.Yail.YAIL_CLOSE_COMBINATION + Blockly.Yail.YAIL_SPACER + Blockly.Yail.YAIL_QUOTE + Blockly.Yail.YAIL_OPEN_COMBINATION;
-	emptyListCode += Blockly.Yail.YAIL_CLOSE_COMBINATION;
-	emptyListCode += Blockly.Yail.YAIL_SPACER + Blockly.Yail.YAIL_DOUBLE_QUOTE + "make a list" + Blockly.Yail.YAIL_DOUBLE_QUOTE + Blockly.Yail.YAIL_CLOSE_COMBINATION;
-	var loopIndexName = Blockly.Yail.YAIL_LOCAL_VAR_TAG + this.getFieldValue('VAR');
-	var listCode = Blockly.Yail.valueToCode(this, 'LIST', Blockly.Yail.ORDER_NONE) || emptyListCode;
-	var bodyCode = Blockly.Yail.valueToCode(this, 'TO', Blockly.Yail.ORDER_NONE) ||  Blockly.Yail.YAIL_FALSE;
-	var code = loopIndexName + Blockly.Yail.YAIL_SPACER + bodyCode + Blockly.Yail.YAIL_SPACER
-    	+ listCode + Blockly.Yail.YAIL_CLOSE_COMBINATION;
-	if (this.changeList) {
-		code = Blockly.Yail.YAIL_MAP_DEST + code;
-		return code;
-	} else {
-		code = Blockly.Yail.YAIL_MAP + code;
-        console.log(code);
-		return [ code, Blockly.Yail.ORDER_ATOMIC ];
-	}
-};
-
-Blockly.Yail['lists_filter'] = function() {
-=======
 Blockly.Yail['lists_map'] = function() {
   // Map the list with given expression
   var emptyListCode = Blockly.Yail.YAIL_CALL_YAIL_PRIMITIVE + "make-yail-list" + Blockly.Yail.YAIL_SPACER;
@@ -419,12 +340,21 @@
   var bodyCode = Blockly.Yail.valueToCode(this, 'TO', Blockly.Yail.ORDER_NONE) ||  Blockly.Yail.YAIL_FALSE;
   var code = Blockly.Yail.YAIL_MAP + loopIndexName + Blockly.Yail.YAIL_SPACER + bodyCode + Blockly.Yail.YAIL_SPACER
       + listCode + Blockly.Yail.YAIL_CLOSE_COMBINATION;
+  // This commented code is used in the PHOLO blocks to switch between non-destructive and destructive version.
+  // There are still bugs need to be fixed so this part is commented out.
+  // if (this.changeList) {
+	// 	code = Blockly.Yail.YAIL_MAP_DEST + code;
+	// 	return code;
+	// } else {
+	// 	code = Blockly.Yail.YAIL_MAP + code;
+  //       console.log(code);
+	// 	return [ code, Blockly.Yail.ORDER_ATOMIC ];
+	// }
   return [ code, Blockly.Yail.ORDER_ATOMIC ];
 };
 
 Blockly.Yail['lists_filter'] = function() {
   // Filter the list
->>>>>>> d4fe6b7b
 	var emptyListCode = Blockly.Yail.YAIL_CALL_YAIL_PRIMITIVE + "make-yail-list" + Blockly.Yail.YAIL_SPACER;
 	emptyListCode += Blockly.Yail.YAIL_OPEN_COMBINATION + Blockly.Yail.YAIL_LIST_CONSTRUCTOR + Blockly.Yail.YAIL_SPACER;
 	emptyListCode += Blockly.Yail.YAIL_CLOSE_COMBINATION + Blockly.Yail.YAIL_SPACER + Blockly.Yail.YAIL_QUOTE + Blockly.Yail.YAIL_OPEN_COMBINATION;
@@ -433,29 +363,23 @@
 	var loopIndexName = Blockly.Yail.YAIL_LOCAL_VAR_TAG + this.getFieldValue('VAR');
 	var listCode = Blockly.Yail.valueToCode(this, 'LIST', Blockly.Yail.ORDER_NONE) || emptyListCode;
 	var bodyCode = Blockly.Yail.valueToCode(this, 'TEST', Blockly.Yail.ORDER_NONE) ||  Blockly.Yail.YAIL_FALSE;
-<<<<<<< HEAD
-	var code = loopIndexName + Blockly.Yail.YAIL_SPACER + bodyCode + Blockly.Yail.YAIL_SPACER
-    	+ listCode + Blockly.Yail.YAIL_CLOSE_COMBINATION;
-	if (this.changeList) {
-		code = Blockly.Yail.YAIL_FILTER_DEST + code;
-		return code;
-	} else {
-		code = Blockly.Yail.YAIL_FILTER + code;
-        console.log(code);
-		return [ code, Blockly.Yail.ORDER_ATOMIC ];
-	}
-};
-
-Blockly.Yail['lists_reduce'] = function() {
-=======
 	var code = Blockly.Yail.YAIL_FILTER + loopIndexName + Blockly.Yail.YAIL_SPACER + bodyCode + Blockly.Yail.YAIL_SPACER
     	+ listCode + Blockly.Yail.YAIL_CLOSE_COMBINATION;
-    return [ code, Blockly.Yail.ORDER_ATOMIC ];
+  // This commented code is used in the PHOLO blocks to switch between non-destructive and destructive version.
+  // There are still bugs need to be fixed so this part is commented out.
+  // if (this.changeList) {
+  //   code = Blockly.Yail.YAIL_FILTER_DEST + code;
+  //   return code;
+  // } else {
+  //   code = Blockly.Yail.YAIL_FILTER + code;
+  //       console.log(code);
+  //   return [ code, Blockly.Yail.ORDER_ATOMIC ];
+  // }
+  return [ code, Blockly.Yail.ORDER_ATOMIC ];
 };
 
 Blockly.Yail['lists_reduce'] = function() {
-    // Reduce the list
->>>>>>> d4fe6b7b
+  // Reduce the list
 	var emptyListCode = Blockly.Yail.YAIL_CALL_YAIL_PRIMITIVE + "make-yail-list" + Blockly.Yail.YAIL_SPACER;
 	emptyListCode += Blockly.Yail.YAIL_OPEN_COMBINATION + Blockly.Yail.YAIL_LIST_CONSTRUCTOR + Blockly.Yail.YAIL_SPACER;
 	emptyListCode += Blockly.Yail.YAIL_CLOSE_COMBINATION + Blockly.Yail.YAIL_SPACER + Blockly.Yail.YAIL_QUOTE + Blockly.Yail.YAIL_OPEN_COMBINATION;
@@ -469,51 +393,36 @@
 	var code = Blockly.Yail.YAIL_REDUCE + initAnswerCode + Blockly.Yail.YAIL_SPACER + loopIndexName2 + Blockly.Yail.YAIL_SPACER
 				+ loopIndexName1 + Blockly.Yail.YAIL_SPACER + bodyCode + Blockly.Yail.YAIL_SPACER
 				+ listCode + Blockly.Yail.YAIL_CLOSE_COMBINATION;
-<<<<<<< HEAD
-    console.log(code);
-	 return [ code, Blockly.Yail.ORDER_ATOMIC ];
-};
-
-Blockly.Yail['lists_sort'] = function() {
-	var argument0 = Blockly.Yail.valueToCode(this, 'LIST', Blockly.Yail.ORDER_NONE) || Blockly.Yail.emptyListCode;
-	var code = Blockly.Yail.YAIL_CALL_YAIL_PRIMITIVE;
-	if (this.changeList) {
-		code = code + "yail-list-sort!";
-	} else {
-		code = code + "yail-list-sort";
-	}
-=======
-    return [ code, Blockly.Yail.ORDER_ATOMIC ];
+  return [ code, Blockly.Yail.ORDER_ATOMIC ];
 };
 
 Blockly.Yail['lists_sort'] = function() {
   // Sort the list in ascending order
 	var argument0 = Blockly.Yail.valueToCode(this, 'LIST', Blockly.Yail.ORDER_NONE) || Blockly.Yail.emptyListCode;
 	var code = Blockly.Yail.YAIL_CALL_YAIL_PRIMITIVE + "yail-list-sort";
->>>>>>> d4fe6b7b
+  // This commented code is used in the PHOLO blocks to switch between non-destructive and destructive version.
+  // There are still bugs need to be fixed so this part is commented out.
+  // if (this.changeList) {
+  //   code = code + "yail-list-sort!";
+  // } else {
+  //   code = code + "yail-list-sort";
+  // }
 	code = code + Blockly.Yail.YAIL_SPACER + Blockly.Yail.YAIL_OPEN_COMBINATION + Blockly.Yail.YAIL_LIST_CONSTRUCTOR + Blockly.Yail.YAIL_SPACER;
 	code = code + argument0;
 	code = code + Blockly.Yail.YAIL_SPACER + Blockly.Yail.YAIL_CLOSE_COMBINATION;
 	code = code + Blockly.Yail.YAIL_SPACER + Blockly.Yail.YAIL_QUOTE + Blockly.Yail.YAIL_OPEN_COMBINATION;
 	code = code + "list" + Blockly.Yail.YAIL_CLOSE_COMBINATION + Blockly.Yail.YAIL_SPACER;
 	code = code + Blockly.Yail.YAIL_DOUBLE_QUOTE + "sort " + Blockly.Yail.YAIL_DOUBLE_QUOTE + Blockly.Yail.YAIL_CLOSE_COMBINATION;
-<<<<<<< HEAD
-	if (this.changeList) {
-		return code;
-	} else {
-        console.log(code);
-		return [ code, Blockly.Yail.ORDER_ATOMIC ];
-	}
-};
-
-Blockly.Yail['lists_sort_comparator'] = function() {
-=======
-    return [ code, Blockly.Yail.ORDER_ATOMIC ];
+  // if (this.changeList) {
+	// 	return code;
+	// } else {
+	// 	return [ code, Blockly.Yail.ORDER_ATOMIC ];
+	// }
+  return [ code, Blockly.Yail.ORDER_ATOMIC ];
 };
 
 Blockly.Yail['lists_sort_comparator'] = function() {
   // Sort the list with specified comparator
->>>>>>> d4fe6b7b
 	var emptyListCode = Blockly.Yail.YAIL_CALL_YAIL_PRIMITIVE + "make-yail-list" + Blockly.Yail.YAIL_SPACER;
 	emptyListCode += Blockly.Yail.YAIL_OPEN_COMBINATION + Blockly.Yail.YAIL_LIST_CONSTRUCTOR + Blockly.Yail.YAIL_SPACER;
 	emptyListCode += Blockly.Yail.YAIL_CLOSE_COMBINATION + Blockly.Yail.YAIL_SPACER + Blockly.Yail.YAIL_QUOTE + Blockly.Yail.YAIL_OPEN_COMBINATION;
@@ -523,29 +432,22 @@
 	var loopIndexName2 = Blockly.Yail.YAIL_LOCAL_VAR_TAG + this.getFieldValue('VAR2');
 	var listCode = Blockly.Yail.valueToCode(this, 'LIST', Blockly.Yail.ORDER_NONE) || emptyListCode;
 	var bodyCode = Blockly.Yail.valueToCode(this, 'COMPARE', Blockly.Yail.ORDER_NONE) ||  Blockly.Yail.YAIL_FALSE;
-<<<<<<< HEAD
-	var code = loopIndexName1 + Blockly.Yail.YAIL_SPACER + loopIndexName2 + Blockly.Yail.YAIL_SPACER + bodyCode + Blockly.Yail.YAIL_SPACER
-    	+ listCode + Blockly.Yail.YAIL_CLOSE_COMBINATION;
-	if (this.changeList) {
-		code = Blockly.Yail.YAIL_SORT_COMPARATOR_DEST + code;
-		return code;
-	} else {
-		code = Blockly.Yail.YAIL_SORT_COMPARATOR_NONDEST + code;
-        console.log(code);
-		return [ code, Blockly.Yail.ORDER_ATOMIC ];
-	}
-};
-
-Blockly.Yail['lists_sort_key'] = function() {
-=======
 	var code = Blockly.Yail.YAIL_SORT_COMPARATOR_NONDEST + loopIndexName1 + Blockly.Yail.YAIL_SPACER + loopIndexName2 + Blockly.Yail.YAIL_SPACER + bodyCode + Blockly.Yail.YAIL_SPACER
     	+ listCode + Blockly.Yail.YAIL_CLOSE_COMBINATION;
-    return [ code, Blockly.Yail.ORDER_ATOMIC ];
+  // This commented code is used in the PHOLO blocks to switch between non-destructive and destructive version.
+  // There are still bugs need to be fixed so this part is commented out.
+  // if (this.changeList) {
+	// 	code = Blockly.Yail.YAIL_SORT_COMPARATOR_DEST + code;
+	// 	return code;
+	// } else {
+	// 	code = Blockly.Yail.YAIL_SORT_COMPARATOR_NONDEST + code;
+	// 	return [ code, Blockly.Yail.ORDER_ATOMIC ];
+	// }
+  return [ code, Blockly.Yail.ORDER_ATOMIC ];
 };
 
 Blockly.Yail['lists_sort_key'] = function() {
   // Sorting the list using the key, a proxy value user creates with expressions.
->>>>>>> d4fe6b7b
 	var emptyListCode = Blockly.Yail.YAIL_CALL_YAIL_PRIMITIVE + "make-yail-list" + Blockly.Yail.YAIL_SPACER;
 	emptyListCode += Blockly.Yail.YAIL_OPEN_COMBINATION + Blockly.Yail.YAIL_LIST_CONSTRUCTOR + Blockly.Yail.YAIL_SPACER;
 	emptyListCode += Blockly.Yail.YAIL_CLOSE_COMBINATION + Blockly.Yail.YAIL_SPACER + Blockly.Yail.YAIL_QUOTE + Blockly.Yail.YAIL_OPEN_COMBINATION;
@@ -554,116 +456,19 @@
 	var loopIndexName = Blockly.Yail.YAIL_LOCAL_VAR_TAG + this.getFieldValue('VAR');
 	var listCode = Blockly.Yail.valueToCode(this, 'LIST', Blockly.Yail.ORDER_NONE) || emptyListCode;
 	var bodyCode = Blockly.Yail.valueToCode(this, 'KEY', Blockly.Yail.ORDER_NONE) ||  Blockly.Yail.YAIL_FALSE;
-<<<<<<< HEAD
-	var code = loopIndexName + Blockly.Yail.YAIL_SPACER + bodyCode + Blockly.Yail.YAIL_SPACER
-    	+ listCode + Blockly.Yail.YAIL_CLOSE_COMBINATION;
-	if (this.changeList) {
-		code = Blockly.Yail.YAIL_SORT_KEY_DEST + code;
-		return code;
-	} else {
-		code = Blockly.Yail.YAIL_SORT_KEY_NONDEST + code;
-        console.log(code);
-		return [ code, Blockly.Yail.ORDER_ATOMIC ];
-	}
-};
-
-Blockly.Yail['lists_minimum'] = function() {
-	  var argument0 = Blockly.Yail.valueToCode(this, 'LIST', Blockly.Yail.ORDER_NONE) || Blockly.Yail.emptyListCode;
-	  var code = Blockly.Yail.YAIL_CALL_YAIL_PRIMITIVE + "yail-list-minimum" + Blockly.Yail.YAIL_SPACER;
-	  code = code + Blockly.Yail.YAIL_OPEN_COMBINATION + Blockly.Yail.YAIL_LIST_CONSTRUCTOR + Blockly.Yail.YAIL_SPACER;
-	  code = code + argument0;
-	  code = code + Blockly.Yail.YAIL_SPACER + Blockly.Yail.YAIL_CLOSE_COMBINATION;
-	  code = code + Blockly.Yail.YAIL_SPACER + Blockly.Yail.YAIL_QUOTE + Blockly.Yail.YAIL_OPEN_COMBINATION;
-	  code = code + "list" + Blockly.Yail.YAIL_CLOSE_COMBINATION + Blockly.Yail.YAIL_SPACER;
-	  code = code + Blockly.Yail.YAIL_DOUBLE_QUOTE + "minimum of list" + Blockly.Yail.YAIL_DOUBLE_QUOTE + Blockly.Yail.YAIL_CLOSE_COMBINATION;
-      console.log(code);
-	  return [ code, Blockly.Yail.ORDER_ATOMIC ];
-	};
-
-Blockly.Yail['lists_maximum'] = function() {
-	  var argument0 = Blockly.Yail.valueToCode(this, 'LIST', Blockly.Yail.ORDER_NONE) || Blockly.Yail.emptyListCode;
-	  var code = Blockly.Yail.YAIL_CALL_YAIL_PRIMITIVE + "yail-list-maximum" + Blockly.Yail.YAIL_SPACER;
-	  code = code + Blockly.Yail.YAIL_OPEN_COMBINATION + Blockly.Yail.YAIL_LIST_CONSTRUCTOR + Blockly.Yail.YAIL_SPACER;
-	  code = code + argument0;
-	  code = code + Blockly.Yail.YAIL_SPACER + Blockly.Yail.YAIL_CLOSE_COMBINATION;
-	  code = code + Blockly.Yail.YAIL_SPACER + Blockly.Yail.YAIL_QUOTE + Blockly.Yail.YAIL_OPEN_COMBINATION;
-	  code = code + "list" + Blockly.Yail.YAIL_CLOSE_COMBINATION + Blockly.Yail.YAIL_SPACER;
-	  code = code + Blockly.Yail.YAIL_DOUBLE_QUOTE + "maximum of list" + Blockly.Yail.YAIL_DOUBLE_QUOTE + Blockly.Yail.YAIL_CLOSE_COMBINATION;
-    console.log(code);
-      return [ code, Blockly.Yail.ORDER_ATOMIC ];
-	};
-
-Blockly.Yail['lists_but_first'] = function() {
-	  var argument0 = Blockly.Yail.valueToCode(this, 'LIST', Blockly.Yail.ORDER_NONE) || Blockly.Yail.emptyListCode;
-	  var code = Blockly.Yail.YAIL_CALL_YAIL_PRIMITIVE;
-	  if (this.changeList) {
-		  code = code + "yail-list-but-first!";
-	  } else {
-		  code = code + "yail-list-but-first";
-	  }
-	  code = code + Blockly.Yail.YAIL_SPACER + Blockly.Yail.YAIL_OPEN_COMBINATION + Blockly.Yail.YAIL_LIST_CONSTRUCTOR + Blockly.Yail.YAIL_SPACER;
-	  code = code + argument0;
-	  code = code + Blockly.Yail.YAIL_SPACER + Blockly.Yail.YAIL_CLOSE_COMBINATION;
-	  code = code + Blockly.Yail.YAIL_SPACER + Blockly.Yail.YAIL_QUOTE + Blockly.Yail.YAIL_OPEN_COMBINATION;
-	  code = code + "list" + Blockly.Yail.YAIL_CLOSE_COMBINATION + Blockly.Yail.YAIL_SPACER;
-	  code = code + Blockly.Yail.YAIL_DOUBLE_QUOTE + "butFirst of list" + Blockly.Yail.YAIL_DOUBLE_QUOTE + Blockly.Yail.YAIL_CLOSE_COMBINATION;
-	  if (this.changeList) {
-		  return code;
-	  } else {
-          console.log(code);
-		  return [ code, Blockly.Yail.ORDER_ATOMIC ];
-	  }
-	};
-
-Blockly.Yail['lists_but_last'] = function() {
-	  var argument0 = Blockly.Yail.valueToCode(this, 'LIST', Blockly.Yail.ORDER_NONE) || Blockly.Yail.emptyListCode;
-	  var code = Blockly.Yail.YAIL_CALL_YAIL_PRIMITIVE;
-	  if (this.changeList) {
-		  code = code + "yail-list-but-last!";
-	  } else {
-		  code = code + "yail-list-but-last";
-	  }
-	  code = code + Blockly.Yail.YAIL_SPACER + Blockly.Yail.YAIL_OPEN_COMBINATION + Blockly.Yail.YAIL_LIST_CONSTRUCTOR + Blockly.Yail.YAIL_SPACER;
-	  code = code + argument0;
-	  code = code + Blockly.Yail.YAIL_SPACER + Blockly.Yail.YAIL_CLOSE_COMBINATION;
-	  code = code + Blockly.Yail.YAIL_SPACER + Blockly.Yail.YAIL_QUOTE + Blockly.Yail.YAIL_OPEN_COMBINATION;
-	  code = code + "list" + Blockly.Yail.YAIL_CLOSE_COMBINATION + Blockly.Yail.YAIL_SPACER;
-	  code = code + Blockly.Yail.YAIL_DOUBLE_QUOTE + "butLast of list" + Blockly.Yail.YAIL_DOUBLE_QUOTE + Blockly.Yail.YAIL_CLOSE_COMBINATION;
-	  if (this.changeList) {
-		  return code;
-	  } else {
-          console.log(code);
-		  return [ code, Blockly.Yail.ORDER_ATOMIC ];
-	  }
-	};
-
-Blockly.Yail['lists_slice'] = function() {
-	  var argument0 = Blockly.Yail.valueToCode(this, 'LIST', Blockly.Yail.ORDER_NONE) || Blockly.Yail.emptyListCode;
-	  var argument1 = Blockly.Yail.valueToCode(this, 'INDEX1', Blockly.Yail.ORDER_NONE) || 1;
-	  var argument2 = Blockly.Yail.valueToCode(this, 'INDEX2', Blockly.Yail.ORDER_NONE) || 1;
-	  var code = Blockly.Yail.YAIL_CALL_YAIL_PRIMITIVE;
-	  if (this.changeList) {
-		  code = code + "yail-list-slice!";
-	  } else {
-		  code = code + "yail-list-slice";
-	  }
-	  code = code + Blockly.Yail.YAIL_SPACER + Blockly.Yail.YAIL_OPEN_COMBINATION + Blockly.Yail.YAIL_LIST_CONSTRUCTOR + Blockly.Yail.YAIL_SPACER;
-	  code = code + argument0 + Blockly.Yail.YAIL_SPACER + argument1;
-	  code = code + Blockly.Yail.YAIL_SPACER + argument2 + Blockly.Yail.YAIL_CLOSE_COMBINATION;
-	  code = code + Blockly.Yail.YAIL_SPACER + Blockly.Yail.YAIL_QUOTE + Blockly.Yail.YAIL_OPEN_COMBINATION;
-	  code = code + "list number number" + Blockly.Yail.YAIL_CLOSE_COMBINATION + Blockly.Yail.YAIL_SPACER;
-	  code = code + Blockly.Yail.YAIL_DOUBLE_QUOTE + "slice of list" + Blockly.Yail.YAIL_DOUBLE_QUOTE + Blockly.Yail.YAIL_CLOSE_COMBINATION;
-	  if (this.changeList) {
-		  return code;
-	  } else {
-          console.log(code);
-		  return [ code, Blockly.Yail.ORDER_ATOMIC ];
-	  }
-	};   
-=======
 	var code = Blockly.Yail.YAIL_SORT_KEY_NONDEST + loopIndexName + Blockly.Yail.YAIL_SPACER + bodyCode + Blockly.Yail.YAIL_SPACER
     	+ listCode + Blockly.Yail.YAIL_CLOSE_COMBINATION;
-    return [ code, Blockly.Yail.ORDER_ATOMIC ];
+  // This commented code is used in the PHOLO blocks to switch between non-destructive and destructive version.
+  // There are still bugs need to be fixed so this part is commented out.
+  // if (this.changeList) {
+	// 	code = Blockly.Yail.YAIL_SORT_KEY_DEST + code;
+	// 	return code;
+	// } else {
+	// 	code = Blockly.Yail.YAIL_SORT_KEY_NONDEST + code;
+  //       console.log(code);
+	// 	return [ code, Blockly.Yail.ORDER_ATOMIC ];
+	// }
+  return [ code, Blockly.Yail.ORDER_ATOMIC ];
 };
 
 Blockly.Yail['lists_minimum_number'] = function() {
@@ -696,12 +501,25 @@
   // Return the list without the first element
   var argument0 = Blockly.Yail.valueToCode(this, 'LIST', Blockly.Yail.ORDER_NONE) || Blockly.Yail.emptyListCode;
   var code = Blockly.Yail.YAIL_CALL_YAIL_PRIMITIVE + "yail-list-but-first";
+  // This commented code is used in the PHOLO blocks to switch between non-destructive and destructive version.
+  // There are still bugs need to be fixed so this part is commented out.
+  // if (this.changeList) {
+	//   code = code + "yail-list-but-first!";
+  // } else {
+	//   code = code + "yail-list-but-first";
+  // }
   code = code + Blockly.Yail.YAIL_SPACER + Blockly.Yail.YAIL_OPEN_COMBINATION + Blockly.Yail.YAIL_LIST_CONSTRUCTOR + Blockly.Yail.YAIL_SPACER;
   code = code + argument0;
   code = code + Blockly.Yail.YAIL_SPACER + Blockly.Yail.YAIL_CLOSE_COMBINATION;
   code = code + Blockly.Yail.YAIL_SPACER + Blockly.Yail.YAIL_QUOTE + Blockly.Yail.YAIL_OPEN_COMBINATION;
   code = code + "list" + Blockly.Yail.YAIL_CLOSE_COMBINATION + Blockly.Yail.YAIL_SPACER;
   code = code + Blockly.Yail.YAIL_DOUBLE_QUOTE + "butFirst of list" + Blockly.Yail.YAIL_DOUBLE_QUOTE + Blockly.Yail.YAIL_CLOSE_COMBINATION;
+  // if (this.changeList) {
+	//   return code;
+  // } else {
+  //       console.log(code);
+	//   return [ code, Blockly.Yail.ORDER_ATOMIC ];
+  // }
   return [ code, Blockly.Yail.ORDER_ATOMIC ];
 };
 
@@ -709,12 +527,25 @@
   // Return the list without the last element
   var argument0 = Blockly.Yail.valueToCode(this, 'LIST', Blockly.Yail.ORDER_NONE) || Blockly.Yail.emptyListCode;
   var code = Blockly.Yail.YAIL_CALL_YAIL_PRIMITIVE + "yail-list-but-last";
+  // This commented code is used in the PHOLO blocks to switch between non-destructive and destructive version.
+  // There are still bugs need to be fixed so this part is commented out.
+  // if (this.changeList) {
+	//   code = code + "yail-list-but-last!";
+  // } else {
+	//   code = code + "yail-list-but-last";
+  // }
   code = code + Blockly.Yail.YAIL_SPACER + Blockly.Yail.YAIL_OPEN_COMBINATION + Blockly.Yail.YAIL_LIST_CONSTRUCTOR + Blockly.Yail.YAIL_SPACER;
   code = code + argument0;
   code = code + Blockly.Yail.YAIL_SPACER + Blockly.Yail.YAIL_CLOSE_COMBINATION;
   code = code + Blockly.Yail.YAIL_SPACER + Blockly.Yail.YAIL_QUOTE + Blockly.Yail.YAIL_OPEN_COMBINATION;
   code = code + "list" + Blockly.Yail.YAIL_CLOSE_COMBINATION + Blockly.Yail.YAIL_SPACER;
   code = code + Blockly.Yail.YAIL_DOUBLE_QUOTE + "butLast of list" + Blockly.Yail.YAIL_DOUBLE_QUOTE + Blockly.Yail.YAIL_CLOSE_COMBINATION;
+  // if (this.changeList) {
+	//   return code;
+  // } else {
+  //       console.log(code);
+	//   return [ code, Blockly.Yail.ORDER_ATOMIC ];
+  // }
   return [ code, Blockly.Yail.ORDER_ATOMIC ];
 };
 
@@ -724,12 +555,24 @@
   var argument1 = Blockly.Yail.valueToCode(this, 'INDEX1', Blockly.Yail.ORDER_NONE) || 1;
   var argument2 = Blockly.Yail.valueToCode(this, 'INDEX2', Blockly.Yail.ORDER_NONE) || 1;
   var code = Blockly.Yail.YAIL_CALL_YAIL_PRIMITIVE + "yail-list-slice";
+  // This commented code is used in the PHOLO blocks to switch between non-destructive and destructive version.
+  // There are still bugs need to be fixed so this part is commented out.
+  // if (this.changeList) {
+  //   code = code + "yail-list-slice!";
+  // } else {
+  //   code = code + "yail-list-slice";
+  // }
   code = code + Blockly.Yail.YAIL_SPACER + Blockly.Yail.YAIL_OPEN_COMBINATION + Blockly.Yail.YAIL_LIST_CONSTRUCTOR + Blockly.Yail.YAIL_SPACER;
   code = code + argument0 + Blockly.Yail.YAIL_SPACER + argument1;
   code = code + Blockly.Yail.YAIL_SPACER + argument2 + Blockly.Yail.YAIL_CLOSE_COMBINATION;
   code = code + Blockly.Yail.YAIL_SPACER + Blockly.Yail.YAIL_QUOTE + Blockly.Yail.YAIL_OPEN_COMBINATION;
   code = code + "list number number" + Blockly.Yail.YAIL_CLOSE_COMBINATION + Blockly.Yail.YAIL_SPACER;
   code = code + Blockly.Yail.YAIL_DOUBLE_QUOTE + "slice of list" + Blockly.Yail.YAIL_DOUBLE_QUOTE + Blockly.Yail.YAIL_CLOSE_COMBINATION;
-  return [ code, Blockly.Yail.ORDER_ATOMIC ];
-};
->>>>>>> d4fe6b7b
+  // if (this.changeList) {
+	//   return code;
+  // } else {
+  //       console.log(code);
+	//   return [ code, Blockly.Yail.ORDER_ATOMIC ];
+  // }
+  return [ code, Blockly.Yail.ORDER_ATOMIC ];
+};