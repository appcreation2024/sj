// -*- mode: java; c-basic-offset: 2; -*-
// Copyright 2013-2014 MIT, All rights reserved
// Released under the Apache License, Version 2.0
// http://www.apache.org/licenses/LICENSE-2.0
/**
 * @fileoverview Block utilities for Blockly, modified for App Inventor
 * @author mckinney@mit.edu (Andrew F. McKinney)
 * @author hal@mit.edu (Hal Abelson)
 * @author fraser@google.com (Neil Fraser)
 * Due to the frequency of long strings, the 80-column wrap rule need not apply
 * to language files.
 */

'use strict';

goog.provide('Blockly.Blocks.Utilities');
goog.require('AI.Blockly.Msg');

/**
 * Checks that the given otherConnection is compatible with an InstantInTime
 * connection. If the workspace is currently loading (eg the blocks are not
 * yet rendered) this always returns true for backwards compatibility.
 * @param {!Blockly.Connection} myConn The parent connection.
 * @param {!Blockly.Connection} otherConn The child connection.
 */
Blockly.Blocks.Utilities.InstantInTime = function (myConn, otherConn) {
  if (!myConn.sourceBlock_.rendered ||
      !otherConn.sourceBlock_.rendered) {
    if (otherConn.check_ && !otherConn.check_.includes('InstantInTime')) {
      otherConn.sourceBlock_.badBlock();
    }
    return true;
  }
  return !otherConn.check_ || otherConn.check_.includes('InstantInTime');
};


// Convert Yail types to Blockly types
// Yail types are represented by strings: number, text, list, any, ...
// Blockly types are represented by objects: Number, String, ...
// and by the string "COMPONENT"
// The Yail type 'any' is repsented by Javascript null, to match
// Blockly's convention
Blockly.Blocks.Utilities.YailTypeToBlocklyTypeMap = {
<<<<<<< HEAD
  'number':{input:"Number",output:["Number","String", "Key"]},
  'text':{input:"String",output:["Number","String", "Key"]},
  'boolean':{input:"Boolean",output:["Boolean","String"]},
  'list':{input:"Array",output:["Array","String"]},
  'component':{input:"COMPONENT",output:["COMPONENT", "Key"]},
  'InstantInTime':{input:Blockly.Blocks.Utilities.InstantInTime,output:Blockly.Blocks.Utilities.InstantInTime},
  'any':{input:null,output:null},
  'dictionary':{input:"Dictionary",output:["Dictionary", "String", "Array"]},
  'pair':{input:"Pair",output:["Pair", "String", "Array"]},
  'key':{input:"Key",output:["String", "Key"]}
  //add  more types here
=======
  'number': {
    'input': ['Number'],
    'output': ['Number', 'String', 'Key']
  },
  'text': {
    'input': ['String'],
    'output': ['Number', 'String', 'Key']
  },
  'boolean': {
    'input': ['Boolean'],
    'output': ['Boolean', 'String']
  },
  'list': {
    'input': ['Array'],
    'output': ['Array', 'String']
  },
  'component': {
    'input': ['COMPONENT'],
    'output': ['COMPONENT', 'Key']
  },
  'InstantInTime': {
    'input': ['InstantInTime', Blockly.Blocks.Utilities.InstantInTime],
    'output': ['InstantInTime', Blockly.Blocks.Utilities.InstantInTime],
  },
  'any': {
    'input': null,
    'output': null
  },
  'dictionary': {
    'input': ['Dictionary'],
    'output': ['Dictionary', 'String', 'Array']
  },
  'pair': {
    'input': ['Pair'],
    'output': ['Pair', 'String', 'Array']
  },
  'key': {
    'input': ['Key'],
    'output': ['String', 'Key']
  }
>>>>>>> 399dc0cf
};

Blockly.Blocks.Utilities.OUTPUT = 'output';
Blockly.Blocks.Utilities.INPUT = 'input';

/**
 * Gets the equivalent Blockly type for a given Yail type.
 * @param {string} yail The Yail type.
 * @param {!string} inputOrOutput Either Utilities.OUTPUT or Utilities.INPUT.
 * @param {Array<string>=} opt_currentType A type array to append, or null.
 */
Blockly.Blocks.Utilities.YailTypeToBlocklyType = function(yail, inputOrOutput) {
  var type = Blockly.Blocks.Utilities
      .YailTypeToBlocklyTypeMap[yail][inputOrOutput];
  if (type === undefined) {
    throw new Error("Unknown Yail type: " + yail + " -- YailTypeToBlocklyType");
  }
  return type;
};


// Blockly doesn't wrap tooltips, so these can get too wide.  We'll create our own tooltip setter
// that wraps to length 60.

Blockly.Blocks.Utilities.setTooltip = function(block, tooltip) {
    block.setTooltip(Blockly.Blocks.Utilities.wrapSentence(tooltip, 60));
};

// Wrap a string by splitting at spaces. Permit long chunks if there
// are no spaces.

Blockly.Blocks.Utilities.wrapSentence = function(str, len) {
  str = str.trim();
  if (str.length < len) return str;
  var place = (str.lastIndexOf(" ", len));
  if (place == -1) {
    return str.substring(0, len).trim() + Blockly.Blocks.Utilities.wrapSentence(str.substring(len), len);
  } else {
    return str.substring(0, place).trim() + "\n" +
           Blockly.Blocks.Utilities.wrapSentence(str.substring(place), len);
  }
};

// Change the text of collapsed blocks on rename
// Recurse to fix collapsed parents

Blockly.Blocks.Utilities.MAX_COLLAPSE = 4;

// unicode multiplication symbol
Blockly.Blocks.Utilities.times_symbol = '\u00D7';

/**
 * Regular expression for floating point numbers.
 *
 * @type {!RegExp}
 * @const
 */
Blockly.Blocks.Utilities.NUMBER_REGEX =
  new RegExp("^([-+]?[0-9]+)?(\\.[0-9]+)?([eE][-+]?[0-9]+)?$|" +
    "^[-+]?[0-9]+(\\.[0-9]*)?([eE][-+]?[0-9]+)?$");<|MERGE_RESOLUTION|>--- conflicted
+++ resolved
@@ -42,19 +42,6 @@
 // The Yail type 'any' is repsented by Javascript null, to match
 // Blockly's convention
 Blockly.Blocks.Utilities.YailTypeToBlocklyTypeMap = {
-<<<<<<< HEAD
-  'number':{input:"Number",output:["Number","String", "Key"]},
-  'text':{input:"String",output:["Number","String", "Key"]},
-  'boolean':{input:"Boolean",output:["Boolean","String"]},
-  'list':{input:"Array",output:["Array","String"]},
-  'component':{input:"COMPONENT",output:["COMPONENT", "Key"]},
-  'InstantInTime':{input:Blockly.Blocks.Utilities.InstantInTime,output:Blockly.Blocks.Utilities.InstantInTime},
-  'any':{input:null,output:null},
-  'dictionary':{input:"Dictionary",output:["Dictionary", "String", "Array"]},
-  'pair':{input:"Pair",output:["Pair", "String", "Array"]},
-  'key':{input:"Key",output:["String", "Key"]}
-  //add  more types here
-=======
   'number': {
     'input': ['Number'],
     'output': ['Number', 'String', 'Key']
@@ -95,7 +82,6 @@
     'input': ['Key'],
     'output': ['String', 'Key']
   }
->>>>>>> 399dc0cf
 };
 
 Blockly.Blocks.Utilities.OUTPUT = 'output';
