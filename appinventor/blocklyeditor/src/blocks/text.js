--- conflicted
+++ resolved
@@ -498,7 +498,21 @@
   typeblock: [{translatedName: Blockly.Msg.LANG_TEXT_TEXT_IS_STRING_TITLE}]
 };
 
-<<<<<<< HEAD
+Blockly.Blocks['text_reverse'] = {
+  // String reverse.
+  category: 'Text',
+  helpUrl: Blockly.Msg.LANG_TEXT_REVERSE_HELPURL,
+  init: function () {
+    this.setColour(Blockly.TEXT_CATEGORY_HUE);
+    this.setOutput(true, Blockly.Blocks.Utilities.YailTypeToBlocklyType("text", Blockly.Blocks.Utilities.OUTPUT));
+    this.appendValueInput('VALUE')
+        .setCheck(Blockly.Blocks.Utilities.YailTypeToBlocklyType("text", Blockly.Blocks.Utilities.INPUT))
+        .appendField(Blockly.Msg.LANG_TEXT_REVERSE_INPUT);
+    this.setTooltip(Blockly.Msg.LANG_TEXT_REVERSE_TOOLTIP);
+  },
+  typeblock: [{translatedName: Blockly.Msg.LANG_TEXT_REVERSE_INPUT}]
+};
+
 Blockly.Blocks['text_replace_mappings'] = {
   // Replace all occurrences in mappings with their corresponding replacement
   category: 'Text',
@@ -583,19 +597,4 @@
     DICTIONARY_ORDER : Blockly.Msg.LANG_TEXT_REPLACE_ALL_MAPPINGS_HELPURL_DICTIONARY_ORDER
     //EARLIEST_OCCURRENCE : "help"
   }
-=======
-Blockly.Blocks['text_reverse'] = {
-  // String reverse.
-  category: 'Text',
-  helpUrl: Blockly.Msg.LANG_TEXT_REVERSE_HELPURL,
-  init: function () {
-    this.setColour(Blockly.TEXT_CATEGORY_HUE);
-    this.setOutput(true, Blockly.Blocks.Utilities.YailTypeToBlocklyType("text", Blockly.Blocks.Utilities.OUTPUT));
-    this.appendValueInput('VALUE')
-        .setCheck(Blockly.Blocks.Utilities.YailTypeToBlocklyType("text", Blockly.Blocks.Utilities.INPUT))
-        .appendField(Blockly.Msg.LANG_TEXT_REVERSE_INPUT);
-    this.setTooltip(Blockly.Msg.LANG_TEXT_REVERSE_TOOLTIP);
-  },
-  typeblock: [{translatedName: Blockly.Msg.LANG_TEXT_REVERSE_INPUT}]
->>>>>>> e1ab8187
-};+}