// !$*UTF8*$!
{
	archiveVersion = 1;
	classes = {
	};
	objectVersion = 46;
	objects = {

/* Begin PBXBuildFile section */
		0417585020093AE5007D2C31 /* FileError.swift in Sources */ = {isa = PBXBuildFile; fileRef = 0417584F20093AE5007D2C31 /* FileError.swift */; };
		041758532009417D007D2C31 /* String+ChopAffix.swift in Sources */ = {isa = PBXBuildFile; fileRef = 041758522009417D007D2C31 /* String+ChopAffix.swift */; };
		0417585520098566007D2C31 /* File.swift in Sources */ = {isa = PBXBuildFile; fileRef = 0417585420098566007D2C31 /* File.swift */; };
		0417585720098EE0007D2C31 /* LinkedList.swift in Sources */ = {isa = PBXBuildFile; fileRef = 0417585620098EE0007D2C31 /* LinkedList.swift */; };
		04248DD6201927C700688ED0 /* TimePicker.swift in Sources */ = {isa = PBXBuildFile; fileRef = 04248DD5201927C700688ED0 /* TimePicker.swift */; };
		043ACD8B20104F52002C74DD /* DatePicker.swift in Sources */ = {isa = PBXBuildFile; fileRef = 043ACD8A20104F52002C74DD /* DatePicker.swift */; };
		04AB2224202129FA0033281F /* Map.swift in Sources */ = {isa = PBXBuildFile; fileRef = 04AB2223202129FA0033281F /* Map.swift */; };
		06009FF2227CF5D400E4EC4A /* String+Format.swift in Sources */ = {isa = PBXBuildFile; fileRef = 06009FF1227CF5D400E4EC4A /* String+Format.swift */; };
		06009FF4227CF8D100E4EC4A /* FormatTests.swift in Sources */ = {isa = PBXBuildFile; fileRef = 06009FF3227CF8D100E4EC4A /* FormatTests.swift */; };
		06009FF62280723F00E4EC4A /* ImageTests.swift in Sources */ = {isa = PBXBuildFile; fileRef = 06009FF52280723F00E4EC4A /* ImageTests.swift */; };
		06009FF82285BEEB00E4EC4A /* SpinnerTests.swift in Sources */ = {isa = PBXBuildFile; fileRef = 06009FF72285BEEB00E4EC4A /* SpinnerTests.swift */; };
		060119DE1DC24126000FC1E2 /* ListPicker.swift in Sources */ = {isa = PBXBuildFile; fileRef = 060119DD1DC24126000FC1E2 /* ListPicker.swift */; };
		060150992BA4E49F000CAF92 /* ChartDataSourceUtil.swift in Sources */ = {isa = PBXBuildFile; fileRef = 060150982BA4E49F000CAF92 /* ChartDataSourceUtil.swift */; };
		0602B270203481F900ED60A8 /* FormTests.swift in Sources */ = {isa = PBXBuildFile; fileRef = 0602B26F203481F900ED60A8 /* FormTests.swift */; };
		060395451F342ADE006D6E66 /* language-codes.plist in Resources */ = {isa = PBXBuildFile; fileRef = 060395431F342ADE006D6E66 /* language-codes.plist */; };
		060395461F342ADE006D6E66 /* iso3166_1_2_to_iso3166_1_3.plist in Resources */ = {isa = PBXBuildFile; fileRef = 060395441F342ADE006D6E66 /* iso3166_1_2_to_iso3166_1_3.plist */; };
		0609147D1DE61B530049B7AB /* SQLite.framework in Frameworks */ = {isa = PBXBuildFile; fileRef = 0609147B1DE61B530049B7AB /* SQLite.framework */; };
		0609147E1DE61B530049B7AB /* Toast_Swift.framework in Frameworks */ = {isa = PBXBuildFile; fileRef = 0609147C1DE61B530049B7AB /* Toast_Swift.framework */; };
		060A83D51E004E1E00C6B7D9 /* JsonUtil.swift in Sources */ = {isa = PBXBuildFile; fileRef = 060A83D41E004E1E00C6B7D9 /* JsonUtil.swift */; };
		06159D8C1DEFE20A00593D30 /* TextBoxBase.swift in Sources */ = {isa = PBXBuildFile; fileRef = 06159D8B1DEFE20A00593D30 /* TextBoxBase.swift */; };
		06159D8E1DEFF0C600593D30 /* PasswordTextBox.swift in Sources */ = {isa = PBXBuildFile; fileRef = 06159D8D1DEFF0C600593D30 /* PasswordTextBox.swift */; };
		0618A28D1D8CF4EE0013A191 /* AIComponentKit.framework in Frameworks */ = {isa = PBXBuildFile; fileRef = 0618A2841D8CF4EE0013A191 /* AIComponentKit.framework */; };
		0618A2921D8CF4EE0013A191 /* AIComponentKitTests.swift in Sources */ = {isa = PBXBuildFile; fileRef = 0618A2911D8CF4EE0013A191 /* AIComponentKitTests.swift */; };
		0618A2941D8CF4EE0013A191 /* AIComponentKit.h in Headers */ = {isa = PBXBuildFile; fileRef = 0618A2861D8CF4EE0013A191 /* AIComponentKit.h */; settings = {ATTRIBUTES = (Public, ); }; };
		0618D2751F34DC3400A127A2 /* ListView.swift in Sources */ = {isa = PBXBuildFile; fileRef = 0618D2741F34DC3400A127A2 /* ListView.swift */; };
		061A3C692CEEE66E000E2FBB /* Regression.swift in Sources */ = {isa = PBXBuildFile; fileRef = 061A3C682CEEE66E000E2FBB /* Regression.swift */; };
		061A3C6C2CEEEA3F000E2FBB /* RegressionTests.swift in Sources */ = {isa = PBXBuildFile; fileRef = 061A3C6A2CEEE9C9000E2FBB /* RegressionTests.swift */; };
		061DC7B0223C34A900539213 /* classic_button.png in Resources */ = {isa = PBXBuildFile; fileRef = 061DC7AF223C34A900539213 /* classic_button.png */; };
		061DC7B3223C396000539213 /* classic_button.pressed.png in Resources */ = {isa = PBXBuildFile; fileRef = 061DC7B1223C395F00539213 /* classic_button.pressed.png */; };
		061DC7B4223C396000539213 /* classic_button.disabled.png in Resources */ = {isa = PBXBuildFile; fileRef = 061DC7B2223C395F00539213 /* classic_button.disabled.png */; };
		061DC7B6224027C900539213 /* ScaleFrameLayout.swift in Sources */ = {isa = PBXBuildFile; fileRef = 061DC7B5224027C900539213 /* ScaleFrameLayout.swift */; };
		061DC7B82241574D00539213 /* UIImage+Tint.swift in Sources */ = {isa = PBXBuildFile; fileRef = 061DC7B72241574D00539213 /* UIImage+Tint.swift */; };
		061F8572203F28AC00683091 /* AppInventorTestCase.swift in Sources */ = {isa = PBXBuildFile; fileRef = 061F8571203F28AC00683091 /* AppInventorTestCase.swift */; };
		062217F02A37767F00B89562 /* image.pb.swift in Sources */ = {isa = PBXBuildFile; fileRef = 062217EF2A37767E00B89562 /* image.pb.swift */; };
		062217F22A3776B200B89562 /* ProxiedComponent.swift in Sources */ = {isa = PBXBuildFile; fileRef = 062217F12A3776B200B89562 /* ProxiedComponent.swift */; };
		062217F42A37798E00B89562 /* ImageBot.swift in Sources */ = {isa = PBXBuildFile; fileRef = 062217F32A37798E00B89562 /* ImageBot.swift */; };
		062300A81DCE409D0035E4A4 /* BluetoothClient.swift in Sources */ = {isa = PBXBuildFile; fileRef = 062300A71DCE409D0035E4A4 /* BluetoothClient.swift */; };
		062300AA1DCE40D40035E4A4 /* BluetoothConnectionBase.swift in Sources */ = {isa = PBXBuildFile; fileRef = 062300A91DCE40D40035E4A4 /* BluetoothConnectionBase.swift */; };
		0623BBF02476291D00FEB2B6 /* TinyDBTests.swift in Sources */ = {isa = PBXBuildFile; fileRef = 0623BBEF2476291D00FEB2B6 /* TinyDBTests.swift */; };
		0624072F245340E1005E5BFC /* dictionaries.yail in Resources */ = {isa = PBXBuildFile; fileRef = 0624072E245340E1005E5BFC /* dictionaries.yail */; };
		062832981DBE95A7009605D5 /* Layout.swift in Sources */ = {isa = PBXBuildFile; fileRef = 062832971DBE95A7009605D5 /* Layout.swift */; };
		062A67012CFFBE28006C875D /* AnomalyDetectionTests.swift in Sources */ = {isa = PBXBuildFile; fileRef = 062A67002CFFBE28006C875D /* AnomalyDetectionTests.swift */; };
		062B743B2BC06AD9002E221F /* PrivacyInfo.xcprivacy in Resources */ = {isa = PBXBuildFile; fileRef = 062B743A2BC06AD9002E221F /* PrivacyInfo.xcprivacy */; };
		0633F360297D0AD700C3C3E9 /* tr.pb.swift in Sources */ = {isa = PBXBuildFile; fileRef = 0633F35F297D0AD700C3C3E9 /* tr.pb.swift */; };
		0633F362297D0B1400C3C3E9 /* Translator.swift in Sources */ = {isa = PBXBuildFile; fileRef = 0633F361297D0B1400C3C3E9 /* Translator.swift */; };
		064218BC2C776D7100F10FBD /* Vector2D.swift in Sources */ = {isa = PBXBuildFile; fileRef = 064218BB2C776D7100F10FBD /* Vector2D.swift */; };
		064326B9289602770001297F /* Spreadsheet.swift in Sources */ = {isa = PBXBuildFile; fileRef = 064326B8289602770001297F /* Spreadsheet.swift */; };
		0644F6C01F37CAD800642E4D /* Player.swift in Sources */ = {isa = PBXBuildFile; fileRef = 0644F6BF1F37CAD800642E4D /* Player.swift */; };
		0644F6C21F37D20700642E4D /* LifecycleDelegate.swift in Sources */ = {isa = PBXBuildFile; fileRef = 0644F6C11F37D20700642E4D /* LifecycleDelegate.swift */; };
		0644F7031F38EDF200642E4D /* LinearView.swift in Sources */ = {isa = PBXBuildFile; fileRef = 0644F7021F38EDF200642E4D /* LinearView.swift */; };
		06473B851F327E5400A9A29B /* TextToSpeech.swift in Sources */ = {isa = PBXBuildFile; fileRef = 06473B841F327E5400A9A29B /* TextToSpeech.swift */; };
		064884D621E682EA0086411C /* iOS9Util.swift in Sources */ = {isa = PBXBuildFile; fileRef = 064884D521E682EA0086411C /* iOS9Util.swift */; };
		064E097E233BDBE400884FEF /* Media.xcassets in Resources */ = {isa = PBXBuildFile; fileRef = 064E097D233BDBE400884FEF /* Media.xcassets */; };
		064F224927342A3300CFA04B /* MapTests.swift in Sources */ = {isa = PBXBuildFile; fileRef = 064F224827342A3300CFA04B /* MapTests.swift */; };
		06500854208E331900AC1327 /* UIView+AIHelpers.swift in Sources */ = {isa = PBXBuildFile; fileRef = 06500853208E331900AC1327 /* UIView+AIHelpers.swift */; };
		0650B1EF1DAB09B200A7846C /* YailRuntimeError.swift in Sources */ = {isa = PBXBuildFile; fileRef = 0650B1EE1DAB09B200A7846C /* YailRuntimeError.swift */; };
		0650F5181F1F1B7A00D4E6FA /* HMAC.swift in Sources */ = {isa = PBXBuildFile; fileRef = 0650F5171F1F1B7A00D4E6FA /* HMAC.swift */; };
		0653CBD81F9719920052065A /* RuntimeTests.swift in Sources */ = {isa = PBXBuildFile; fileRef = 0653CBD71F9719920052065A /* RuntimeTests.swift */; };
		0653CBDA1F971BA70052065A /* TestFailure.swift in Sources */ = {isa = PBXBuildFile; fileRef = 0653CBD91F971BA70052065A /* TestFailure.swift */; };
		0655BED82614CCD000EBE3F6 /* Form+Debugging.swift in Sources */ = {isa = PBXBuildFile; fileRef = 0655BED72614CCD000EBE3F6 /* Form+Debugging.swift */; };
		0655BEFB261E4BE600EBE3F6 /* Dictionary+Json.swift in Sources */ = {isa = PBXBuildFile; fileRef = 0655BEFA261E4BE600EBE3F6 /* Dictionary+Json.swift */; };
		0658E9BD20126FFA009D6A15 /* control.yail in Resources */ = {isa = PBXBuildFile; fileRef = 0658E9BB20126FFA009D6A15 /* control.yail */; };
		0658E9BE20126FFA009D6A15 /* logic.yail in Resources */ = {isa = PBXBuildFile; fileRef = 0658E9BC20126FFA009D6A15 /* logic.yail */; };
		0658E9C1201399FA009D6A15 /* math.yail in Resources */ = {isa = PBXBuildFile; fileRef = 0658E9BF201399F9009D6A15 /* math.yail */; };
		0658E9C2201399FA009D6A15 /* text.yail in Resources */ = {isa = PBXBuildFile; fileRef = 0658E9C0201399FA009D6A15 /* text.yail */; };
		0658E9C42013D19A009D6A15 /* colors.yail in Resources */ = {isa = PBXBuildFile; fileRef = 0658E9C32013D19A009D6A15 /* colors.yail */; };
		065E429D2866BC5500479153 /* Navigation.swift in Sources */ = {isa = PBXBuildFile; fileRef = 065E429C2866BC5500479153 /* Navigation.swift */; };
		06604B732034EFE70066C459 /* CsvUtil.swift in Sources */ = {isa = PBXBuildFile; fileRef = 06604B722034EFE70066C459 /* CsvUtil.swift */; };
		0665ADE7210F592D0044C887 /* FileTests.swift in Sources */ = {isa = PBXBuildFile; fileRef = CBC78693202E0B6E005363A3 /* FileTests.swift */; };
		06678E32233956EE00BD3F19 /* main.swift in Sources */ = {isa = PBXBuildFile; fileRef = 06678E31233956EE00BD3F19 /* main.swift */; };
		067BBF312C480CEF0058B1BD /* BaseAiComponent.swift in Sources */ = {isa = PBXBuildFile; fileRef = 067BBEF02C480CEF0058B1BD /* BaseAiComponent.swift */; };
		067BBF322C480CEF0058B1BD /* PersonalImageClassifier.swift in Sources */ = {isa = PBXBuildFile; fileRef = 067BBEF12C480CEF0058B1BD /* PersonalImageClassifier.swift */; };
		067D1B171D9B398E00A6190E /* RetValManager.h in Headers */ = {isa = PBXBuildFile; fileRef = 067D1B151D9B398E00A6190E /* RetValManager.h */; settings = {ATTRIBUTES = (Public, ); }; };
		067D1B181D9B398E00A6190E /* RetValManager.m in Sources */ = {isa = PBXBuildFile; fileRef = 067D1B161D9B398E00A6190E /* RetValManager.m */; };
		067D1B221D9B9DFE00A6190E /* BarcodeScanner.swift in Sources */ = {isa = PBXBuildFile; fileRef = 06EC0A1D1D959CD4001CD8DC /* BarcodeScanner.swift */; };
		067D2BCF2040FB4B00D1EB16 /* variables.yail in Resources */ = {isa = PBXBuildFile; fileRef = 067D2BCE2040FB4B00D1EB16 /* variables.yail */; };
		067D2BD12040FE0500D1EB16 /* procedures.yail in Resources */ = {isa = PBXBuildFile; fileRef = 067D2BD02040FE0500D1EB16 /* procedures.yail */; };
		067EFDDD2B9B727D001C852C /* AreaChartDataModel.swift in Sources */ = {isa = PBXBuildFile; fileRef = 067EFDDC2B9B727D001C852C /* AreaChartDataModel.swift */; };
		067EFDDF2B9B787A001C852C /* AreaChartView.swift in Sources */ = {isa = PBXBuildFile; fileRef = 067EFDDE2B9B787A001C852C /* AreaChartView.swift */; };
		0680ED591E012A2100732883 /* TableArrangement.swift in Sources */ = {isa = PBXBuildFile; fileRef = 0680ED581E012A2100732883 /* TableArrangement.swift */; };
		0681C4B326024E6800F70BC6 /* WebTests.swift in Sources */ = {isa = PBXBuildFile; fileRef = 0681C4B226024E6800F70BC6 /* WebTests.swift */; };
		0685B5B32003C931005153ED /* ThemeEnum.swift in Sources */ = {isa = PBXBuildFile; fileRef = 0685B5B22003C931005153ED /* ThemeEnum.swift */; };
		068A11CC293C309E009D9470 /* WebRTCNativeManager.swift in Sources */ = {isa = PBXBuildFile; fileRef = 068A11CB293C309E009D9470 /* WebRTCNativeManager.swift */; };
		068AA8191DE61D8E0011CC74 /* Application.swift in Sources */ = {isa = PBXBuildFile; fileRef = 068AA8181DE61D8E0011CC74 /* Application.swift */; };
		068AA81B1DE61FE20011CC74 /* ApplicationFactory.swift in Sources */ = {isa = PBXBuildFile; fileRef = 068AA81A1DE61FE20011CC74 /* ApplicationFactory.swift */; };
		068E0E9E1DC243B30086FFDA /* Picker.swift in Sources */ = {isa = PBXBuildFile; fileRef = 068E0E9D1DC243B30086FFDA /* Picker.swift */; };
		068E0EAF1DC251090086FFDA /* ActivityStarter.swift in Sources */ = {isa = PBXBuildFile; fileRef = 068E0EAE1DC251090086FFDA /* ActivityStarter.swift */; };
		068E0EB11DC251240086FFDA /* Clock.swift in Sources */ = {isa = PBXBuildFile; fileRef = 068E0EB01DC251240086FFDA /* Clock.swift */; };
		068E0EB31DC251890086FFDA /* PhoneCall.swift in Sources */ = {isa = PBXBuildFile; fileRef = 068E0EB21DC251890086FFDA /* PhoneCall.swift */; };
		068E0EB51DC251A20086FFDA /* Sharing.swift in Sources */ = {isa = PBXBuildFile; fileRef = 068E0EB41DC251A20086FFDA /* Sharing.swift */; };
		068E0EB71DC251BA0086FFDA /* Slider.swift in Sources */ = {isa = PBXBuildFile; fileRef = 068E0EB61DC251BA0086FFDA /* Slider.swift */; };
		068E0EB91DC251E90086FFDA /* Texting.swift in Sources */ = {isa = PBXBuildFile; fileRef = 068E0EB81DC251E90086FFDA /* Texting.swift */; };
		068F5D7E2B8D16EA00A24EB0 /* PieChartView.swift in Sources */ = {isa = PBXBuildFile; fileRef = 068F5D7D2B8D16EA00A24EB0 /* PieChartView.swift */; };
		068F5D802B8D16FA00A24EB0 /* PieChartDataModel.swift in Sources */ = {isa = PBXBuildFile; fileRef = 068F5D7F2B8D16FA00A24EB0 /* PieChartDataModel.swift */; };
		068F9858289A2FD600E2883F /* Chart.swift in Sources */ = {isa = PBXBuildFile; fileRef = 068F9857289A2FD600E2883F /* Chart.swift */; };
		068F985A289A320200E2883F /* ChartData2D.swift in Sources */ = {isa = PBXBuildFile; fileRef = 068F9859289A320200E2883F /* ChartData2D.swift */; };
		068F985C289A323400E2883F /* ChartDataBase.swift in Sources */ = {isa = PBXBuildFile; fileRef = 068F985B289A323400E2883F /* ChartDataBase.swift */; };
		068F985E289A33AA00E2883F /* DataSourceChangeListener.swift in Sources */ = {isa = PBXBuildFile; fileRef = 068F985D289A33AA00E2883F /* DataSourceChangeListener.swift */; };
		068F9860289A344C00E2883F /* DataSource.swift in Sources */ = {isa = PBXBuildFile; fileRef = 068F985F289A344C00E2883F /* DataSource.swift */; };
		068F9862289A34B100E2883F /* RealTimeDataSource.swift in Sources */ = {isa = PBXBuildFile; fileRef = 068F9861289A34B100E2883F /* RealTimeDataSource.swift */; };
		068F9864289A34F000E2883F /* ObservableDataSource.swift in Sources */ = {isa = PBXBuildFile; fileRef = 068F9863289A34F000E2883F /* ObservableDataSource.swift */; };
		06925559228B01B60091057E /* NSLock+Synchronized.swift in Sources */ = {isa = PBXBuildFile; fileRef = 06925558228B01B60091057E /* NSLock+Synchronized.swift */; };
		06925B402C8B40D60085DC83 /* facemesh.min.js in Resources */ = {isa = PBXBuildFile; fileRef = 06925B3E2C8B40D60085DC83 /* facemesh.min.js */; };
		06925B412C8B40D60085DC83 /* model.json in Resources */ = {isa = PBXBuildFile; fileRef = 06925B3F2C8B40D60085DC83 /* model.json */; };
		06941F402603B4A900F8E1B2 /* StringUtil.swift in Sources */ = {isa = PBXBuildFile; fileRef = 06941F3F2603B4A900F8E1B2 /* StringUtil.swift */; };
		069D1C6B2C9C4FD600C0CA96 /* tfjs-0.13.2.js in Resources */ = {isa = PBXBuildFile; fileRef = 069D1C6A2C9C4FD600C0CA96 /* tfjs-0.13.2.js */; };
		069D1CA42C9C4FF000C0CA96 /* mobilenet_group26-shard1of1 in Resources */ = {isa = PBXBuildFile; fileRef = 069D1C6C2C9C4FEF00C0CA96 /* mobilenet_group26-shard1of1 */; };
		069D1CA52C9C4FF000C0CA96 /* mobilenet_group44-shard1of1 in Resources */ = {isa = PBXBuildFile; fileRef = 069D1C6D2C9C4FEF00C0CA96 /* mobilenet_group44-shard1of1 */; };
		069D1CA62C9C4FF000C0CA96 /* mobilenet_group34-shard1of1 in Resources */ = {isa = PBXBuildFile; fileRef = 069D1C6E2C9C4FEF00C0CA96 /* mobilenet_group34-shard1of1 */; };
		069D1CA72C9C4FF000C0CA96 /* mobilenet_group39-shard1of1 in Resources */ = {isa = PBXBuildFile; fileRef = 069D1C6F2C9C4FEF00C0CA96 /* mobilenet_group39-shard1of1 */; };
		069D1CA82C9C4FF000C0CA96 /* mobilenet_group24-shard1of1 in Resources */ = {isa = PBXBuildFile; fileRef = 069D1C702C9C4FEF00C0CA96 /* mobilenet_group24-shard1of1 */; };
		069D1CA92C9C4FF000C0CA96 /* mobilenet_group45-shard1of1 in Resources */ = {isa = PBXBuildFile; fileRef = 069D1C712C9C4FEF00C0CA96 /* mobilenet_group45-shard1of1 */; };
		069D1CAA2C9C4FF000C0CA96 /* mobilenet_group11-shard1of1 in Resources */ = {isa = PBXBuildFile; fileRef = 069D1C722C9C4FEF00C0CA96 /* mobilenet_group11-shard1of1 */; };
		069D1CAB2C9C4FF000C0CA96 /* mobilenet_group23-shard1of1 in Resources */ = {isa = PBXBuildFile; fileRef = 069D1C732C9C4FEF00C0CA96 /* mobilenet_group23-shard1of1 */; };
		069D1CAC2C9C4FF000C0CA96 /* mobilenet_group31-shard1of1 in Resources */ = {isa = PBXBuildFile; fileRef = 069D1C742C9C4FEF00C0CA96 /* mobilenet_group31-shard1of1 */; };
		069D1CAD2C9C4FF000C0CA96 /* mobilenet_group4-shard1of1 in Resources */ = {isa = PBXBuildFile; fileRef = 069D1C752C9C4FEF00C0CA96 /* mobilenet_group4-shard1of1 */; };
		069D1CAE2C9C4FF000C0CA96 /* mobilenet_group49-shard1of1 in Resources */ = {isa = PBXBuildFile; fileRef = 069D1C762C9C4FEF00C0CA96 /* mobilenet_group49-shard1of1 */; };
		069D1CAF2C9C4FF000C0CA96 /* mobilenet_group52-shard1of1 in Resources */ = {isa = PBXBuildFile; fileRef = 069D1C772C9C4FEF00C0CA96 /* mobilenet_group52-shard1of1 */; };
		069D1CB02C9C4FF000C0CA96 /* mobilenet_model.json in Resources */ = {isa = PBXBuildFile; fileRef = 069D1C782C9C4FEF00C0CA96 /* mobilenet_model.json */; };
		069D1CB12C9C4FF000C0CA96 /* mobilenet_group38-shard1of1 in Resources */ = {isa = PBXBuildFile; fileRef = 069D1C792C9C4FEF00C0CA96 /* mobilenet_group38-shard1of1 */; };
		069D1CB22C9C4FF000C0CA96 /* mobilenet_group36-shard1of1 in Resources */ = {isa = PBXBuildFile; fileRef = 069D1C7A2C9C4FEF00C0CA96 /* mobilenet_group36-shard1of1 */; };
		069D1CB32C9C4FF000C0CA96 /* mobilenet_group9-shard1of1 in Resources */ = {isa = PBXBuildFile; fileRef = 069D1C7B2C9C4FEF00C0CA96 /* mobilenet_group9-shard1of1 */; };
		069D1CB42C9C4FF000C0CA96 /* mobilenet_group18-shard1of1 in Resources */ = {isa = PBXBuildFile; fileRef = 069D1C7C2C9C4FEF00C0CA96 /* mobilenet_group18-shard1of1 */; };
		069D1CB52C9C4FF000C0CA96 /* mobilenet_group17-shard1of1 in Resources */ = {isa = PBXBuildFile; fileRef = 069D1C7D2C9C4FEF00C0CA96 /* mobilenet_group17-shard1of1 */; };
		069D1CB62C9C4FF000C0CA96 /* mobilenet_group3-shard1of1 in Resources */ = {isa = PBXBuildFile; fileRef = 069D1C7E2C9C4FEF00C0CA96 /* mobilenet_group3-shard1of1 */; };
		069D1CB72C9C4FF000C0CA96 /* mobilenet_group46-shard1of1 in Resources */ = {isa = PBXBuildFile; fileRef = 069D1C7F2C9C4FEF00C0CA96 /* mobilenet_group46-shard1of1 */; };
		069D1CB82C9C4FF000C0CA96 /* mobilenet_group2-shard1of1 in Resources */ = {isa = PBXBuildFile; fileRef = 069D1C802C9C4FEF00C0CA96 /* mobilenet_group2-shard1of1 */; };
		069D1CB92C9C4FF000C0CA96 /* mobilenet_group27-shard1of1 in Resources */ = {isa = PBXBuildFile; fileRef = 069D1C812C9C4FEF00C0CA96 /* mobilenet_group27-shard1of1 */; };
		069D1CBA2C9C4FF000C0CA96 /* mobilenet_group43-shard1of1 in Resources */ = {isa = PBXBuildFile; fileRef = 069D1C822C9C4FEF00C0CA96 /* mobilenet_group43-shard1of1 */; };
		069D1CBB2C9C4FF000C0CA96 /* mobilenet_group51-shard1of1 in Resources */ = {isa = PBXBuildFile; fileRef = 069D1C832C9C4FEF00C0CA96 /* mobilenet_group51-shard1of1 */; };
		069D1CBC2C9C4FF000C0CA96 /* mobilenet_group29-shard1of1 in Resources */ = {isa = PBXBuildFile; fileRef = 069D1C842C9C4FEF00C0CA96 /* mobilenet_group29-shard1of1 */; };
		069D1CBD2C9C4FF000C0CA96 /* mobilenet_group32-shard1of1 in Resources */ = {isa = PBXBuildFile; fileRef = 069D1C852C9C4FF000C0CA96 /* mobilenet_group32-shard1of1 */; };
		069D1CBE2C9C4FF000C0CA96 /* mobilenet_group10-shard1of1 in Resources */ = {isa = PBXBuildFile; fileRef = 069D1C862C9C4FF000C0CA96 /* mobilenet_group10-shard1of1 */; };
		069D1CBF2C9C4FF000C0CA96 /* mobilenet_group53-shard1of1 in Resources */ = {isa = PBXBuildFile; fileRef = 069D1C872C9C4FF000C0CA96 /* mobilenet_group53-shard1of1 */; };
		069D1CC02C9C4FF000C0CA96 /* mobilenet_group35-shard1of1 in Resources */ = {isa = PBXBuildFile; fileRef = 069D1C882C9C4FF000C0CA96 /* mobilenet_group35-shard1of1 */; };
		069D1CC12C9C4FF000C0CA96 /* mobilenet_group54-shard1of1 in Resources */ = {isa = PBXBuildFile; fileRef = 069D1C892C9C4FF000C0CA96 /* mobilenet_group54-shard1of1 */; };
		069D1CC22C9C4FF000C0CA96 /* mobilenet_group15-shard1of1 in Resources */ = {isa = PBXBuildFile; fileRef = 069D1C8A2C9C4FF000C0CA96 /* mobilenet_group15-shard1of1 */; };
		069D1CC32C9C4FF000C0CA96 /* mobilenet_group25-shard1of1 in Resources */ = {isa = PBXBuildFile; fileRef = 069D1C8B2C9C4FF000C0CA96 /* mobilenet_group25-shard1of1 */; };
		069D1CC42C9C4FF000C0CA96 /* mobilenet_group30-shard1of1 in Resources */ = {isa = PBXBuildFile; fileRef = 069D1C8C2C9C4FF000C0CA96 /* mobilenet_group30-shard1of1 */; };
		069D1CC52C9C4FF000C0CA96 /* mobilenet_group22-shard1of1 in Resources */ = {isa = PBXBuildFile; fileRef = 069D1C8D2C9C4FF000C0CA96 /* mobilenet_group22-shard1of1 */; };
		069D1CC62C9C4FF000C0CA96 /* mobilenet_group37-shard1of1 in Resources */ = {isa = PBXBuildFile; fileRef = 069D1C8E2C9C4FF000C0CA96 /* mobilenet_group37-shard1of1 */; };
		069D1CC72C9C4FF000C0CA96 /* mobilenet_group16-shard1of1 in Resources */ = {isa = PBXBuildFile; fileRef = 069D1C8F2C9C4FF000C0CA96 /* mobilenet_group16-shard1of1 */; };
		069D1CC82C9C4FF000C0CA96 /* mobilenet_group6-shard1of1 in Resources */ = {isa = PBXBuildFile; fileRef = 069D1C902C9C4FF000C0CA96 /* mobilenet_group6-shard1of1 */; };
		069D1CC92C9C4FF000C0CA96 /* mobilenet_group48-shard1of1 in Resources */ = {isa = PBXBuildFile; fileRef = 069D1C912C9C4FF000C0CA96 /* mobilenet_group48-shard1of1 */; };
		069D1CCA2C9C4FF000C0CA96 /* mobilenet_group42-shard1of1 in Resources */ = {isa = PBXBuildFile; fileRef = 069D1C922C9C4FF000C0CA96 /* mobilenet_group42-shard1of1 */; };
		069D1CCB2C9C4FF000C0CA96 /* mobilenet_group5-shard1of1 in Resources */ = {isa = PBXBuildFile; fileRef = 069D1C932C9C4FF000C0CA96 /* mobilenet_group5-shard1of1 */; };
		069D1CCC2C9C4FF000C0CA96 /* mobilenet_group8-shard1of1 in Resources */ = {isa = PBXBuildFile; fileRef = 069D1C942C9C4FF000C0CA96 /* mobilenet_group8-shard1of1 */; };
		069D1CCD2C9C4FF000C0CA96 /* mobilenet_group50-shard1of1 in Resources */ = {isa = PBXBuildFile; fileRef = 069D1C952C9C4FF000C0CA96 /* mobilenet_group50-shard1of1 */; };
		069D1CCE2C9C4FF000C0CA96 /* mobilenet_group55-shard1of1 in Resources */ = {isa = PBXBuildFile; fileRef = 069D1C962C9C4FF000C0CA96 /* mobilenet_group55-shard1of1 */; };
		069D1CCF2C9C4FF000C0CA96 /* mobilenet_group47-shard1of1 in Resources */ = {isa = PBXBuildFile; fileRef = 069D1C972C9C4FF000C0CA96 /* mobilenet_group47-shard1of1 */; };
		069D1CD02C9C4FF000C0CA96 /* mobilenet_group1-shard1of1 in Resources */ = {isa = PBXBuildFile; fileRef = 069D1C982C9C4FF000C0CA96 /* mobilenet_group1-shard1of1 */; };
		069D1CD12C9C4FF000C0CA96 /* mobilenet_group28-shard1of1 in Resources */ = {isa = PBXBuildFile; fileRef = 069D1C992C9C4FF000C0CA96 /* mobilenet_group28-shard1of1 */; };
		069D1CD22C9C4FF000C0CA96 /* mobilenet_group13-shard1of1 in Resources */ = {isa = PBXBuildFile; fileRef = 069D1C9A2C9C4FF000C0CA96 /* mobilenet_group13-shard1of1 */; };
		069D1CD32C9C4FF000C0CA96 /* mobilenet_group12-shard1of1 in Resources */ = {isa = PBXBuildFile; fileRef = 069D1C9B2C9C4FF000C0CA96 /* mobilenet_group12-shard1of1 */; };
		069D1CD42C9C4FF000C0CA96 /* mobilenet_group19-shard1of1 in Resources */ = {isa = PBXBuildFile; fileRef = 069D1C9C2C9C4FF000C0CA96 /* mobilenet_group19-shard1of1 */; };
		069D1CD52C9C4FF000C0CA96 /* mobilenet_group41-shard1of1 in Resources */ = {isa = PBXBuildFile; fileRef = 069D1C9D2C9C4FF000C0CA96 /* mobilenet_group41-shard1of1 */; };
		069D1CD62C9C4FF000C0CA96 /* mobilenet_group14-shard1of1 in Resources */ = {isa = PBXBuildFile; fileRef = 069D1C9E2C9C4FF000C0CA96 /* mobilenet_group14-shard1of1 */; };
		069D1CD72C9C4FF000C0CA96 /* mobilenet_group20-shard1of1 in Resources */ = {isa = PBXBuildFile; fileRef = 069D1C9F2C9C4FF000C0CA96 /* mobilenet_group20-shard1of1 */; };
		069D1CD82C9C4FF000C0CA96 /* mobilenet_group21-shard1of1 in Resources */ = {isa = PBXBuildFile; fileRef = 069D1CA02C9C4FF000C0CA96 /* mobilenet_group21-shard1of1 */; };
		069D1CD92C9C4FF000C0CA96 /* mobilenet_group33-shard1of1 in Resources */ = {isa = PBXBuildFile; fileRef = 069D1CA12C9C4FF000C0CA96 /* mobilenet_group33-shard1of1 */; };
		069D1CDA2C9C4FF000C0CA96 /* mobilenet_group7-shard1of1 in Resources */ = {isa = PBXBuildFile; fileRef = 069D1CA22C9C4FF000C0CA96 /* mobilenet_group7-shard1of1 */; };
		069D1CDB2C9C4FF000C0CA96 /* mobilenet_group40-shard1of1 in Resources */ = {isa = PBXBuildFile; fileRef = 069D1CA32C9C4FF000C0CA96 /* mobilenet_group40-shard1of1 */; };
		069D1CDE2C9C4FFE00C0CA96 /* squeezenet_model.json in Resources */ = {isa = PBXBuildFile; fileRef = 069D1CDC2C9C4FFE00C0CA96 /* squeezenet_model.json */; };
		069D1CDF2C9C4FFE00C0CA96 /* squeezenet_group1-shard1of1 in Resources */ = {isa = PBXBuildFile; fileRef = 069D1CDD2C9C4FFE00C0CA96 /* squeezenet_group1-shard1of1 */; };
		069D1CE32C9C50B700C0CA96 /* personal_image_classifier.html in Resources */ = {isa = PBXBuildFile; fileRef = 069D1CE02C9C50B700C0CA96 /* personal_image_classifier.html */; };
		069D1CE42C9C50B700C0CA96 /* personal_image_classifier.js in Resources */ = {isa = PBXBuildFile; fileRef = 069D1CE12C9C50B700C0CA96 /* personal_image_classifier.js */; };
		069D1CE72C9DA49A00C0CA96 /* BaseClassifier.swift in Sources */ = {isa = PBXBuildFile; fileRef = 069D1CE62C9DA49A00C0CA96 /* BaseClassifier.swift */; };
		06A47CD323F12EF400668126 /* PermissionException.swift in Sources */ = {isa = PBXBuildFile; fileRef = 06A47CD223F12EF400668126 /* PermissionException.swift */; };
		06A623842507BC3200961743 /* Array+AIHelpers.swift in Sources */ = {isa = PBXBuildFile; fileRef = 06A623832507BC3200961743 /* Array+AIHelpers.swift */; };
		06A623862507BDA800961743 /* CoercionTests.swift in Sources */ = {isa = PBXBuildFile; fileRef = 06A623852507BDA800961743 /* CoercionTests.swift */; };
		06A686A02225DB95006E7F60 /* Alamofire.framework in Frameworks */ = {isa = PBXBuildFile; fileRef = 06A6869F2225DB95006E7F60 /* Alamofire.framework */; };
		06AC1CC81DB4559800A59EB3 /* AIComponentKitTests.m in Sources */ = {isa = PBXBuildFile; fileRef = 06AC1CC71DB4559800A59EB3 /* AIComponentKitTests.m */; };
		06ACC85826399864006ADC14 /* JsonUtilTests.swift in Sources */ = {isa = PBXBuildFile; fileRef = 06ACC85726399864006ADC14 /* JsonUtilTests.swift */; };
		06AEDC581E04C12900371E72 /* FormatUtil.swift in Sources */ = {isa = PBXBuildFile; fileRef = 06AEDC571E04C12900371E72 /* FormatUtil.swift */; };
		06B215FA1DB950F6000B3366 /* HorizontalArrangement.swift in Sources */ = {isa = PBXBuildFile; fileRef = 06B215F91DB950F6000B3366 /* HorizontalArrangement.swift */; };
		06B215FC1DB95109000B3366 /* VerticalArrangement.swift in Sources */ = {isa = PBXBuildFile; fileRef = 06B215FB1DB95109000B3366 /* VerticalArrangement.swift */; };
		06B215FE1DB95116000B3366 /* Web.swift in Sources */ = {isa = PBXBuildFile; fileRef = 06B215FD1DB95116000B3366 /* Web.swift */; };
		06B216001DB95122000B3366 /* TinyDB.swift in Sources */ = {isa = PBXBuildFile; fileRef = 06B215FF1DB95122000B3366 /* TinyDB.swift */; };
		06B216021DB95134000B3366 /* TextBox.swift in Sources */ = {isa = PBXBuildFile; fileRef = 06B216011DB95134000B3366 /* TextBox.swift */; };
		06B216041DB95146000B3366 /* Notifier.swift in Sources */ = {isa = PBXBuildFile; fileRef = 06B216031DB95146000B3366 /* Notifier.swift */; };
		06B216061DB95155000B3366 /* Image.swift in Sources */ = {isa = PBXBuildFile; fileRef = 06B216051DB95155000B3366 /* Image.swift */; };
		06B216081DB954A5000B3366 /* ColorUtil.swift in Sources */ = {isa = PBXBuildFile; fileRef = 06B216071DB954A5000B3366 /* ColorUtil.swift */; };
		06B216201DBDACBF000B3366 /* runtime.scm in Resources */ = {isa = PBXBuildFile; fileRef = 06B2161E1DBDA4B4000B3366 /* runtime.scm */; };
		06B3747F1DC06F6B003888CB /* GCDWebServer.framework in Frameworks */ = {isa = PBXBuildFile; fileRef = 06B3747B1DC06F6B003888CB /* GCDWebServer.framework */; };
		06B374811DC06F6B003888CB /* SchemeKit.framework in Frameworks */ = {isa = PBXBuildFile; fileRef = 06B3747D1DC06F6B003888CB /* SchemeKit.framework */; };
		06B374821DC06F6B003888CB /* ZXingObjC.framework in Frameworks */ = {isa = PBXBuildFile; fileRef = 06B3747E1DC06F6B003888CB /* ZXingObjC.framework */; };
		06B5872C1DC02B190092C9DD /* AssetManager.swift in Sources */ = {isa = PBXBuildFile; fileRef = 06B5872B1DC02B190092C9DD /* AssetManager.swift */; };
		06BA52A3203E845A00879F00 /* CsvUtilTests.swift in Sources */ = {isa = PBXBuildFile; fileRef = 06BA52A2203E845A00879F00 /* CsvUtilTests.swift */; };
		06C70BA82A8BB72800C6C78D /* ASN1.swift in Sources */ = {isa = PBXBuildFile; fileRef = 06C70BA42A8BB72800C6C78D /* ASN1.swift */; };
		06C70BA92A8BB72800C6C78D /* ServiceAccountTokenProvider.swift in Sources */ = {isa = PBXBuildFile; fileRef = 06C70BA52A8BB72800C6C78D /* ServiceAccountTokenProvider.swift */; };
		06C70BAA2A8BB72800C6C78D /* RSA.swift in Sources */ = {isa = PBXBuildFile; fileRef = 06C70BA62A8BB72800C6C78D /* RSA.swift */; };
		06C70BAB2A8BB72800C6C78D /* JWT.swift in Sources */ = {isa = PBXBuildFile; fileRef = 06C70BA72A8BB72800C6C78D /* JWT.swift */; };
		06C70BAE2A8BB73600C6C78D /* Token.swift in Sources */ = {isa = PBXBuildFile; fileRef = 06C70BAC2A8BB73500C6C78D /* Token.swift */; };
		06C70BAF2A8BB73600C6C78D /* TokenProvider.swift in Sources */ = {isa = PBXBuildFile; fileRef = 06C70BAD2A8BB73600C6C78D /* TokenProvider.swift */; };
		06C70BB12A8BB76B00C6C78D /* ServiceAccountAuthorizer.swift in Sources */ = {isa = PBXBuildFile; fileRef = 06C70BB02A8BB76B00C6C78D /* ServiceAccountAuthorizer.swift */; };
		06C70BB42A8BCF9D00C6C78D /* OAuth2CallbackHelper.h in Headers */ = {isa = PBXBuildFile; fileRef = 06C70BB22A8BCF9D00C6C78D /* OAuth2CallbackHelper.h */; settings = {ATTRIBUTES = (Public, ); }; };
		06C70BB52A8BCF9D00C6C78D /* OAuth2CallbackHelper.m in Sources */ = {isa = PBXBuildFile; fileRef = 06C70BB32A8BCF9D00C6C78D /* OAuth2CallbackHelper.m */; };
		06C791D12950E94500C1BB1B /* ChartView.swift in Sources */ = {isa = PBXBuildFile; fileRef = 06C791D02950E94500C1BB1B /* ChartView.swift */; };
		06C791D32950F1CC00C1BB1B /* ChartDataModel.swift in Sources */ = {isa = PBXBuildFile; fileRef = 06C791D22950F1CC00C1BB1B /* ChartDataModel.swift */; };
		06C791D5295110E900C1BB1B /* LineChartDataModel.swift in Sources */ = {isa = PBXBuildFile; fileRef = 06C791D4295110E900C1BB1B /* LineChartDataModel.swift */; };
		06C791D929511A4A00C1BB1B /* PointChartDataModel.swift in Sources */ = {isa = PBXBuildFile; fileRef = 06C791D829511A4A00C1BB1B /* PointChartDataModel.swift */; };
		06C791DB29511CDC00C1BB1B /* Chart2DDataModel.swift in Sources */ = {isa = PBXBuildFile; fileRef = 06C791DA29511CDC00C1BB1B /* Chart2DDataModel.swift */; };
		06C8CE962A3B5EFA00C39EBC /* chat.pb.swift in Sources */ = {isa = PBXBuildFile; fileRef = 06C8CE932A3B5EFA00C39EBC /* chat.pb.swift */; };
		06C8CE982A3B5EFA00C39EBC /* ChatBot.swift in Sources */ = {isa = PBXBuildFile; fileRef = 06C8CE952A3B5EFA00C39EBC /* ChatBot.swift */; };
		06C94A391D99D10400341AAE /* EventDispatcher.swift in Sources */ = {isa = PBXBuildFile; fileRef = 06C94A381D99D10400341AAE /* EventDispatcher.swift */; };
		06D151901DC45E9700FC981E /* ErrorMessages.swift in Sources */ = {isa = PBXBuildFile; fileRef = 06D1518F1DC45E9700FC981E /* ErrorMessages.swift */; };
		06D1519B1DC4736800FC981E /* NSString_SHA1.h in Headers */ = {isa = PBXBuildFile; fileRef = 06D151991DC4736800FC981E /* NSString_SHA1.h */; settings = {ATTRIBUTES = (Public, ); }; };
		06D1519C1DC4736900FC981E /* NSString_SHA1.m in Sources */ = {isa = PBXBuildFile; fileRef = 06D1519A1DC4736800FC981E /* NSString_SHA1.m */; };
		06D1519E1DC4F49C00FC981E /* AppManager.swift in Sources */ = {isa = PBXBuildFile; fileRef = 06D1519D1DC4F49C00FC981E /* AppManager.swift */; };
		06D151E81DC4FE2A00FC981E /* ElementsUtil.swift in Sources */ = {isa = PBXBuildFile; fileRef = 06D151E71DC4FE2A00FC981E /* ElementsUtil.swift */; };
		06D151EA1DC6ED5200FC981E /* HVArrangement.swift in Sources */ = {isa = PBXBuildFile; fileRef = 06D151E91DC6ED5200FC981E /* HVArrangement.swift */; };
		06D81F482BA352CA0058E94F /* ChartDataSourceUtil.swift in Sources */ = {isa = PBXBuildFile; fileRef = 06D81F472BA352CA0058E94F /* ChartDataSourceUtil.swift */; };
		06D998EE1F53CDDB00A13A0E /* ContactPicker.swift in Sources */ = {isa = PBXBuildFile; fileRef = 06D998ED1F53CDDB00A13A0E /* ContactPicker.swift */; };
		06DA9F4F1D8CFB4B00389B04 /* VisibleComponent.swift in Sources */ = {isa = PBXBuildFile; fileRef = 06DA9F4E1D8CFB4B00389B04 /* VisibleComponent.swift */; };
		06DA9F501D8CFBA200389B04 /* Form.swift in Sources */ = {isa = PBXBuildFile; fileRef = 0618A26E1D8CE3750013A191 /* Form.swift */; };
		06DA9F511D8CFBA200389B04 /* Component.swift in Sources */ = {isa = PBXBuildFile; fileRef = 0618A2701D8CE50A0013A191 /* Component.swift */; };
		06DA9F521D8CFBA200389B04 /* HandlesEventDispatching.swift in Sources */ = {isa = PBXBuildFile; fileRef = 0618A2721D8CE5760013A191 /* HandlesEventDispatching.swift */; };
		06DA9F531D8CFBA200389B04 /* ComponentContainer.swift in Sources */ = {isa = PBXBuildFile; fileRef = 0618A2741D8CE81B0013A191 /* ComponentContainer.swift */; };
		06DA9F541D8CFBA200389B04 /* ComponentConstants.swift in Sources */ = {isa = PBXBuildFile; fileRef = 0618A2761D8CE9C20013A191 /* ComponentConstants.swift */; };
		06DA9F551D8CFBA200389B04 /* ViewComponent.swift in Sources */ = {isa = PBXBuildFile; fileRef = 0618A2781D8CEB640013A191 /* ViewComponent.swift */; };
		06DA9F561D8CFBAB00389B04 /* AIComponentKit-Bridging-Header.h in Headers */ = {isa = PBXBuildFile; fileRef = 0618A26D1D8CE3750013A191 /* AIComponentKit-Bridging-Header.h */; settings = {ATTRIBUTES = (Public, ); }; };
		06DA9F5E1D8D0CAA00389B04 /* AppInvHTTPD.h in Headers */ = {isa = PBXBuildFile; fileRef = 06DA9F5C1D8D0CAA00389B04 /* AppInvHTTPD.h */; settings = {ATTRIBUTES = (Public, ); }; };
		06DA9F5F1D8D0CAA00389B04 /* AppInvHTTPD.m in Sources */ = {isa = PBXBuildFile; fileRef = 06DA9F5D1D8D0CAA00389B04 /* AppInvHTTPD.m */; };
		06DA9F611D8D0DFC00389B04 /* ReplForm.swift in Sources */ = {isa = PBXBuildFile; fileRef = 06DA9F601D8D0DFC00389B04 /* ReplForm.swift */; };
		06E2D5FD1FDB15F100A1D52A /* BuiltinBlockTests.swift in Sources */ = {isa = PBXBuildFile; fileRef = 06E2D5FC1FDB15F100A1D52A /* BuiltinBlockTests.swift */; };
		06E2D5FF1FDB16C500A1D52A /* lists.yail in Resources */ = {isa = PBXBuildFile; fileRef = 06E2D5FE1FDB16C500A1D52A /* lists.yail */; };
		06E4F9982CFE3DCF00B59DA7 /* AnomalyDetection.swift in Sources */ = {isa = PBXBuildFile; fileRef = 06E4F9972CFE3DCF00B59DA7 /* AnomalyDetection.swift */; };
		06E59EA41D92C68900C42804 /* PhoneStatus.swift in Sources */ = {isa = PBXBuildFile; fileRef = 06E59EA31D92C68900C42804 /* PhoneStatus.swift */; };
		06E59EA61D92C6C300C42804 /* NonvisibleComponent.swift in Sources */ = {isa = PBXBuildFile; fileRef = 06E59EA51D92C6C300C42804 /* NonvisibleComponent.swift */; };
		06E59EA91D92C7E800C42804 /* NetworkUtils.h in Headers */ = {isa = PBXBuildFile; fileRef = 06E59EA71D92C7E800C42804 /* NetworkUtils.h */; settings = {ATTRIBUTES = (Public, ); }; };
		06E59EAA1D92C7E800C42804 /* NetworkUtils.m in Sources */ = {isa = PBXBuildFile; fileRef = 06E59EA81D92C7E800C42804 /* NetworkUtils.m */; };
		06E59EAF1D92D14F00C42804 /* Sound.swift in Sources */ = {isa = PBXBuildFile; fileRef = 06E59EAE1D92D14F00C42804 /* Sound.swift */; };
		06E59EB11D92D16100C42804 /* Button.swift in Sources */ = {isa = PBXBuildFile; fileRef = 06E59EB01D92D16100C42804 /* Button.swift */; };
		06E59EB31D92D19600C42804 /* Label.swift in Sources */ = {isa = PBXBuildFile; fileRef = 06E59EB21D92D19600C42804 /* Label.swift */; };
		06E59EB51D93345E00C42804 /* ButtonBase.swift in Sources */ = {isa = PBXBuildFile; fileRef = 06E59EB41D93345E00C42804 /* ButtonBase.swift */; };
		06E624A629F698EC007DA752 /* TextToSpeechTests.swift in Sources */ = {isa = PBXBuildFile; fileRef = 06E624A529F698EC007DA752 /* TextToSpeechTests.swift */; };
		06EAAC791DCE291500889C6D /* AccelerometerSensor.swift in Sources */ = {isa = PBXBuildFile; fileRef = 06EAAC781DCE291500889C6D /* AccelerometerSensor.swift */; };
		06EF265A2998A94600D6093C /* ComponentUtil.swift in Sources */ = {isa = PBXBuildFile; fileRef = 06EF26592998A94600D6093C /* ComponentUtil.swift */; };
		06F15C0F24059B0100C783E3 /* TextBoxTests.swift in Sources */ = {isa = PBXBuildFile; fileRef = 06F15C0E24059B0100C783E3 /* TextBoxTests.swift */; };
		06F91464252CE50B00AF8F88 /* BundledApp.swift in Sources */ = {isa = PBXBuildFile; fileRef = 06F91463252CE50B00AF8F88 /* BundledApp.swift */; };
		06FB67DB247B8EDA00ABEAD6 /* LinearViewTests.swift in Sources */ = {isa = PBXBuildFile; fileRef = 06FB67DA247B8EDA00ABEAD6 /* LinearViewTests.swift */; };
		06FB67DD247D4AB200ABEAD6 /* ListViewTests.swift in Sources */ = {isa = PBXBuildFile; fileRef = 06FB67DC247D4AB200ABEAD6 /* ListViewTests.swift */; };
		06FB67DF247D4CEC00ABEAD6 /* ListPickerTests.swift in Sources */ = {isa = PBXBuildFile; fileRef = 06FB67DE247D4CEC00ABEAD6 /* ListPickerTests.swift */; };
		06FD68532CF98F3B00D17515 /* group1-shard1of1.bin in Resources */ = {isa = PBXBuildFile; fileRef = 06FD684C2CF98F3B00D17515 /* group1-shard1of1.bin */; };
		06FD68542CF98F3B00D17515 /* model-stride16.json in Resources */ = {isa = PBXBuildFile; fileRef = 06FD684D2CF98F3B00D17515 /* model-stride16.json */; };
		06FD68552CF98F3B00D17515 /* posenetextension.js in Resources */ = {isa = PBXBuildFile; fileRef = 06FD684E2CF98F3B00D17515 /* posenetextension.js */; };
		06FD68562CF98F3B00D17515 /* tf-core.min.js in Resources */ = {isa = PBXBuildFile; fileRef = 06FD684F2CF98F3B00D17515 /* tf-core.min.js */; };
		06FD68572CF98F3B00D17515 /* posenet.min.js in Resources */ = {isa = PBXBuildFile; fileRef = 06FD68502CF98F3B00D17515 /* posenet.min.js */; };
		06FD68582CF98F3B00D17515 /* posenet.html in Resources */ = {isa = PBXBuildFile; fileRef = 06FD68512CF98F3B00D17515 /* posenet.html */; };
		06FD68592CF98F3B00D17515 /* tf-converter.min.js in Resources */ = {isa = PBXBuildFile; fileRef = 06FD68522CF98F3B00D17515 /* tf-converter.min.js */; };
		080C7FE321077707007C94A8 /* Ev3ResponseManager.swift in Sources */ = {isa = PBXBuildFile; fileRef = 080C7FE221077707007C94A8 /* Ev3ResponseManager.swift */; };
		080C7FE5210784F2007C94A8 /* Ev3ReportDelegate.swift in Sources */ = {isa = PBXBuildFile; fileRef = 080C7FE4210784F2007C94A8 /* Ev3ReportDelegate.swift */; };
		082778F720112FE300ACC99A /* ImagePicker.swift in Sources */ = {isa = PBXBuildFile; fileRef = 082778F620112FE300ACC99A /* ImagePicker.swift */; };
		0846B64620BBBF92008FB20C /* Sprite.swift in Sources */ = {isa = PBXBuildFile; fileRef = 0846B64520BBBF92008FB20C /* Sprite.swift */; };
		0846B64820BBBF9C008FB20C /* ImageSprite.swift in Sources */ = {isa = PBXBuildFile; fileRef = 0846B64720BBBF9C008FB20C /* ImageSprite.swift */; };
		086DC63221014C5900FDA182 /* Ev3Motors.swift in Sources */ = {isa = PBXBuildFile; fileRef = 086DC63121014C5900FDA182 /* Ev3Motors.swift */; };
		086DC634210157BF00FDA182 /* Ev3Constants.swift in Sources */ = {isa = PBXBuildFile; fileRef = 086DC633210157BF00FDA182 /* Ev3Constants.swift */; };
		086DC63621022E1B00FDA182 /* ByteTools.swift in Sources */ = {isa = PBXBuildFile; fileRef = 086DC63521022E1B00FDA182 /* ByteTools.swift */; };
		086DC63821023E1A00FDA182 /* EvCommand.swift in Sources */ = {isa = PBXBuildFile; fileRef = 086DC63721023E1A00FDA182 /* EvCommand.swift */; };
		08815DB5210A64CE00FA89F7 /* EvConnection.swift in Sources */ = {isa = PBXBuildFile; fileRef = 08815DB4210A64CE00FA89F7 /* EvConnection.swift */; };
		08815DB7210B532800FA89F7 /* Ev3Commands.swift in Sources */ = {isa = PBXBuildFile; fileRef = 08815DB6210B532800FA89F7 /* Ev3Commands.swift */; };
		088CAFD020DABB2E002B1B67 /* Ball.swift in Sources */ = {isa = PBXBuildFile; fileRef = 088CAFCF20DABB2E002B1B67 /* Ball.swift */; };
		08AB5804201AF2BA00F38C88 /* Canvas.swift in Sources */ = {isa = PBXBuildFile; fileRef = 08AB5803201AF2BA00F38C88 /* Canvas.swift */; };
		0AE0AA8744D14E11695CF2E0 /* Pods_AIComponentKit.framework in Frameworks */ = {isa = PBXBuildFile; fileRef = FB4FA20345A0AEA4E0CB60F2 /* Pods_AIComponentKit.framework */; };
		151EB7E2298853E400315044 /* AccessibleComponent.swift in Sources */ = {isa = PBXBuildFile; fileRef = 151EB7E1298853E400315044 /* AccessibleComponent.swift */; };
		1556D4E82C99B7EF003C9DBA /* ScatterWithTrendlineRenderer.swift in Sources */ = {isa = PBXBuildFile; fileRef = 1556D4E72C99B7EF003C9DBA /* ScatterWithTrendlineRenderer.swift */; };
		156726252BB6063D00AECCEA /* DataCollection.swift in Sources */ = {isa = PBXBuildFile; fileRef = 156726242BB6063D00AECCEA /* DataCollection.swift */; };
		156726272BB607CF00AECCEA /* DataModel.swift in Sources */ = {isa = PBXBuildFile; fileRef = 156726262BB607CF00AECCEA /* DataModel.swift */; };
		1585F44D2B7D1F68005C905F /* BarChartView.swift in Sources */ = {isa = PBXBuildFile; fileRef = 1585F44C2B7D1F68005C905F /* BarChartView.swift */; };
		158C86B72B8E336C00D33EE4 /* BarChartDataModel.swift in Sources */ = {isa = PBXBuildFile; fileRef = 158C86B62B8E336C00D33EE4 /* BarChartDataModel.swift */; };
		159AC1692B98E9CF002906B7 /* ScatterChartView.swift in Sources */ = {isa = PBXBuildFile; fileRef = 159AC1682B98E9CF002906B7 /* ScatterChartView.swift */; };
		159AC16B2B98E9E2002906B7 /* ScatterChartDataModel.swift in Sources */ = {isa = PBXBuildFile; fileRef = 159AC16A2B98E9E2002906B7 /* ScatterChartDataModel.swift */; };
		159AC16F2B9929C6002906B7 /* PointShape.swift in Sources */ = {isa = PBXBuildFile; fileRef = 159AC16E2B9929C6002906B7 /* PointShape.swift */; };
		159AC1712BAA0C30002906B7 /* Trendline.swift in Sources */ = {isa = PBXBuildFile; fileRef = 159AC1702BAA0C30002906B7 /* Trendline.swift */; };
		159AC1732BAA1086002906B7 /* ChartComponent.swift in Sources */ = {isa = PBXBuildFile; fileRef = 159AC1722BAA1086002906B7 /* ChartComponent.swift */; };
		159AC1772BB4C174002906B7 /* TrendlineCalculator.swift in Sources */ = {isa = PBXBuildFile; fileRef = 159AC1762BB4C174002906B7 /* TrendlineCalculator.swift */; };
		15C9E0232C2B11650080EE9D /* LineWithTrendlineRenderer.swift in Sources */ = {isa = PBXBuildFile; fileRef = 15C9E0222C2B11650080EE9D /* LineWithTrendlineRenderer.swift */; };
		22843757284F89DF00EC3133 /* AssetFetcher.swift in Sources */ = {isa = PBXBuildFile; fileRef = 22843756284F89DF00EC3133 /* AssetFetcher.swift */; };
		46E77D8E29DD6894002CCDFB /* ShowAlert.swift in Sources */ = {isa = PBXBuildFile; fileRef = 46E77D8D29DD6894002CCDFB /* ShowAlert.swift */; };
		5132E481C0B949ECDE06AE78 /* Pods_AIComponentKit_AIComponentKitTests.framework in Frameworks */ = {isa = PBXBuildFile; fileRef = 4FD2633D7266389EB43FF45F /* Pods_AIComponentKit_AIComponentKitTests.framework */; };
		5F7ED1062C35C950004418C5 /* tf-converter.min.js in Resources */ = {isa = PBXBuildFile; fileRef = 5F7ED1002C35C94C004418C5 /* tf-converter.min.js */; };
		5F7ED1072C35C950004418C5 /* app.js in Resources */ = {isa = PBXBuildFile; fileRef = 5F7ED1012C35C94D004418C5 /* app.js */; };
		5F7ED1082C35C950004418C5 /* index.html in Resources */ = {isa = PBXBuildFile; fileRef = 5F7ED1022C35C94E004418C5 /* index.html */; };
		5F7ED1092C35C950004418C5 /* group1-shard1of1.bin in Resources */ = {isa = PBXBuildFile; fileRef = 5F7ED1032C35C94F004418C5 /* group1-shard1of1.bin */; };
		5F7ED10A2C35C950004418C5 /* VERSIONS.txt in Resources */ = {isa = PBXBuildFile; fileRef = 5F7ED1042C35C94F004418C5 /* VERSIONS.txt */; };
		5F7ED10B2C35C950004418C5 /* tf-core.min.js in Resources */ = {isa = PBXBuildFile; fileRef = 5F7ED1052C35C950004418C5 /* tf-core.min.js */; };
		5F7ED10D2C35C987004418C5 /* facemesh.swift in Sources */ = {isa = PBXBuildFile; fileRef = 5F7ED10C2C35C987004418C5 /* facemesh.swift */; };
		681D59052A84138A007B5DB5 /* FileScope.swift in Sources */ = {isa = PBXBuildFile; fileRef = 681D59042A84138A007B5DB5 /* FileScope.swift */; };
		681D59072A84139E007B5DB5 /* OptionList.swift in Sources */ = {isa = PBXBuildFile; fileRef = 681D59062A84139E007B5DB5 /* OptionList.swift */; };
		703C389B22B059C6000EA56A /* UIBezierPath+EllipticalArc.swift in Sources */ = {isa = PBXBuildFile; fileRef = 703C389A22B059C6000EA56A /* UIBezierPath+EllipticalArc.swift */; };
		8B77A2E92AE1EFD9009F09B2 /* PosenetExtension.swift in Sources */ = {isa = PBXBuildFile; fileRef = 8B77A2E82AE1EFD9009F09B2 /* PosenetExtension.swift */; };
		B48808C82ACFB1AD0046DF4F /* LineChartView.swift in Sources */ = {isa = PBXBuildFile; fileRef = B48808C72ACFB1AD0046DF4F /* LineChartView.swift */; };
		B48808CA2ACFB21A0046DF4F /* LineChartViewBase.swift in Sources */ = {isa = PBXBuildFile; fileRef = B48808C92ACFB21A0046DF4F /* LineChartViewBase.swift */; };
		B48808CC2ACFB3780046DF4F /* PointChartView.swift in Sources */ = {isa = PBXBuildFile; fileRef = B48808CB2ACFB3770046DF4F /* PointChartView.swift */; };
		B48808CE2ACFB9030046DF4F /* AxisChartView.swift in Sources */ = {isa = PBXBuildFile; fileRef = B48808CD2ACFB9030046DF4F /* AxisChartView.swift */; };
		B49FD9BC2AF6E1690049FA79 /* LineChartBaseDataModel.swift in Sources */ = {isa = PBXBuildFile; fileRef = B49FD9BB2AF6E1690049FA79 /* LineChartBaseDataModel.swift */; };
		B49FD9BE2AF894E40049FA79 /* LineType.swift in Sources */ = {isa = PBXBuildFile; fileRef = B49FD9BD2AF894E40049FA79 /* LineType.swift */; };
		B4BADF212B0839340059E2FB /* BinarySearchUtil.swift in Sources */ = {isa = PBXBuildFile; fileRef = B4BADF202B0839340059E2FB /* BinarySearchUtil.swift */; };
		C41392922280708000DBA8C6 /* Switch.swift in Sources */ = {isa = PBXBuildFile; fileRef = C41392912280708000DBA8C6 /* Switch.swift */; };
		C4D38CC7230DCDF300D09FE3 /* VerticalScrollArrangement.swift in Sources */ = {isa = PBXBuildFile; fileRef = C4D38CC6230DCDF300D09FE3 /* VerticalScrollArrangement.swift */; };
		C4D38CC9230DCF9400D09FE3 /* HorizontalScrollArrangement.swift in Sources */ = {isa = PBXBuildFile; fileRef = C4D38CC8230DCF9400D09FE3 /* HorizontalScrollArrangement.swift */; };
		CB4CF6BC20ACC130002AF423 /* String+Matches+isNumber.swift in Sources */ = {isa = PBXBuildFile; fileRef = CB4CF6BB20ACC130002AF423 /* String+Matches+isNumber.swift */; };
		CB8539252075549A009E9030 /* ClockTests.swift in Sources */ = {isa = PBXBuildFile; fileRef = CB8539242075549A009E9030 /* ClockTests.swift */; };
		CB9660851F69BC8C009746C3 /* TinyWebDB.swift in Sources */ = {isa = PBXBuildFile; fileRef = CB9660841F69BC8C009746C3 /* TinyWebDB.swift */; };
		CB96609C1F95489F009746C3 /* LocationSensor.swift in Sources */ = {isa = PBXBuildFile; fileRef = CB96609B1F95489F009746C3 /* LocationSensor.swift */; };
		CBC786822006AD2F005363A3 /* FileUtil.swift in Sources */ = {isa = PBXBuildFile; fileRef = CBC786812006AD2F005363A3 /* FileUtil.swift */; };
		CBC7868620113A3C005363A3 /* CircularBuffer.swift in Sources */ = {isa = PBXBuildFile; fileRef = CBC7868520113A3C005363A3 /* CircularBuffer.swift */; };
		CBC78688202A23F6005363A3 /* MapFeatureContainerBase.swift in Sources */ = {isa = PBXBuildFile; fileRef = CBC78687202A23F6005363A3 /* MapFeatureContainerBase.swift */; };
		CBC7868A202A28D8005363A3 /* MapFactory.swift in Sources */ = {isa = PBXBuildFile; fileRef = CBC78689202A28D8005363A3 /* MapFactory.swift */; };
		CBC7868C202B9743005363A3 /* MapFeatureBase.swift in Sources */ = {isa = PBXBuildFile; fileRef = CBC7868B202B9743005363A3 /* MapFeatureBase.swift */; };
		CBC78690202BA119005363A3 /* Marker.swift in Sources */ = {isa = PBXBuildFile; fileRef = CBC7868F202BA119005363A3 /* Marker.swift */; };
		CBC787022032272E005363A3 /* String+Replace.swift in Sources */ = {isa = PBXBuildFile; fileRef = CBC787012032272E005363A3 /* String+Replace.swift */; };
		CBE5DE9A1FE1C421009A139F /* SoundRecorder.swift in Sources */ = {isa = PBXBuildFile; fileRef = CBE5DE991FE1C421009A139F /* SoundRecorder.swift */; };
		DE033B4320179A9300544E5F /* PermissionHandler.swift in Sources */ = {isa = PBXBuildFile; fileRef = DE033B4220179A9300544E5F /* PermissionHandler.swift */; };
		DE0FFBDB20C5C1610049A748 /* PickerBase.swift in Sources */ = {isa = PBXBuildFile; fileRef = DE0FFBDA20C5C1610049A748 /* PickerBase.swift */; };
		DE0FFBDD20C5D4C20049A748 /* DateTimePickerBase.swift in Sources */ = {isa = PBXBuildFile; fileRef = DE0FFBDC20C5D4C20049A748 /* DateTimePickerBase.swift */; };
		DE0FFBDF20C5E9440049A748 /* Checkbox.swift in Sources */ = {isa = PBXBuildFile; fileRef = DE0FFBDE20C5E9440049A748 /* Checkbox.swift */; };
		DE102DB920F53189002C71F0 /* FontUtilTests.swift in Sources */ = {isa = PBXBuildFile; fileRef = DE102DB820F53189002C71F0 /* FontUtilTests.swift */; };
		DE1443D620C80BF900A250F1 /* OrientationSensor.swift in Sources */ = {isa = PBXBuildFile; fileRef = DE1443D520C80BF900A250F1 /* OrientationSensor.swift */; };
		DE1443D820C842EE00A250F1 /* Pedometer.swift in Sources */ = {isa = PBXBuildFile; fileRef = DE1443D720C842EE00A250F1 /* Pedometer.swift */; };
		DE24349620D935DE003B5CD0 /* PolygonBase.swift in Sources */ = {isa = PBXBuildFile; fileRef = DE24349520D935DE003B5CD0 /* PolygonBase.swift */; };
		DE2EE36A20DBD3B700927587 /* LineString.swift in Sources */ = {isa = PBXBuildFile; fileRef = DE2EE36920DBD3B700927587 /* LineString.swift */; };
		DE3E730820C72AFE0063B339 /* GyroscopeSensor.swift in Sources */ = {isa = PBXBuildFile; fileRef = DE3E730720C72AFE0063B339 /* GyroscopeSensor.swift */; };
		DE3F6B092080F72400A0BA69 /* Camera.swift in Sources */ = {isa = PBXBuildFile; fileRef = DE3F6B082080F72400A0BA69 /* Camera.swift */; };
		DE4075E520126DA7000F4C3E /* SpeechRecognizer.swift in Sources */ = {isa = PBXBuildFile; fileRef = DE4075E420126DA7000F4C3E /* SpeechRecognizer.swift */; };
		DE4CDF572093982F008412BC /* FontUtil.swift in Sources */ = {isa = PBXBuildFile; fileRef = DE4CDF562093982F008412BC /* FontUtil.swift */; };
		DE4EA34620AE2CDD009681D8 /* HTMLEntities.swift in Sources */ = {isa = PBXBuildFile; fileRef = DE4EA34520AE2CDD009681D8 /* HTMLEntities.swift */; };
		DE4EA34820AE2D2D009681D8 /* XMLUtil.swift in Sources */ = {isa = PBXBuildFile; fileRef = DE4EA34720AE2D2D009681D8 /* XMLUtil.swift */; };
		DE55C2E720EEA89A005ED8CB /* GeoJSONUtil.swift in Sources */ = {isa = PBXBuildFile; fileRef = DE55C2E620EEA89A005ED8CB /* GeoJSONUtil.swift */; };
		DE5CBD281FE36C8B00F5EDDE /* webviewer.js in Resources */ = {isa = PBXBuildFile; fileRef = DE5CBD271FE36C8B00F5EDDE /* webviewer.js */; };
		DE67C49D1FCE5A8A004F0D35 /* WebViewer.swift in Sources */ = {isa = PBXBuildFile; fileRef = DE67C49C1FCE5A8A004F0D35 /* WebViewer.swift */; };
		DE68A88D20B4971400233AF9 /* XMLTests.swift in Sources */ = {isa = PBXBuildFile; fileRef = DE68A88C20B4971400233AF9 /* XMLTests.swift */; };
		DE6D5A0C20FE9E8D003B2C67 /* unchecked.svg in Resources */ = {isa = PBXBuildFile; fileRef = DE6D5A0A20FE9E8C003B2C67 /* unchecked.svg */; };
		DE6D5A0F20FEA8DA003B2C67 /* checked.svg in Resources */ = {isa = PBXBuildFile; fileRef = DE6D5A0E20FEA8D9003B2C67 /* checked.svg */; };
		DE84293420D3FC6A00094BCB /* GeometryUtil.swift in Sources */ = {isa = PBXBuildFile; fileRef = DE84293320D3FC6A00094BCB /* GeometryUtil.swift */; };
		DE85F126209CD9AB00A809AA /* SliderTests.swift in Sources */ = {isa = PBXBuildFile; fileRef = DE85F125209CD9AB00A809AA /* SliderTests.swift */; };
		DE91AB931F93FF8F00AB742A /* PhoneNumberPicker.swift in Sources */ = {isa = PBXBuildFile; fileRef = DE91AB921F93FF8F00AB742A /* PhoneNumberPicker.swift */; };
		DE962F3C20ADC8A3004AA45A /* CloudDB.swift in Sources */ = {isa = PBXBuildFile; fileRef = DE962F3B20ADC8A3004AA45A /* CloudDB.swift */; };
		DE962F5D20ADCD2C004AA45A /* dst_root_x3.der in Resources */ = {isa = PBXBuildFile; fileRef = DE962F5A20ADCD2B004AA45A /* dst_root_x3.der */; };
		DE962F5E20ADCD2C004AA45A /* comodo_root.der in Resources */ = {isa = PBXBuildFile; fileRef = DE962F5B20ADCD2B004AA45A /* comodo_root.der */; };
		DE962F5F20ADCD2C004AA45A /* comodo_usrtrust.der in Resources */ = {isa = PBXBuildFile; fileRef = DE962F5C20ADCD2B004AA45A /* comodo_usrtrust.der */; };
		DE962F6220ADCD7D004AA45A /* append_script in Resources */ = {isa = PBXBuildFile; fileRef = DE962F6120ADCD7D004AA45A /* append_script */; };
		DE962F6420ADCDA0004AA45A /* pop_script in Resources */ = {isa = PBXBuildFile; fileRef = DE962F6320ADCDA0004AA45A /* pop_script */; };
		DE962F6620ADCDE0004AA45A /* sub_script in Resources */ = {isa = PBXBuildFile; fileRef = DE962F6520ADCDE0004AA45A /* sub_script */; };
		DE97528D2034808A008CEBB9 /* FusiontablesControl.swift in Sources */ = {isa = PBXBuildFile; fileRef = DE97528C2034808A008CEBB9 /* FusiontablesControl.swift */; };
		DE999D34201272DA0023DA47 /* VideoPlayer.swift in Sources */ = {isa = PBXBuildFile; fileRef = DE999D33201272DA0023DA47 /* VideoPlayer.swift */; };
		DEA5C6E020E17FDA0083A49B /* Polygon.swift in Sources */ = {isa = PBXBuildFile; fileRef = DEA5C6DF20E17FDA0083A49B /* Polygon.swift */; };
		DEA5C6E220E1A2B00083A49B /* Rectangle.swift in Sources */ = {isa = PBXBuildFile; fileRef = DEA5C6E120E1A2B00083A49B /* Rectangle.swift */; };
		DEB9C54E21010F2D0069BAD7 /* Overlays.swift in Sources */ = {isa = PBXBuildFile; fileRef = DEB9C54D21010F2D0069BAD7 /* Overlays.swift */; };
		DEB9C5502101199E0069BAD7 /* PolygonBaseWithPoints.swift in Sources */ = {isa = PBXBuildFile; fileRef = DEB9C54F2101199E0069BAD7 /* PolygonBaseWithPoints.swift */; };
		DECA138720D85D8F001C6273 /* Circle.swift in Sources */ = {isa = PBXBuildFile; fileRef = DECA138620D85D8F001C6273 /* Circle.swift */; };
		DED066B21FE0846F009C8165 /* webview-error.html in Resources */ = {isa = PBXBuildFile; fileRef = DED066B11FE0846F009C8165 /* webview-error.html */; };
		DED1129F20E53D940051DEDC /* FeatureCollection.swift in Sources */ = {isa = PBXBuildFile; fileRef = DED1129E20E53D930051DEDC /* FeatureCollection.swift */; };
		DED39C2F2005537D0054B646 /* Camcorder.swift in Sources */ = {isa = PBXBuildFile; fileRef = DED39C2E2005537D0054B646 /* Camcorder.swift */; };
		DEDA5AE8201247FA00C5287E /* YandexTranslate.swift in Sources */ = {isa = PBXBuildFile; fileRef = DEDA5AE7201247FA00C5287E /* YandexTranslate.swift */; };
		DEDBEC461FB288C800B6848E /* Spinner.swift in Sources */ = {isa = PBXBuildFile; fileRef = DEDBEC451FB288C800B6848E /* Spinner.swift */; };
		DEE8A98D1FAF9E59000C7E6B /* EmailPicker.swift in Sources */ = {isa = PBXBuildFile; fileRef = DEE8A98C1FAF9E59000C7E6B /* EmailPicker.swift */; };
/* End PBXBuildFile section */

/* Begin PBXContainerItemProxy section */
		0618A28E1D8CF4EE0013A191 /* PBXContainerItemProxy */ = {
			isa = PBXContainerItemProxy;
			containerPortal = 06EF8CE01D8CE2F6009FB227 /* Project object */;
			proxyType = 1;
			remoteGlobalIDString = 0618A2831D8CF4EE0013A191;
			remoteInfo = AIComponentKit;
		};
/* End PBXContainerItemProxy section */

/* Begin PBXFileReference section */
		0417584F20093AE5007D2C31 /* FileError.swift */ = {isa = PBXFileReference; lastKnownFileType = sourcecode.swift; path = FileError.swift; sourceTree = "<group>"; };
		041758522009417D007D2C31 /* String+ChopAffix.swift */ = {isa = PBXFileReference; lastKnownFileType = sourcecode.swift; path = "String+ChopAffix.swift"; sourceTree = "<group>"; };
		0417585420098566007D2C31 /* File.swift */ = {isa = PBXFileReference; lastKnownFileType = sourcecode.swift; path = File.swift; sourceTree = "<group>"; };
		0417585620098EE0007D2C31 /* LinkedList.swift */ = {isa = PBXFileReference; lastKnownFileType = sourcecode.swift; path = LinkedList.swift; sourceTree = "<group>"; };
		04248DD5201927C700688ED0 /* TimePicker.swift */ = {isa = PBXFileReference; lastKnownFileType = sourcecode.swift; path = TimePicker.swift; sourceTree = "<group>"; };
		043ACD8A20104F52002C74DD /* DatePicker.swift */ = {isa = PBXFileReference; lastKnownFileType = sourcecode.swift; path = DatePicker.swift; sourceTree = "<group>"; };
		04AB2223202129FA0033281F /* Map.swift */ = {isa = PBXFileReference; lastKnownFileType = sourcecode.swift; path = Map.swift; sourceTree = "<group>"; };
		06009FF1227CF5D400E4EC4A /* String+Format.swift */ = {isa = PBXFileReference; lastKnownFileType = sourcecode.swift; path = "String+Format.swift"; sourceTree = "<group>"; };
		06009FF3227CF8D100E4EC4A /* FormatTests.swift */ = {isa = PBXFileReference; lastKnownFileType = sourcecode.swift; path = FormatTests.swift; sourceTree = "<group>"; };
		06009FF52280723F00E4EC4A /* ImageTests.swift */ = {isa = PBXFileReference; lastKnownFileType = sourcecode.swift; path = ImageTests.swift; sourceTree = "<group>"; };
		06009FF72285BEEB00E4EC4A /* SpinnerTests.swift */ = {isa = PBXFileReference; lastKnownFileType = sourcecode.swift; path = SpinnerTests.swift; sourceTree = "<group>"; };
		060119DD1DC24126000FC1E2 /* ListPicker.swift */ = {isa = PBXFileReference; fileEncoding = 4; lastKnownFileType = sourcecode.swift; path = ListPicker.swift; sourceTree = "<group>"; };
		060150982BA4E49F000CAF92 /* ChartDataSourceUtil.swift */ = {isa = PBXFileReference; lastKnownFileType = sourcecode.swift; path = ChartDataSourceUtil.swift; sourceTree = "<group>"; };
		0602B26F203481F900ED60A8 /* FormTests.swift */ = {isa = PBXFileReference; lastKnownFileType = sourcecode.swift; path = FormTests.swift; sourceTree = "<group>"; };
		060395431F342ADE006D6E66 /* language-codes.plist */ = {isa = PBXFileReference; fileEncoding = 4; lastKnownFileType = text.plist.xml; path = "language-codes.plist"; sourceTree = "<group>"; };
		060395441F342ADE006D6E66 /* iso3166_1_2_to_iso3166_1_3.plist */ = {isa = PBXFileReference; fileEncoding = 4; lastKnownFileType = text.plist.xml; path = iso3166_1_2_to_iso3166_1_3.plist; sourceTree = "<group>"; };
		0609147B1DE61B530049B7AB /* SQLite.framework */ = {isa = PBXFileReference; lastKnownFileType = wrapper.framework; name = SQLite.framework; path = "build/Debug-iphoneos/SQLite.swift/SQLite.framework"; sourceTree = "<group>"; };
		0609147C1DE61B530049B7AB /* Toast_Swift.framework */ = {isa = PBXFileReference; lastKnownFileType = wrapper.framework; name = Toast_Swift.framework; path = "build/Debug-iphoneos/Toast-Swift/Toast_Swift.framework"; sourceTree = "<group>"; };
		060A83D41E004E1E00C6B7D9 /* JsonUtil.swift */ = {isa = PBXFileReference; fileEncoding = 4; lastKnownFileType = sourcecode.swift; path = JsonUtil.swift; sourceTree = "<group>"; };
		06159D8B1DEFE20A00593D30 /* TextBoxBase.swift */ = {isa = PBXFileReference; fileEncoding = 4; lastKnownFileType = sourcecode.swift; path = TextBoxBase.swift; sourceTree = "<group>"; };
		06159D8D1DEFF0C600593D30 /* PasswordTextBox.swift */ = {isa = PBXFileReference; fileEncoding = 4; lastKnownFileType = sourcecode.swift; path = PasswordTextBox.swift; sourceTree = "<group>"; };
		0618A26D1D8CE3750013A191 /* AIComponentKit-Bridging-Header.h */ = {isa = PBXFileReference; lastKnownFileType = sourcecode.c.h; path = "AIComponentKit-Bridging-Header.h"; sourceTree = "<group>"; };
		0618A26E1D8CE3750013A191 /* Form.swift */ = {isa = PBXFileReference; fileEncoding = 4; lastKnownFileType = sourcecode.swift; path = Form.swift; sourceTree = "<group>"; };
		0618A2701D8CE50A0013A191 /* Component.swift */ = {isa = PBXFileReference; fileEncoding = 4; lastKnownFileType = sourcecode.swift; path = Component.swift; sourceTree = "<group>"; };
		0618A2721D8CE5760013A191 /* HandlesEventDispatching.swift */ = {isa = PBXFileReference; fileEncoding = 4; lastKnownFileType = sourcecode.swift; path = HandlesEventDispatching.swift; sourceTree = "<group>"; };
		0618A2741D8CE81B0013A191 /* ComponentContainer.swift */ = {isa = PBXFileReference; fileEncoding = 4; lastKnownFileType = sourcecode.swift; path = ComponentContainer.swift; sourceTree = "<group>"; };
		0618A2761D8CE9C20013A191 /* ComponentConstants.swift */ = {isa = PBXFileReference; fileEncoding = 4; lastKnownFileType = sourcecode.swift; path = ComponentConstants.swift; sourceTree = "<group>"; };
		0618A2781D8CEB640013A191 /* ViewComponent.swift */ = {isa = PBXFileReference; fileEncoding = 4; lastKnownFileType = sourcecode.swift; path = ViewComponent.swift; sourceTree = "<group>"; };
		0618A2841D8CF4EE0013A191 /* AIComponentKit.framework */ = {isa = PBXFileReference; explicitFileType = wrapper.framework; includeInIndex = 0; path = AIComponentKit.framework; sourceTree = BUILT_PRODUCTS_DIR; };
		0618A2861D8CF4EE0013A191 /* AIComponentKit.h */ = {isa = PBXFileReference; lastKnownFileType = sourcecode.c.h; path = AIComponentKit.h; sourceTree = "<group>"; };
		0618A2871D8CF4EE0013A191 /* Info.plist */ = {isa = PBXFileReference; lastKnownFileType = text.plist.xml; path = Info.plist; sourceTree = "<group>"; };
		0618A28C1D8CF4EE0013A191 /* AIComponentKitTests.xctest */ = {isa = PBXFileReference; explicitFileType = wrapper.cfbundle; includeInIndex = 0; path = AIComponentKitTests.xctest; sourceTree = BUILT_PRODUCTS_DIR; };
		0618A2911D8CF4EE0013A191 /* AIComponentKitTests.swift */ = {isa = PBXFileReference; lastKnownFileType = sourcecode.swift; path = AIComponentKitTests.swift; sourceTree = "<group>"; };
		0618A2931D8CF4EE0013A191 /* Info.plist */ = {isa = PBXFileReference; lastKnownFileType = text.plist.xml; path = Info.plist; sourceTree = "<group>"; };
		0618D2741F34DC3400A127A2 /* ListView.swift */ = {isa = PBXFileReference; fileEncoding = 4; lastKnownFileType = sourcecode.swift; path = ListView.swift; sourceTree = "<group>"; };
		061A3C682CEEE66E000E2FBB /* Regression.swift */ = {isa = PBXFileReference; fileEncoding = 4; lastKnownFileType = sourcecode.swift; path = Regression.swift; sourceTree = "<group>"; };
		061A3C6A2CEEE9C9000E2FBB /* RegressionTests.swift */ = {isa = PBXFileReference; lastKnownFileType = sourcecode.swift; path = RegressionTests.swift; sourceTree = "<group>"; };
		061CEC0D297B47B400C2879B /* install-webrtc.sh */ = {isa = PBXFileReference; lastKnownFileType = text.script.sh; path = "install-webrtc.sh"; sourceTree = "<group>"; };
		061DC7AF223C34A900539213 /* classic_button.png */ = {isa = PBXFileReference; lastKnownFileType = image.png; path = classic_button.png; sourceTree = "<group>"; };
		061DC7B1223C395F00539213 /* classic_button.pressed.png */ = {isa = PBXFileReference; lastKnownFileType = image.png; path = classic_button.pressed.png; sourceTree = "<group>"; };
		061DC7B2223C395F00539213 /* classic_button.disabled.png */ = {isa = PBXFileReference; lastKnownFileType = image.png; path = classic_button.disabled.png; sourceTree = "<group>"; };
		061DC7B5224027C900539213 /* ScaleFrameLayout.swift */ = {isa = PBXFileReference; lastKnownFileType = sourcecode.swift; path = ScaleFrameLayout.swift; sourceTree = "<group>"; };
		061DC7B72241574D00539213 /* UIImage+Tint.swift */ = {isa = PBXFileReference; lastKnownFileType = sourcecode.swift; path = "UIImage+Tint.swift"; sourceTree = "<group>"; };
		061F8571203F28AC00683091 /* AppInventorTestCase.swift */ = {isa = PBXFileReference; fileEncoding = 4; lastKnownFileType = sourcecode.swift; path = AppInventorTestCase.swift; sourceTree = "<group>"; };
		062217EF2A37767E00B89562 /* image.pb.swift */ = {isa = PBXFileReference; fileEncoding = 4; lastKnownFileType = sourcecode.swift; path = image.pb.swift; sourceTree = "<group>"; };
		062217F12A3776B200B89562 /* ProxiedComponent.swift */ = {isa = PBXFileReference; lastKnownFileType = sourcecode.swift; path = ProxiedComponent.swift; sourceTree = "<group>"; };
		062217F32A37798E00B89562 /* ImageBot.swift */ = {isa = PBXFileReference; lastKnownFileType = sourcecode.swift; path = ImageBot.swift; sourceTree = "<group>"; };
		062300A71DCE409D0035E4A4 /* BluetoothClient.swift */ = {isa = PBXFileReference; fileEncoding = 4; lastKnownFileType = sourcecode.swift; path = BluetoothClient.swift; sourceTree = "<group>"; };
		062300A91DCE40D40035E4A4 /* BluetoothConnectionBase.swift */ = {isa = PBXFileReference; fileEncoding = 4; lastKnownFileType = sourcecode.swift; path = BluetoothConnectionBase.swift; sourceTree = "<group>"; };
		0623BBEF2476291D00FEB2B6 /* TinyDBTests.swift */ = {isa = PBXFileReference; lastKnownFileType = sourcecode.swift; path = TinyDBTests.swift; sourceTree = "<group>"; };
		0624072E245340E1005E5BFC /* dictionaries.yail */ = {isa = PBXFileReference; fileEncoding = 4; lastKnownFileType = text; path = dictionaries.yail; sourceTree = "<group>"; };
		062832971DBE95A7009605D5 /* Layout.swift */ = {isa = PBXFileReference; fileEncoding = 4; lastKnownFileType = sourcecode.swift; path = Layout.swift; sourceTree = "<group>"; };
		062A67002CFFBE28006C875D /* AnomalyDetectionTests.swift */ = {isa = PBXFileReference; lastKnownFileType = sourcecode.swift; path = AnomalyDetectionTests.swift; sourceTree = "<group>"; };
		062B743A2BC06AD9002E221F /* PrivacyInfo.xcprivacy */ = {isa = PBXFileReference; lastKnownFileType = text.xml; name = PrivacyInfo.xcprivacy; path = "components-ios/src/PrivacyInfo.xcprivacy"; sourceTree = "<group>"; };
		0633F35F297D0AD700C3C3E9 /* tr.pb.swift */ = {isa = PBXFileReference; fileEncoding = 4; lastKnownFileType = sourcecode.swift; path = tr.pb.swift; sourceTree = "<group>"; };
		0633F361297D0B1400C3C3E9 /* Translator.swift */ = {isa = PBXFileReference; lastKnownFileType = sourcecode.swift; path = Translator.swift; sourceTree = "<group>"; };
		064218BB2C776D7100F10FBD /* Vector2D.swift */ = {isa = PBXFileReference; lastKnownFileType = sourcecode.swift; path = Vector2D.swift; sourceTree = "<group>"; };
		064326B8289602770001297F /* Spreadsheet.swift */ = {isa = PBXFileReference; lastKnownFileType = sourcecode.swift; path = Spreadsheet.swift; sourceTree = "<group>"; };
		0644F6BF1F37CAD800642E4D /* Player.swift */ = {isa = PBXFileReference; fileEncoding = 4; lastKnownFileType = sourcecode.swift; path = Player.swift; sourceTree = "<group>"; };
		0644F6C11F37D20700642E4D /* LifecycleDelegate.swift */ = {isa = PBXFileReference; fileEncoding = 4; lastKnownFileType = sourcecode.swift; path = LifecycleDelegate.swift; sourceTree = "<group>"; };
		0644F7021F38EDF200642E4D /* LinearView.swift */ = {isa = PBXFileReference; fileEncoding = 4; lastKnownFileType = sourcecode.swift; path = LinearView.swift; sourceTree = "<group>"; };
		06473B841F327E5400A9A29B /* TextToSpeech.swift */ = {isa = PBXFileReference; fileEncoding = 4; lastKnownFileType = sourcecode.swift; path = TextToSpeech.swift; sourceTree = "<group>"; };
		064884D521E682EA0086411C /* iOS9Util.swift */ = {isa = PBXFileReference; lastKnownFileType = sourcecode.swift; path = iOS9Util.swift; sourceTree = "<group>"; };
		064E097D233BDBE400884FEF /* Media.xcassets */ = {isa = PBXFileReference; lastKnownFileType = folder.assetcatalog; path = Media.xcassets; sourceTree = "<group>"; };
		064F224827342A3300CFA04B /* MapTests.swift */ = {isa = PBXFileReference; lastKnownFileType = sourcecode.swift; path = MapTests.swift; sourceTree = "<group>"; };
		06500853208E331900AC1327 /* UIView+AIHelpers.swift */ = {isa = PBXFileReference; lastKnownFileType = sourcecode.swift; path = "UIView+AIHelpers.swift"; sourceTree = "<group>"; };
		0650B1EE1DAB09B200A7846C /* YailRuntimeError.swift */ = {isa = PBXFileReference; fileEncoding = 4; lastKnownFileType = sourcecode.swift; path = YailRuntimeError.swift; sourceTree = "<group>"; };
		0650F5171F1F1B7A00D4E6FA /* HMAC.swift */ = {isa = PBXFileReference; fileEncoding = 4; lastKnownFileType = sourcecode.swift; path = HMAC.swift; sourceTree = "<group>"; };
		0653CBD71F9719920052065A /* RuntimeTests.swift */ = {isa = PBXFileReference; fileEncoding = 4; lastKnownFileType = sourcecode.swift; path = RuntimeTests.swift; sourceTree = "<group>"; };
		0653CBD91F971BA70052065A /* TestFailure.swift */ = {isa = PBXFileReference; fileEncoding = 4; lastKnownFileType = sourcecode.swift; path = TestFailure.swift; sourceTree = "<group>"; };
		0655BED72614CCD000EBE3F6 /* Form+Debugging.swift */ = {isa = PBXFileReference; lastKnownFileType = sourcecode.swift; path = "Form+Debugging.swift"; sourceTree = "<group>"; };
		0655BEFA261E4BE600EBE3F6 /* Dictionary+Json.swift */ = {isa = PBXFileReference; lastKnownFileType = sourcecode.swift; path = "Dictionary+Json.swift"; sourceTree = "<group>"; };
		0658E9BB20126FFA009D6A15 /* control.yail */ = {isa = PBXFileReference; fileEncoding = 4; lastKnownFileType = text; path = control.yail; sourceTree = "<group>"; };
		0658E9BC20126FFA009D6A15 /* logic.yail */ = {isa = PBXFileReference; fileEncoding = 4; lastKnownFileType = text; path = logic.yail; sourceTree = "<group>"; };
		0658E9BF201399F9009D6A15 /* math.yail */ = {isa = PBXFileReference; fileEncoding = 4; lastKnownFileType = text; path = math.yail; sourceTree = "<group>"; };
		0658E9C0201399FA009D6A15 /* text.yail */ = {isa = PBXFileReference; fileEncoding = 4; lastKnownFileType = text; path = text.yail; sourceTree = "<group>"; };
		0658E9C32013D19A009D6A15 /* colors.yail */ = {isa = PBXFileReference; fileEncoding = 4; lastKnownFileType = text; path = colors.yail; sourceTree = "<group>"; };
		065E429C2866BC5500479153 /* Navigation.swift */ = {isa = PBXFileReference; lastKnownFileType = sourcecode.swift; path = Navigation.swift; sourceTree = "<group>"; };
		06604B722034EFE70066C459 /* CsvUtil.swift */ = {isa = PBXFileReference; lastKnownFileType = sourcecode.swift; path = CsvUtil.swift; sourceTree = "<group>"; };
		06678E31233956EE00BD3F19 /* main.swift */ = {isa = PBXFileReference; lastKnownFileType = sourcecode.swift; path = main.swift; sourceTree = "<group>"; };
		066EA0A32979D44E008203B1 /* WebRTC.framework */ = {isa = PBXFileReference; lastKnownFileType = wrapper.framework; name = WebRTC.framework; path = "webrtc/out/ios_arm64-Release/WebRTC.framework"; sourceTree = "<group>"; };
		067BBEF02C480CEF0058B1BD /* BaseAiComponent.swift */ = {isa = PBXFileReference; fileEncoding = 4; lastKnownFileType = sourcecode.swift; path = BaseAiComponent.swift; sourceTree = "<group>"; };
		067BBEF12C480CEF0058B1BD /* PersonalImageClassifier.swift */ = {isa = PBXFileReference; fileEncoding = 4; lastKnownFileType = sourcecode.swift; path = PersonalImageClassifier.swift; sourceTree = "<group>"; };
		067D1B151D9B398E00A6190E /* RetValManager.h */ = {isa = PBXFileReference; fileEncoding = 4; lastKnownFileType = sourcecode.c.h; path = RetValManager.h; sourceTree = "<group>"; };
		067D1B161D9B398E00A6190E /* RetValManager.m */ = {isa = PBXFileReference; fileEncoding = 4; lastKnownFileType = sourcecode.c.objc; path = RetValManager.m; sourceTree = "<group>"; };
		067D2BCE2040FB4B00D1EB16 /* variables.yail */ = {isa = PBXFileReference; fileEncoding = 4; lastKnownFileType = text; path = variables.yail; sourceTree = "<group>"; };
		067D2BD02040FE0500D1EB16 /* procedures.yail */ = {isa = PBXFileReference; fileEncoding = 4; lastKnownFileType = text; path = procedures.yail; sourceTree = "<group>"; };
		067EFDDC2B9B727D001C852C /* AreaChartDataModel.swift */ = {isa = PBXFileReference; lastKnownFileType = sourcecode.swift; path = AreaChartDataModel.swift; sourceTree = "<group>"; };
		067EFDDE2B9B787A001C852C /* AreaChartView.swift */ = {isa = PBXFileReference; lastKnownFileType = sourcecode.swift; path = AreaChartView.swift; sourceTree = "<group>"; };
		0680ED581E012A2100732883 /* TableArrangement.swift */ = {isa = PBXFileReference; fileEncoding = 4; lastKnownFileType = sourcecode.swift; path = TableArrangement.swift; sourceTree = "<group>"; };
		0681C4B226024E6800F70BC6 /* WebTests.swift */ = {isa = PBXFileReference; lastKnownFileType = sourcecode.swift; path = WebTests.swift; sourceTree = "<group>"; };
		0685B5B22003C931005153ED /* ThemeEnum.swift */ = {isa = PBXFileReference; lastKnownFileType = sourcecode.swift; path = ThemeEnum.swift; sourceTree = "<group>"; };
		068A11CB293C309E009D9470 /* WebRTCNativeManager.swift */ = {isa = PBXFileReference; lastKnownFileType = sourcecode.swift; path = WebRTCNativeManager.swift; sourceTree = "<group>"; };
		068AA8181DE61D8E0011CC74 /* Application.swift */ = {isa = PBXFileReference; fileEncoding = 4; lastKnownFileType = sourcecode.swift; path = Application.swift; sourceTree = "<group>"; };
		068AA81A1DE61FE20011CC74 /* ApplicationFactory.swift */ = {isa = PBXFileReference; fileEncoding = 4; lastKnownFileType = sourcecode.swift; path = ApplicationFactory.swift; sourceTree = "<group>"; };
		068E0E9D1DC243B30086FFDA /* Picker.swift */ = {isa = PBXFileReference; fileEncoding = 4; lastKnownFileType = sourcecode.swift; path = Picker.swift; sourceTree = "<group>"; };
		068E0EAE1DC251090086FFDA /* ActivityStarter.swift */ = {isa = PBXFileReference; fileEncoding = 4; lastKnownFileType = sourcecode.swift; path = ActivityStarter.swift; sourceTree = "<group>"; };
		068E0EB01DC251240086FFDA /* Clock.swift */ = {isa = PBXFileReference; fileEncoding = 4; lastKnownFileType = sourcecode.swift; path = Clock.swift; sourceTree = "<group>"; };
		068E0EB21DC251890086FFDA /* PhoneCall.swift */ = {isa = PBXFileReference; fileEncoding = 4; lastKnownFileType = sourcecode.swift; path = PhoneCall.swift; sourceTree = "<group>"; };
		068E0EB41DC251A20086FFDA /* Sharing.swift */ = {isa = PBXFileReference; fileEncoding = 4; lastKnownFileType = sourcecode.swift; path = Sharing.swift; sourceTree = "<group>"; };
		068E0EB61DC251BA0086FFDA /* Slider.swift */ = {isa = PBXFileReference; fileEncoding = 4; lastKnownFileType = sourcecode.swift; path = Slider.swift; sourceTree = "<group>"; };
		068E0EB81DC251E90086FFDA /* Texting.swift */ = {isa = PBXFileReference; fileEncoding = 4; lastKnownFileType = sourcecode.swift; path = Texting.swift; sourceTree = "<group>"; };
		068F5D7D2B8D16EA00A24EB0 /* PieChartView.swift */ = {isa = PBXFileReference; lastKnownFileType = sourcecode.swift; path = PieChartView.swift; sourceTree = "<group>"; };
		068F5D7F2B8D16FA00A24EB0 /* PieChartDataModel.swift */ = {isa = PBXFileReference; lastKnownFileType = sourcecode.swift; path = PieChartDataModel.swift; sourceTree = "<group>"; };
		068F9857289A2FD600E2883F /* Chart.swift */ = {isa = PBXFileReference; lastKnownFileType = sourcecode.swift; path = Chart.swift; sourceTree = "<group>"; };
		068F9859289A320200E2883F /* ChartData2D.swift */ = {isa = PBXFileReference; lastKnownFileType = sourcecode.swift; path = ChartData2D.swift; sourceTree = "<group>"; };
		068F985B289A323400E2883F /* ChartDataBase.swift */ = {isa = PBXFileReference; lastKnownFileType = sourcecode.swift; path = ChartDataBase.swift; sourceTree = "<group>"; };
		068F985D289A33AA00E2883F /* DataSourceChangeListener.swift */ = {isa = PBXFileReference; lastKnownFileType = sourcecode.swift; path = DataSourceChangeListener.swift; sourceTree = "<group>"; };
		068F985F289A344C00E2883F /* DataSource.swift */ = {isa = PBXFileReference; lastKnownFileType = sourcecode.swift; path = DataSource.swift; sourceTree = "<group>"; };
		068F9861289A34B100E2883F /* RealTimeDataSource.swift */ = {isa = PBXFileReference; lastKnownFileType = sourcecode.swift; path = RealTimeDataSource.swift; sourceTree = "<group>"; };
		068F9863289A34F000E2883F /* ObservableDataSource.swift */ = {isa = PBXFileReference; lastKnownFileType = sourcecode.swift; path = ObservableDataSource.swift; sourceTree = "<group>"; };
		06925558228B01B60091057E /* NSLock+Synchronized.swift */ = {isa = PBXFileReference; lastKnownFileType = sourcecode.swift; path = "NSLock+Synchronized.swift"; sourceTree = "<group>"; };
		06925B3E2C8B40D60085DC83 /* facemesh.min.js */ = {isa = PBXFileReference; fileEncoding = 4; lastKnownFileType = sourcecode.javascript; path = facemesh.min.js; sourceTree = "<group>"; };
		06925B3F2C8B40D60085DC83 /* model.json */ = {isa = PBXFileReference; fileEncoding = 4; lastKnownFileType = text.json; path = model.json; sourceTree = "<group>"; };
		06941F3F2603B4A900F8E1B2 /* StringUtil.swift */ = {isa = PBXFileReference; lastKnownFileType = sourcecode.swift; path = StringUtil.swift; sourceTree = "<group>"; };
		069D1C6A2C9C4FD600C0CA96 /* tfjs-0.13.2.js */ = {isa = PBXFileReference; fileEncoding = 4; lastKnownFileType = sourcecode.javascript; name = "tfjs-0.13.2.js"; path = "lib/tfjs/tfjs-0.13.2.js"; sourceTree = SOURCE_ROOT; };
		069D1C6C2C9C4FEF00C0CA96 /* mobilenet_group26-shard1of1 */ = {isa = PBXFileReference; lastKnownFileType = file; name = "mobilenet_group26-shard1of1"; path = "lib/mobilenet/mobilenet_group26-shard1of1"; sourceTree = SOURCE_ROOT; };
		069D1C6D2C9C4FEF00C0CA96 /* mobilenet_group44-shard1of1 */ = {isa = PBXFileReference; lastKnownFileType = file; name = "mobilenet_group44-shard1of1"; path = "lib/mobilenet/mobilenet_group44-shard1of1"; sourceTree = SOURCE_ROOT; };
		069D1C6E2C9C4FEF00C0CA96 /* mobilenet_group34-shard1of1 */ = {isa = PBXFileReference; lastKnownFileType = file; name = "mobilenet_group34-shard1of1"; path = "lib/mobilenet/mobilenet_group34-shard1of1"; sourceTree = SOURCE_ROOT; };
		069D1C6F2C9C4FEF00C0CA96 /* mobilenet_group39-shard1of1 */ = {isa = PBXFileReference; lastKnownFileType = file; name = "mobilenet_group39-shard1of1"; path = "lib/mobilenet/mobilenet_group39-shard1of1"; sourceTree = SOURCE_ROOT; };
		069D1C702C9C4FEF00C0CA96 /* mobilenet_group24-shard1of1 */ = {isa = PBXFileReference; lastKnownFileType = file; name = "mobilenet_group24-shard1of1"; path = "lib/mobilenet/mobilenet_group24-shard1of1"; sourceTree = SOURCE_ROOT; };
		069D1C712C9C4FEF00C0CA96 /* mobilenet_group45-shard1of1 */ = {isa = PBXFileReference; lastKnownFileType = file; name = "mobilenet_group45-shard1of1"; path = "lib/mobilenet/mobilenet_group45-shard1of1"; sourceTree = SOURCE_ROOT; };
		069D1C722C9C4FEF00C0CA96 /* mobilenet_group11-shard1of1 */ = {isa = PBXFileReference; lastKnownFileType = file; name = "mobilenet_group11-shard1of1"; path = "lib/mobilenet/mobilenet_group11-shard1of1"; sourceTree = SOURCE_ROOT; };
		069D1C732C9C4FEF00C0CA96 /* mobilenet_group23-shard1of1 */ = {isa = PBXFileReference; lastKnownFileType = file; name = "mobilenet_group23-shard1of1"; path = "lib/mobilenet/mobilenet_group23-shard1of1"; sourceTree = SOURCE_ROOT; };
		069D1C742C9C4FEF00C0CA96 /* mobilenet_group31-shard1of1 */ = {isa = PBXFileReference; lastKnownFileType = file; name = "mobilenet_group31-shard1of1"; path = "lib/mobilenet/mobilenet_group31-shard1of1"; sourceTree = SOURCE_ROOT; };
		069D1C752C9C4FEF00C0CA96 /* mobilenet_group4-shard1of1 */ = {isa = PBXFileReference; lastKnownFileType = file; name = "mobilenet_group4-shard1of1"; path = "lib/mobilenet/mobilenet_group4-shard1of1"; sourceTree = SOURCE_ROOT; };
		069D1C762C9C4FEF00C0CA96 /* mobilenet_group49-shard1of1 */ = {isa = PBXFileReference; lastKnownFileType = file; name = "mobilenet_group49-shard1of1"; path = "lib/mobilenet/mobilenet_group49-shard1of1"; sourceTree = SOURCE_ROOT; };
		069D1C772C9C4FEF00C0CA96 /* mobilenet_group52-shard1of1 */ = {isa = PBXFileReference; lastKnownFileType = file; name = "mobilenet_group52-shard1of1"; path = "lib/mobilenet/mobilenet_group52-shard1of1"; sourceTree = SOURCE_ROOT; };
		069D1C782C9C4FEF00C0CA96 /* mobilenet_model.json */ = {isa = PBXFileReference; fileEncoding = 4; lastKnownFileType = text.json; name = mobilenet_model.json; path = lib/mobilenet/mobilenet_model.json; sourceTree = SOURCE_ROOT; };
		069D1C792C9C4FEF00C0CA96 /* mobilenet_group38-shard1of1 */ = {isa = PBXFileReference; lastKnownFileType = file; name = "mobilenet_group38-shard1of1"; path = "lib/mobilenet/mobilenet_group38-shard1of1"; sourceTree = SOURCE_ROOT; };
		069D1C7A2C9C4FEF00C0CA96 /* mobilenet_group36-shard1of1 */ = {isa = PBXFileReference; lastKnownFileType = file; name = "mobilenet_group36-shard1of1"; path = "lib/mobilenet/mobilenet_group36-shard1of1"; sourceTree = SOURCE_ROOT; };
		069D1C7B2C9C4FEF00C0CA96 /* mobilenet_group9-shard1of1 */ = {isa = PBXFileReference; lastKnownFileType = file; name = "mobilenet_group9-shard1of1"; path = "lib/mobilenet/mobilenet_group9-shard1of1"; sourceTree = SOURCE_ROOT; };
		069D1C7C2C9C4FEF00C0CA96 /* mobilenet_group18-shard1of1 */ = {isa = PBXFileReference; fileEncoding = 4; lastKnownFileType = text; name = "mobilenet_group18-shard1of1"; path = "lib/mobilenet/mobilenet_group18-shard1of1"; sourceTree = SOURCE_ROOT; };
		069D1C7D2C9C4FEF00C0CA96 /* mobilenet_group17-shard1of1 */ = {isa = PBXFileReference; lastKnownFileType = file; name = "mobilenet_group17-shard1of1"; path = "lib/mobilenet/mobilenet_group17-shard1of1"; sourceTree = SOURCE_ROOT; };
		069D1C7E2C9C4FEF00C0CA96 /* mobilenet_group3-shard1of1 */ = {isa = PBXFileReference; lastKnownFileType = file; name = "mobilenet_group3-shard1of1"; path = "lib/mobilenet/mobilenet_group3-shard1of1"; sourceTree = SOURCE_ROOT; };
		069D1C7F2C9C4FEF00C0CA96 /* mobilenet_group46-shard1of1 */ = {isa = PBXFileReference; lastKnownFileType = file; name = "mobilenet_group46-shard1of1"; path = "lib/mobilenet/mobilenet_group46-shard1of1"; sourceTree = SOURCE_ROOT; };
		069D1C802C9C4FEF00C0CA96 /* mobilenet_group2-shard1of1 */ = {isa = PBXFileReference; explicitFileType = compiled; fileEncoding = 4; name = "mobilenet_group2-shard1of1"; path = "lib/mobilenet/mobilenet_group2-shard1of1"; sourceTree = SOURCE_ROOT; };
		069D1C812C9C4FEF00C0CA96 /* mobilenet_group27-shard1of1 */ = {isa = PBXFileReference; lastKnownFileType = file; name = "mobilenet_group27-shard1of1"; path = "lib/mobilenet/mobilenet_group27-shard1of1"; sourceTree = SOURCE_ROOT; };
		069D1C822C9C4FEF00C0CA96 /* mobilenet_group43-shard1of1 */ = {isa = PBXFileReference; lastKnownFileType = file; name = "mobilenet_group43-shard1of1"; path = "lib/mobilenet/mobilenet_group43-shard1of1"; sourceTree = SOURCE_ROOT; };
		069D1C832C9C4FEF00C0CA96 /* mobilenet_group51-shard1of1 */ = {isa = PBXFileReference; lastKnownFileType = file; name = "mobilenet_group51-shard1of1"; path = "lib/mobilenet/mobilenet_group51-shard1of1"; sourceTree = SOURCE_ROOT; };
		069D1C842C9C4FEF00C0CA96 /* mobilenet_group29-shard1of1 */ = {isa = PBXFileReference; lastKnownFileType = file; name = "mobilenet_group29-shard1of1"; path = "lib/mobilenet/mobilenet_group29-shard1of1"; sourceTree = SOURCE_ROOT; };
		069D1C852C9C4FF000C0CA96 /* mobilenet_group32-shard1of1 */ = {isa = PBXFileReference; lastKnownFileType = file; name = "mobilenet_group32-shard1of1"; path = "lib/mobilenet/mobilenet_group32-shard1of1"; sourceTree = SOURCE_ROOT; };
		069D1C862C9C4FF000C0CA96 /* mobilenet_group10-shard1of1 */ = {isa = PBXFileReference; lastKnownFileType = file; name = "mobilenet_group10-shard1of1"; path = "lib/mobilenet/mobilenet_group10-shard1of1"; sourceTree = SOURCE_ROOT; };
		069D1C872C9C4FF000C0CA96 /* mobilenet_group53-shard1of1 */ = {isa = PBXFileReference; lastKnownFileType = file; name = "mobilenet_group53-shard1of1"; path = "lib/mobilenet/mobilenet_group53-shard1of1"; sourceTree = SOURCE_ROOT; };
		069D1C882C9C4FF000C0CA96 /* mobilenet_group35-shard1of1 */ = {isa = PBXFileReference; lastKnownFileType = file; name = "mobilenet_group35-shard1of1"; path = "lib/mobilenet/mobilenet_group35-shard1of1"; sourceTree = SOURCE_ROOT; };
		069D1C892C9C4FF000C0CA96 /* mobilenet_group54-shard1of1 */ = {isa = PBXFileReference; lastKnownFileType = file; name = "mobilenet_group54-shard1of1"; path = "lib/mobilenet/mobilenet_group54-shard1of1"; sourceTree = SOURCE_ROOT; };
		069D1C8A2C9C4FF000C0CA96 /* mobilenet_group15-shard1of1 */ = {isa = PBXFileReference; lastKnownFileType = file; name = "mobilenet_group15-shard1of1"; path = "lib/mobilenet/mobilenet_group15-shard1of1"; sourceTree = SOURCE_ROOT; };
		069D1C8B2C9C4FF000C0CA96 /* mobilenet_group25-shard1of1 */ = {isa = PBXFileReference; lastKnownFileType = file; name = "mobilenet_group25-shard1of1"; path = "lib/mobilenet/mobilenet_group25-shard1of1"; sourceTree = SOURCE_ROOT; };
		069D1C8C2C9C4FF000C0CA96 /* mobilenet_group30-shard1of1 */ = {isa = PBXFileReference; lastKnownFileType = file; name = "mobilenet_group30-shard1of1"; path = "lib/mobilenet/mobilenet_group30-shard1of1"; sourceTree = SOURCE_ROOT; };
		069D1C8D2C9C4FF000C0CA96 /* mobilenet_group22-shard1of1 */ = {isa = PBXFileReference; lastKnownFileType = file; name = "mobilenet_group22-shard1of1"; path = "lib/mobilenet/mobilenet_group22-shard1of1"; sourceTree = SOURCE_ROOT; };
		069D1C8E2C9C4FF000C0CA96 /* mobilenet_group37-shard1of1 */ = {isa = PBXFileReference; lastKnownFileType = file; name = "mobilenet_group37-shard1of1"; path = "lib/mobilenet/mobilenet_group37-shard1of1"; sourceTree = SOURCE_ROOT; };
		069D1C8F2C9C4FF000C0CA96 /* mobilenet_group16-shard1of1 */ = {isa = PBXFileReference; lastKnownFileType = file; name = "mobilenet_group16-shard1of1"; path = "lib/mobilenet/mobilenet_group16-shard1of1"; sourceTree = SOURCE_ROOT; };
		069D1C902C9C4FF000C0CA96 /* mobilenet_group6-shard1of1 */ = {isa = PBXFileReference; lastKnownFileType = file; name = "mobilenet_group6-shard1of1"; path = "lib/mobilenet/mobilenet_group6-shard1of1"; sourceTree = SOURCE_ROOT; };
		069D1C912C9C4FF000C0CA96 /* mobilenet_group48-shard1of1 */ = {isa = PBXFileReference; lastKnownFileType = file; name = "mobilenet_group48-shard1of1"; path = "lib/mobilenet/mobilenet_group48-shard1of1"; sourceTree = SOURCE_ROOT; };
		069D1C922C9C4FF000C0CA96 /* mobilenet_group42-shard1of1 */ = {isa = PBXFileReference; lastKnownFileType = file; name = "mobilenet_group42-shard1of1"; path = "lib/mobilenet/mobilenet_group42-shard1of1"; sourceTree = SOURCE_ROOT; };
		069D1C932C9C4FF000C0CA96 /* mobilenet_group5-shard1of1 */ = {isa = PBXFileReference; lastKnownFileType = file; name = "mobilenet_group5-shard1of1"; path = "lib/mobilenet/mobilenet_group5-shard1of1"; sourceTree = SOURCE_ROOT; };
		069D1C942C9C4FF000C0CA96 /* mobilenet_group8-shard1of1 */ = {isa = PBXFileReference; lastKnownFileType = file; name = "mobilenet_group8-shard1of1"; path = "lib/mobilenet/mobilenet_group8-shard1of1"; sourceTree = SOURCE_ROOT; };
		069D1C952C9C4FF000C0CA96 /* mobilenet_group50-shard1of1 */ = {isa = PBXFileReference; lastKnownFileType = file; name = "mobilenet_group50-shard1of1"; path = "lib/mobilenet/mobilenet_group50-shard1of1"; sourceTree = SOURCE_ROOT; };
		069D1C962C9C4FF000C0CA96 /* mobilenet_group55-shard1of1 */ = {isa = PBXFileReference; lastKnownFileType = file; name = "mobilenet_group55-shard1of1"; path = "lib/mobilenet/mobilenet_group55-shard1of1"; sourceTree = SOURCE_ROOT; };
		069D1C972C9C4FF000C0CA96 /* mobilenet_group47-shard1of1 */ = {isa = PBXFileReference; lastKnownFileType = file; name = "mobilenet_group47-shard1of1"; path = "lib/mobilenet/mobilenet_group47-shard1of1"; sourceTree = SOURCE_ROOT; };
		069D1C982C9C4FF000C0CA96 /* mobilenet_group1-shard1of1 */ = {isa = PBXFileReference; lastKnownFileType = file; name = "mobilenet_group1-shard1of1"; path = "lib/mobilenet/mobilenet_group1-shard1of1"; sourceTree = SOURCE_ROOT; };
		069D1C992C9C4FF000C0CA96 /* mobilenet_group28-shard1of1 */ = {isa = PBXFileReference; lastKnownFileType = file; name = "mobilenet_group28-shard1of1"; path = "lib/mobilenet/mobilenet_group28-shard1of1"; sourceTree = SOURCE_ROOT; };
		069D1C9A2C9C4FF000C0CA96 /* mobilenet_group13-shard1of1 */ = {isa = PBXFileReference; lastKnownFileType = file; name = "mobilenet_group13-shard1of1"; path = "lib/mobilenet/mobilenet_group13-shard1of1"; sourceTree = SOURCE_ROOT; };
		069D1C9B2C9C4FF000C0CA96 /* mobilenet_group12-shard1of1 */ = {isa = PBXFileReference; lastKnownFileType = file; name = "mobilenet_group12-shard1of1"; path = "lib/mobilenet/mobilenet_group12-shard1of1"; sourceTree = SOURCE_ROOT; };
		069D1C9C2C9C4FF000C0CA96 /* mobilenet_group19-shard1of1 */ = {isa = PBXFileReference; lastKnownFileType = file; name = "mobilenet_group19-shard1of1"; path = "lib/mobilenet/mobilenet_group19-shard1of1"; sourceTree = SOURCE_ROOT; };
		069D1C9D2C9C4FF000C0CA96 /* mobilenet_group41-shard1of1 */ = {isa = PBXFileReference; fileEncoding = 4; lastKnownFileType = text; name = "mobilenet_group41-shard1of1"; path = "lib/mobilenet/mobilenet_group41-shard1of1"; sourceTree = SOURCE_ROOT; };
		069D1C9E2C9C4FF000C0CA96 /* mobilenet_group14-shard1of1 */ = {isa = PBXFileReference; lastKnownFileType = file; name = "mobilenet_group14-shard1of1"; path = "lib/mobilenet/mobilenet_group14-shard1of1"; sourceTree = SOURCE_ROOT; };
		069D1C9F2C9C4FF000C0CA96 /* mobilenet_group20-shard1of1 */ = {isa = PBXFileReference; lastKnownFileType = file; name = "mobilenet_group20-shard1of1"; path = "lib/mobilenet/mobilenet_group20-shard1of1"; sourceTree = SOURCE_ROOT; };
		069D1CA02C9C4FF000C0CA96 /* mobilenet_group21-shard1of1 */ = {isa = PBXFileReference; lastKnownFileType = file; name = "mobilenet_group21-shard1of1"; path = "lib/mobilenet/mobilenet_group21-shard1of1"; sourceTree = SOURCE_ROOT; };
		069D1CA12C9C4FF000C0CA96 /* mobilenet_group33-shard1of1 */ = {isa = PBXFileReference; lastKnownFileType = file; name = "mobilenet_group33-shard1of1"; path = "lib/mobilenet/mobilenet_group33-shard1of1"; sourceTree = SOURCE_ROOT; };
		069D1CA22C9C4FF000C0CA96 /* mobilenet_group7-shard1of1 */ = {isa = PBXFileReference; lastKnownFileType = file; name = "mobilenet_group7-shard1of1"; path = "lib/mobilenet/mobilenet_group7-shard1of1"; sourceTree = SOURCE_ROOT; };
		069D1CA32C9C4FF000C0CA96 /* mobilenet_group40-shard1of1 */ = {isa = PBXFileReference; lastKnownFileType = file; name = "mobilenet_group40-shard1of1"; path = "lib/mobilenet/mobilenet_group40-shard1of1"; sourceTree = SOURCE_ROOT; };
		069D1CDC2C9C4FFE00C0CA96 /* squeezenet_model.json */ = {isa = PBXFileReference; fileEncoding = 4; lastKnownFileType = text.json; name = squeezenet_model.json; path = lib/squeezenet/squeezenet_model.json; sourceTree = SOURCE_ROOT; };
		069D1CDD2C9C4FFE00C0CA96 /* squeezenet_group1-shard1of1 */ = {isa = PBXFileReference; lastKnownFileType = file; name = "squeezenet_group1-shard1of1"; path = "lib/squeezenet/squeezenet_group1-shard1of1"; sourceTree = SOURCE_ROOT; };
		069D1CE02C9C50B700C0CA96 /* personal_image_classifier.html */ = {isa = PBXFileReference; fileEncoding = 4; lastKnownFileType = text.html; name = personal_image_classifier.html; path = "components-common/src/PersonalImageClassifier/personal_image_classifier.html"; sourceTree = SOURCE_ROOT; };
		069D1CE12C9C50B700C0CA96 /* personal_image_classifier.js */ = {isa = PBXFileReference; fileEncoding = 4; lastKnownFileType = sourcecode.javascript; name = personal_image_classifier.js; path = "components-common/src/PersonalImageClassifier/personal_image_classifier.js"; sourceTree = SOURCE_ROOT; };
		069D1CE22C9C50B700C0CA96 /* PersonalImageClassifier.d.ts */ = {isa = PBXFileReference; fileEncoding = 4; lastKnownFileType = sourcecode.typescript; name = PersonalImageClassifier.d.ts; path = "components-common/src/PersonalImageClassifier/PersonalImageClassifier.d.ts"; sourceTree = SOURCE_ROOT; };
		069D1CE62C9DA49A00C0CA96 /* BaseClassifier.swift */ = {isa = PBXFileReference; lastKnownFileType = sourcecode.swift; path = BaseClassifier.swift; sourceTree = "<group>"; };
		06A47CD223F12EF400668126 /* PermissionException.swift */ = {isa = PBXFileReference; lastKnownFileType = sourcecode.swift; path = PermissionException.swift; sourceTree = "<group>"; };
		06A623832507BC3200961743 /* Array+AIHelpers.swift */ = {isa = PBXFileReference; lastKnownFileType = sourcecode.swift; path = "Array+AIHelpers.swift"; sourceTree = "<group>"; };
		06A623852507BDA800961743 /* CoercionTests.swift */ = {isa = PBXFileReference; lastKnownFileType = sourcecode.swift; path = CoercionTests.swift; sourceTree = "<group>"; };
		06A6869F2225DB95006E7F60 /* Alamofire.framework */ = {isa = PBXFileReference; explicitFileType = wrapper.framework; path = Alamofire.framework; sourceTree = BUILT_PRODUCTS_DIR; };
		06AC1CC61DB4559800A59EB3 /* AIComponentKitTests-Bridging-Header.h */ = {isa = PBXFileReference; lastKnownFileType = sourcecode.c.h; path = "AIComponentKitTests-Bridging-Header.h"; sourceTree = "<group>"; };
		06AC1CC71DB4559800A59EB3 /* AIComponentKitTests.m */ = {isa = PBXFileReference; fileEncoding = 4; lastKnownFileType = sourcecode.c.objc; path = AIComponentKitTests.m; sourceTree = "<group>"; };
		06ACC85726399864006ADC14 /* JsonUtilTests.swift */ = {isa = PBXFileReference; lastKnownFileType = sourcecode.swift; path = JsonUtilTests.swift; sourceTree = "<group>"; };
		06AEDC571E04C12900371E72 /* FormatUtil.swift */ = {isa = PBXFileReference; fileEncoding = 4; lastKnownFileType = sourcecode.swift; path = FormatUtil.swift; sourceTree = "<group>"; };
		06B215F91DB950F6000B3366 /* HorizontalArrangement.swift */ = {isa = PBXFileReference; fileEncoding = 4; lastKnownFileType = sourcecode.swift; path = HorizontalArrangement.swift; sourceTree = "<group>"; };
		06B215FB1DB95109000B3366 /* VerticalArrangement.swift */ = {isa = PBXFileReference; fileEncoding = 4; lastKnownFileType = sourcecode.swift; path = VerticalArrangement.swift; sourceTree = "<group>"; };
		06B215FD1DB95116000B3366 /* Web.swift */ = {isa = PBXFileReference; fileEncoding = 4; lastKnownFileType = sourcecode.swift; path = Web.swift; sourceTree = "<group>"; };
		06B215FF1DB95122000B3366 /* TinyDB.swift */ = {isa = PBXFileReference; fileEncoding = 4; lastKnownFileType = sourcecode.swift; path = TinyDB.swift; sourceTree = "<group>"; };
		06B216011DB95134000B3366 /* TextBox.swift */ = {isa = PBXFileReference; fileEncoding = 4; lastKnownFileType = sourcecode.swift; path = TextBox.swift; sourceTree = "<group>"; };
		06B216031DB95146000B3366 /* Notifier.swift */ = {isa = PBXFileReference; fileEncoding = 4; lastKnownFileType = sourcecode.swift; path = Notifier.swift; sourceTree = "<group>"; };
		06B216051DB95155000B3366 /* Image.swift */ = {isa = PBXFileReference; fileEncoding = 4; lastKnownFileType = sourcecode.swift; path = Image.swift; sourceTree = "<group>"; };
		06B216071DB954A5000B3366 /* ColorUtil.swift */ = {isa = PBXFileReference; fileEncoding = 4; lastKnownFileType = sourcecode.swift; path = ColorUtil.swift; sourceTree = "<group>"; };
		06B2161E1DBDA4B4000B3366 /* runtime.scm */ = {isa = PBXFileReference; fileEncoding = 4; lastKnownFileType = text; name = runtime.scm; path = "components-ios/src/runtime.scm"; sourceTree = SOURCE_ROOT; };
		06B3747B1DC06F6B003888CB /* GCDWebServer.framework */ = {isa = PBXFileReference; lastKnownFileType = wrapper.framework; name = GCDWebServer.framework; path = "Pods/../build/Release-iphoneos/GCDWebServer/GCDWebServer.framework"; sourceTree = "<group>"; };
		06B3747C1DC06F6B003888CB /* Pods_AIComponentKit.framework */ = {isa = PBXFileReference; lastKnownFileType = wrapper.framework; name = Pods_AIComponentKit.framework; path = "Pods/../build/Release-iphoneos/Pods_AIComponentKit.framework"; sourceTree = "<group>"; };
		06B3747D1DC06F6B003888CB /* SchemeKit.framework */ = {isa = PBXFileReference; lastKnownFileType = wrapper.framework; name = SchemeKit.framework; path = "build/Release-iphoneos/SchemeKit.framework"; sourceTree = "<group>"; };
		06B3747E1DC06F6B003888CB /* ZXingObjC.framework */ = {isa = PBXFileReference; lastKnownFileType = wrapper.framework; name = ZXingObjC.framework; path = "Pods/../build/Release-iphoneos/ZXingObjC/ZXingObjC.framework"; sourceTree = "<group>"; };
		06B5872B1DC02B190092C9DD /* AssetManager.swift */ = {isa = PBXFileReference; fileEncoding = 4; lastKnownFileType = sourcecode.swift; path = AssetManager.swift; sourceTree = "<group>"; };
		06BA52A2203E845A00879F00 /* CsvUtilTests.swift */ = {isa = PBXFileReference; lastKnownFileType = sourcecode.swift; path = CsvUtilTests.swift; sourceTree = "<group>"; };
		06C70BA42A8BB72800C6C78D /* ASN1.swift */ = {isa = PBXFileReference; fileEncoding = 4; lastKnownFileType = sourcecode.swift; path = ASN1.swift; sourceTree = "<group>"; };
		06C70BA52A8BB72800C6C78D /* ServiceAccountTokenProvider.swift */ = {isa = PBXFileReference; fileEncoding = 4; lastKnownFileType = sourcecode.swift; path = ServiceAccountTokenProvider.swift; sourceTree = "<group>"; };
		06C70BA62A8BB72800C6C78D /* RSA.swift */ = {isa = PBXFileReference; fileEncoding = 4; lastKnownFileType = sourcecode.swift; path = RSA.swift; sourceTree = "<group>"; };
		06C70BA72A8BB72800C6C78D /* JWT.swift */ = {isa = PBXFileReference; fileEncoding = 4; lastKnownFileType = sourcecode.swift; path = JWT.swift; sourceTree = "<group>"; };
		06C70BAC2A8BB73500C6C78D /* Token.swift */ = {isa = PBXFileReference; fileEncoding = 4; lastKnownFileType = sourcecode.swift; path = Token.swift; sourceTree = "<group>"; };
		06C70BAD2A8BB73600C6C78D /* TokenProvider.swift */ = {isa = PBXFileReference; fileEncoding = 4; lastKnownFileType = sourcecode.swift; path = TokenProvider.swift; sourceTree = "<group>"; };
		06C70BB02A8BB76B00C6C78D /* ServiceAccountAuthorizer.swift */ = {isa = PBXFileReference; fileEncoding = 4; lastKnownFileType = sourcecode.swift; path = ServiceAccountAuthorizer.swift; sourceTree = "<group>"; };
		06C70BB22A8BCF9D00C6C78D /* OAuth2CallbackHelper.h */ = {isa = PBXFileReference; lastKnownFileType = sourcecode.c.h; path = OAuth2CallbackHelper.h; sourceTree = "<group>"; };
		06C70BB32A8BCF9D00C6C78D /* OAuth2CallbackHelper.m */ = {isa = PBXFileReference; lastKnownFileType = sourcecode.c.objc; path = OAuth2CallbackHelper.m; sourceTree = "<group>"; };
		06C791D02950E94500C1BB1B /* ChartView.swift */ = {isa = PBXFileReference; lastKnownFileType = sourcecode.swift; path = ChartView.swift; sourceTree = "<group>"; };
		06C791D22950F1CC00C1BB1B /* ChartDataModel.swift */ = {isa = PBXFileReference; lastKnownFileType = sourcecode.swift; path = ChartDataModel.swift; sourceTree = "<group>"; };
		06C791D4295110E900C1BB1B /* LineChartDataModel.swift */ = {isa = PBXFileReference; lastKnownFileType = sourcecode.swift; path = LineChartDataModel.swift; sourceTree = "<group>"; };
		06C791D829511A4A00C1BB1B /* PointChartDataModel.swift */ = {isa = PBXFileReference; lastKnownFileType = sourcecode.swift; path = PointChartDataModel.swift; sourceTree = "<group>"; };
		06C791DA29511CDC00C1BB1B /* Chart2DDataModel.swift */ = {isa = PBXFileReference; lastKnownFileType = sourcecode.swift; path = Chart2DDataModel.swift; sourceTree = "<group>"; };
		06C8CE932A3B5EFA00C39EBC /* chat.pb.swift */ = {isa = PBXFileReference; fileEncoding = 4; lastKnownFileType = sourcecode.swift; path = chat.pb.swift; sourceTree = "<group>"; };
		06C8CE952A3B5EFA00C39EBC /* ChatBot.swift */ = {isa = PBXFileReference; fileEncoding = 4; lastKnownFileType = sourcecode.swift; path = ChatBot.swift; sourceTree = "<group>"; };
		06C94A381D99D10400341AAE /* EventDispatcher.swift */ = {isa = PBXFileReference; fileEncoding = 4; lastKnownFileType = sourcecode.swift; path = EventDispatcher.swift; sourceTree = "<group>"; };
		06D1518F1DC45E9700FC981E /* ErrorMessages.swift */ = {isa = PBXFileReference; fileEncoding = 4; indentWidth = 2; lastKnownFileType = sourcecode.swift; path = ErrorMessages.swift; sourceTree = "<group>"; tabWidth = 2; };
		06D151991DC4736800FC981E /* NSString_SHA1.h */ = {isa = PBXFileReference; fileEncoding = 4; lastKnownFileType = sourcecode.c.h; path = NSString_SHA1.h; sourceTree = "<group>"; };
		06D1519A1DC4736800FC981E /* NSString_SHA1.m */ = {isa = PBXFileReference; fileEncoding = 4; lastKnownFileType = sourcecode.c.objc; path = NSString_SHA1.m; sourceTree = "<group>"; };
		06D1519D1DC4F49C00FC981E /* AppManager.swift */ = {isa = PBXFileReference; fileEncoding = 4; lastKnownFileType = sourcecode.swift; path = AppManager.swift; sourceTree = "<group>"; };
		06D151E71DC4FE2A00FC981E /* ElementsUtil.swift */ = {isa = PBXFileReference; fileEncoding = 4; lastKnownFileType = sourcecode.swift; path = ElementsUtil.swift; sourceTree = "<group>"; };
		06D151E91DC6ED5200FC981E /* HVArrangement.swift */ = {isa = PBXFileReference; fileEncoding = 4; lastKnownFileType = sourcecode.swift; path = HVArrangement.swift; sourceTree = "<group>"; };
		06D81F472BA352CA0058E94F /* ChartDataSourceUtil.swift */ = {isa = PBXFileReference; lastKnownFileType = sourcecode.swift; path = ChartDataSourceUtil.swift; sourceTree = "<group>"; };
		06D998ED1F53CDDB00A13A0E /* ContactPicker.swift */ = {isa = PBXFileReference; fileEncoding = 4; lastKnownFileType = sourcecode.swift; path = ContactPicker.swift; sourceTree = "<group>"; };
		06DA9F4E1D8CFB4B00389B04 /* VisibleComponent.swift */ = {isa = PBXFileReference; fileEncoding = 4; lastKnownFileType = sourcecode.swift; path = VisibleComponent.swift; sourceTree = "<group>"; };
		06DA9F5C1D8D0CAA00389B04 /* AppInvHTTPD.h */ = {isa = PBXFileReference; fileEncoding = 4; lastKnownFileType = sourcecode.c.h; path = AppInvHTTPD.h; sourceTree = "<group>"; };
		06DA9F5D1D8D0CAA00389B04 /* AppInvHTTPD.m */ = {isa = PBXFileReference; fileEncoding = 4; lastKnownFileType = sourcecode.c.objc; path = AppInvHTTPD.m; sourceTree = "<group>"; };
		06DA9F601D8D0DFC00389B04 /* ReplForm.swift */ = {isa = PBXFileReference; fileEncoding = 4; lastKnownFileType = sourcecode.swift; path = ReplForm.swift; sourceTree = "<group>"; };
		06E2D5FC1FDB15F100A1D52A /* BuiltinBlockTests.swift */ = {isa = PBXFileReference; lastKnownFileType = sourcecode.swift; path = BuiltinBlockTests.swift; sourceTree = "<group>"; };
		06E2D5FE1FDB16C500A1D52A /* lists.yail */ = {isa = PBXFileReference; fileEncoding = 4; lastKnownFileType = text; path = lists.yail; sourceTree = "<group>"; };
		06E4F9972CFE3DCF00B59DA7 /* AnomalyDetection.swift */ = {isa = PBXFileReference; fileEncoding = 4; lastKnownFileType = sourcecode.swift; path = AnomalyDetection.swift; sourceTree = "<group>"; };
		06E59EA31D92C68900C42804 /* PhoneStatus.swift */ = {isa = PBXFileReference; fileEncoding = 4; lastKnownFileType = sourcecode.swift; path = PhoneStatus.swift; sourceTree = "<group>"; };
		06E59EA51D92C6C300C42804 /* NonvisibleComponent.swift */ = {isa = PBXFileReference; fileEncoding = 4; lastKnownFileType = sourcecode.swift; path = NonvisibleComponent.swift; sourceTree = "<group>"; };
		06E59EA71D92C7E800C42804 /* NetworkUtils.h */ = {isa = PBXFileReference; fileEncoding = 4; lastKnownFileType = sourcecode.c.h; path = NetworkUtils.h; sourceTree = "<group>"; };
		06E59EA81D92C7E800C42804 /* NetworkUtils.m */ = {isa = PBXFileReference; fileEncoding = 4; lastKnownFileType = sourcecode.c.objc; path = NetworkUtils.m; sourceTree = "<group>"; };
		06E59EAE1D92D14F00C42804 /* Sound.swift */ = {isa = PBXFileReference; fileEncoding = 4; lastKnownFileType = sourcecode.swift; path = Sound.swift; sourceTree = "<group>"; };
		06E59EB01D92D16100C42804 /* Button.swift */ = {isa = PBXFileReference; fileEncoding = 4; lastKnownFileType = sourcecode.swift; path = Button.swift; sourceTree = "<group>"; };
		06E59EB21D92D19600C42804 /* Label.swift */ = {isa = PBXFileReference; fileEncoding = 4; lastKnownFileType = sourcecode.swift; path = Label.swift; sourceTree = "<group>"; };
		06E59EB41D93345E00C42804 /* ButtonBase.swift */ = {isa = PBXFileReference; fileEncoding = 4; lastKnownFileType = sourcecode.swift; path = ButtonBase.swift; sourceTree = "<group>"; };
		06E624A529F698EC007DA752 /* TextToSpeechTests.swift */ = {isa = PBXFileReference; lastKnownFileType = sourcecode.swift; path = TextToSpeechTests.swift; sourceTree = "<group>"; };
		06EAAC781DCE291500889C6D /* AccelerometerSensor.swift */ = {isa = PBXFileReference; fileEncoding = 4; lastKnownFileType = sourcecode.swift; path = AccelerometerSensor.swift; sourceTree = "<group>"; };
		06EC0A1D1D959CD4001CD8DC /* BarcodeScanner.swift */ = {isa = PBXFileReference; fileEncoding = 4; lastKnownFileType = sourcecode.swift; path = BarcodeScanner.swift; sourceTree = "<group>"; };
		06EF26592998A94600D6093C /* ComponentUtil.swift */ = {isa = PBXFileReference; lastKnownFileType = sourcecode.swift; path = ComponentUtil.swift; sourceTree = "<group>"; };
		06F15C0E24059B0100C783E3 /* TextBoxTests.swift */ = {isa = PBXFileReference; lastKnownFileType = sourcecode.swift; path = TextBoxTests.swift; sourceTree = "<group>"; };
		06F91463252CE50B00AF8F88 /* BundledApp.swift */ = {isa = PBXFileReference; lastKnownFileType = sourcecode.swift; path = BundledApp.swift; sourceTree = "<group>"; };
		06FB67DA247B8EDA00ABEAD6 /* LinearViewTests.swift */ = {isa = PBXFileReference; lastKnownFileType = sourcecode.swift; path = LinearViewTests.swift; sourceTree = "<group>"; };
		06FB67DC247D4AB200ABEAD6 /* ListViewTests.swift */ = {isa = PBXFileReference; lastKnownFileType = sourcecode.swift; path = ListViewTests.swift; sourceTree = "<group>"; };
		06FB67DE247D4CEC00ABEAD6 /* ListPickerTests.swift */ = {isa = PBXFileReference; lastKnownFileType = sourcecode.swift; path = ListPickerTests.swift; sourceTree = "<group>"; };
		06FD684C2CF98F3B00D17515 /* group1-shard1of1.bin */ = {isa = PBXFileReference; lastKnownFileType = archive.macbinary; name = "group1-shard1of1.bin"; path = "extensions/assets/group1-shard1of1.bin"; sourceTree = "<group>"; };
		06FD684D2CF98F3B00D17515 /* model-stride16.json */ = {isa = PBXFileReference; fileEncoding = 4; lastKnownFileType = text.json; name = "model-stride16.json"; path = "extensions/assets/model-stride16.json"; sourceTree = "<group>"; };
		06FD684E2CF98F3B00D17515 /* posenetextension.js */ = {isa = PBXFileReference; fileEncoding = 4; lastKnownFileType = sourcecode.javascript; name = posenetextension.js; path = extensions/assets/posenetextension.js; sourceTree = "<group>"; };
		06FD684F2CF98F3B00D17515 /* tf-core.min.js */ = {isa = PBXFileReference; fileEncoding = 4; lastKnownFileType = sourcecode.javascript; name = "tf-core.min.js"; path = "extensions/assets/tf-core.min.js"; sourceTree = "<group>"; };
		06FD68502CF98F3B00D17515 /* posenet.min.js */ = {isa = PBXFileReference; fileEncoding = 4; lastKnownFileType = sourcecode.javascript; name = posenet.min.js; path = extensions/assets/posenet.min.js; sourceTree = "<group>"; };
		06FD68512CF98F3B00D17515 /* posenet.html */ = {isa = PBXFileReference; fileEncoding = 4; lastKnownFileType = text.html; name = posenet.html; path = extensions/assets/posenet.html; sourceTree = "<group>"; };
		06FD68522CF98F3B00D17515 /* tf-converter.min.js */ = {isa = PBXFileReference; fileEncoding = 4; lastKnownFileType = sourcecode.javascript; name = "tf-converter.min.js"; path = "extensions/assets/tf-converter.min.js"; sourceTree = "<group>"; };
		080C7FE221077707007C94A8 /* Ev3ResponseManager.swift */ = {isa = PBXFileReference; lastKnownFileType = sourcecode.swift; path = Ev3ResponseManager.swift; sourceTree = "<group>"; };
		080C7FE4210784F2007C94A8 /* Ev3ReportDelegate.swift */ = {isa = PBXFileReference; lastKnownFileType = sourcecode.swift; path = Ev3ReportDelegate.swift; sourceTree = "<group>"; };
		082778F620112FE300ACC99A /* ImagePicker.swift */ = {isa = PBXFileReference; lastKnownFileType = sourcecode.swift; path = ImagePicker.swift; sourceTree = "<group>"; };
		0846B64520BBBF92008FB20C /* Sprite.swift */ = {isa = PBXFileReference; lastKnownFileType = sourcecode.swift; path = Sprite.swift; sourceTree = "<group>"; };
		0846B64720BBBF9C008FB20C /* ImageSprite.swift */ = {isa = PBXFileReference; lastKnownFileType = sourcecode.swift; path = ImageSprite.swift; sourceTree = "<group>"; };
		086DC63121014C5900FDA182 /* Ev3Motors.swift */ = {isa = PBXFileReference; lastKnownFileType = sourcecode.swift; path = Ev3Motors.swift; sourceTree = "<group>"; };
		086DC633210157BF00FDA182 /* Ev3Constants.swift */ = {isa = PBXFileReference; lastKnownFileType = sourcecode.swift; path = Ev3Constants.swift; sourceTree = "<group>"; };
		086DC63521022E1B00FDA182 /* ByteTools.swift */ = {isa = PBXFileReference; lastKnownFileType = sourcecode.swift; path = ByteTools.swift; sourceTree = "<group>"; };
		086DC63721023E1A00FDA182 /* EvCommand.swift */ = {isa = PBXFileReference; lastKnownFileType = sourcecode.swift; path = EvCommand.swift; sourceTree = "<group>"; };
		08815DB4210A64CE00FA89F7 /* EvConnection.swift */ = {isa = PBXFileReference; lastKnownFileType = sourcecode.swift; path = EvConnection.swift; sourceTree = "<group>"; };
		08815DB6210B532800FA89F7 /* Ev3Commands.swift */ = {isa = PBXFileReference; lastKnownFileType = sourcecode.swift; path = Ev3Commands.swift; sourceTree = "<group>"; };
		088CAFCF20DABB2E002B1B67 /* Ball.swift */ = {isa = PBXFileReference; lastKnownFileType = sourcecode.swift; path = Ball.swift; sourceTree = "<group>"; };
		08AB5803201AF2BA00F38C88 /* Canvas.swift */ = {isa = PBXFileReference; lastKnownFileType = sourcecode.swift; path = Canvas.swift; sourceTree = "<group>"; };
		151EB7E1298853E400315044 /* AccessibleComponent.swift */ = {isa = PBXFileReference; fileEncoding = 4; lastKnownFileType = sourcecode.swift; path = AccessibleComponent.swift; sourceTree = "<group>"; };
		1556D4E72C99B7EF003C9DBA /* ScatterWithTrendlineRenderer.swift */ = {isa = PBXFileReference; lastKnownFileType = sourcecode.swift; path = ScatterWithTrendlineRenderer.swift; sourceTree = "<group>"; };
		156726242BB6063D00AECCEA /* DataCollection.swift */ = {isa = PBXFileReference; lastKnownFileType = sourcecode.swift; path = DataCollection.swift; sourceTree = "<group>"; };
		156726262BB607CF00AECCEA /* DataModel.swift */ = {isa = PBXFileReference; lastKnownFileType = sourcecode.swift; path = DataModel.swift; sourceTree = "<group>"; };
		1585F44C2B7D1F68005C905F /* BarChartView.swift */ = {isa = PBXFileReference; lastKnownFileType = sourcecode.swift; path = BarChartView.swift; sourceTree = "<group>"; };
		158C86B62B8E336C00D33EE4 /* BarChartDataModel.swift */ = {isa = PBXFileReference; fileEncoding = 4; lastKnownFileType = sourcecode.swift; path = BarChartDataModel.swift; sourceTree = "<group>"; };
		159AC1682B98E9CF002906B7 /* ScatterChartView.swift */ = {isa = PBXFileReference; lastKnownFileType = sourcecode.swift; path = ScatterChartView.swift; sourceTree = "<group>"; };
		159AC16A2B98E9E2002906B7 /* ScatterChartDataModel.swift */ = {isa = PBXFileReference; lastKnownFileType = sourcecode.swift; path = ScatterChartDataModel.swift; sourceTree = "<group>"; };
		159AC16E2B9929C6002906B7 /* PointShape.swift */ = {isa = PBXFileReference; lastKnownFileType = sourcecode.swift; path = PointShape.swift; sourceTree = "<group>"; };
		159AC1702BAA0C30002906B7 /* Trendline.swift */ = {isa = PBXFileReference; lastKnownFileType = sourcecode.swift; path = Trendline.swift; sourceTree = "<group>"; };
		159AC1722BAA1086002906B7 /* ChartComponent.swift */ = {isa = PBXFileReference; lastKnownFileType = sourcecode.swift; path = ChartComponent.swift; sourceTree = "<group>"; };
		159AC1762BB4C174002906B7 /* TrendlineCalculator.swift */ = {isa = PBXFileReference; lastKnownFileType = sourcecode.swift; path = TrendlineCalculator.swift; sourceTree = "<group>"; };
		15C9E0222C2B11650080EE9D /* LineWithTrendlineRenderer.swift */ = {isa = PBXFileReference; lastKnownFileType = sourcecode.swift; path = LineWithTrendlineRenderer.swift; sourceTree = "<group>"; };
		22843756284F89DF00EC3133 /* AssetFetcher.swift */ = {isa = PBXFileReference; fileEncoding = 4; lastKnownFileType = sourcecode.swift; path = AssetFetcher.swift; sourceTree = "<group>"; };
		32349630B8B4D40D05FB295A /* Pods-AIComponentKitTests.release.xcconfig */ = {isa = PBXFileReference; includeInIndex = 1; lastKnownFileType = text.xcconfig; name = "Pods-AIComponentKitTests.release.xcconfig"; path = "Pods/Target Support Files/Pods-AIComponentKitTests/Pods-AIComponentKitTests.release.xcconfig"; sourceTree = "<group>"; };
		46E77D8D29DD6894002CCDFB /* ShowAlert.swift */ = {isa = PBXFileReference; lastKnownFileType = sourcecode.swift; path = ShowAlert.swift; sourceTree = "<group>"; };
		4FD2633D7266389EB43FF45F /* Pods_AIComponentKit_AIComponentKitTests.framework */ = {isa = PBXFileReference; explicitFileType = wrapper.framework; includeInIndex = 0; path = Pods_AIComponentKit_AIComponentKitTests.framework; sourceTree = BUILT_PRODUCTS_DIR; };
		58E89B4AF39EEFF895CBBDD1 /* Pods-AIComponentKit-AIComponentKitTests.release.xcconfig */ = {isa = PBXFileReference; includeInIndex = 1; lastKnownFileType = text.xcconfig; name = "Pods-AIComponentKit-AIComponentKitTests.release.xcconfig"; path = "Pods/Target Support Files/Pods-AIComponentKit-AIComponentKitTests/Pods-AIComponentKit-AIComponentKitTests.release.xcconfig"; sourceTree = "<group>"; };
		5F7ED1002C35C94C004418C5 /* tf-converter.min.js */ = {isa = PBXFileReference; fileEncoding = 4; lastKnownFileType = sourcecode.javascript; path = "tf-converter.min.js"; sourceTree = "<group>"; };
		5F7ED1012C35C94D004418C5 /* app.js */ = {isa = PBXFileReference; fileEncoding = 4; lastKnownFileType = sourcecode.javascript; path = app.js; sourceTree = "<group>"; };
		5F7ED1022C35C94E004418C5 /* index.html */ = {isa = PBXFileReference; fileEncoding = 4; lastKnownFileType = text.html; path = index.html; sourceTree = "<group>"; };
		5F7ED1032C35C94F004418C5 /* group1-shard1of1.bin */ = {isa = PBXFileReference; lastKnownFileType = archive.macbinary; path = "group1-shard1of1.bin"; sourceTree = "<group>"; };
		5F7ED1042C35C94F004418C5 /* VERSIONS.txt */ = {isa = PBXFileReference; fileEncoding = 4; lastKnownFileType = text; path = VERSIONS.txt; sourceTree = "<group>"; };
		5F7ED1052C35C950004418C5 /* tf-core.min.js */ = {isa = PBXFileReference; fileEncoding = 4; lastKnownFileType = sourcecode.javascript; path = "tf-core.min.js"; sourceTree = "<group>"; };
		5F7ED10C2C35C987004418C5 /* facemesh.swift */ = {isa = PBXFileReference; lastKnownFileType = sourcecode.swift; path = facemesh.swift; sourceTree = "<group>"; };
		681D59042A84138A007B5DB5 /* FileScope.swift */ = {isa = PBXFileReference; lastKnownFileType = sourcecode.swift; path = FileScope.swift; sourceTree = "<group>"; };
		681D59062A84139E007B5DB5 /* OptionList.swift */ = {isa = PBXFileReference; lastKnownFileType = sourcecode.swift; path = OptionList.swift; sourceTree = "<group>"; };
		685FE23350C9E159CA508795 /* Pods-AIComponentKitTests.debug.xcconfig */ = {isa = PBXFileReference; includeInIndex = 1; lastKnownFileType = text.xcconfig; name = "Pods-AIComponentKitTests.debug.xcconfig"; path = "Pods/Target Support Files/Pods-AIComponentKitTests/Pods-AIComponentKitTests.debug.xcconfig"; sourceTree = "<group>"; };
		703C389A22B059C6000EA56A /* UIBezierPath+EllipticalArc.swift */ = {isa = PBXFileReference; lastKnownFileType = sourcecode.swift; path = "UIBezierPath+EllipticalArc.swift"; sourceTree = "<group>"; };
		8B77A2E82AE1EFD9009F09B2 /* PosenetExtension.swift */ = {isa = PBXFileReference; lastKnownFileType = sourcecode.swift; path = PosenetExtension.swift; sourceTree = "<group>"; };
		99F760E80DBC747A467E4900 /* Pods-AIComponentKit.release.xcconfig */ = {isa = PBXFileReference; includeInIndex = 1; lastKnownFileType = text.xcconfig; name = "Pods-AIComponentKit.release.xcconfig"; path = "Pods/Target Support Files/Pods-AIComponentKit/Pods-AIComponentKit.release.xcconfig"; sourceTree = "<group>"; };
		B48808C72ACFB1AD0046DF4F /* LineChartView.swift */ = {isa = PBXFileReference; fileEncoding = 4; lastKnownFileType = sourcecode.swift; path = LineChartView.swift; sourceTree = "<group>"; };
		B48808C92ACFB21A0046DF4F /* LineChartViewBase.swift */ = {isa = PBXFileReference; fileEncoding = 4; lastKnownFileType = sourcecode.swift; path = LineChartViewBase.swift; sourceTree = "<group>"; };
		B48808CB2ACFB3770046DF4F /* PointChartView.swift */ = {isa = PBXFileReference; fileEncoding = 4; lastKnownFileType = sourcecode.swift; path = PointChartView.swift; sourceTree = "<group>"; };
		B48808CD2ACFB9030046DF4F /* AxisChartView.swift */ = {isa = PBXFileReference; fileEncoding = 4; lastKnownFileType = sourcecode.swift; path = AxisChartView.swift; sourceTree = "<group>"; };
		B49FD9BB2AF6E1690049FA79 /* LineChartBaseDataModel.swift */ = {isa = PBXFileReference; fileEncoding = 4; lastKnownFileType = sourcecode.swift; path = LineChartBaseDataModel.swift; sourceTree = "<group>"; };
		B49FD9BD2AF894E40049FA79 /* LineType.swift */ = {isa = PBXFileReference; fileEncoding = 4; lastKnownFileType = sourcecode.swift; path = LineType.swift; sourceTree = "<group>"; };
		B4BADF202B0839340059E2FB /* BinarySearchUtil.swift */ = {isa = PBXFileReference; fileEncoding = 4; lastKnownFileType = sourcecode.swift; path = BinarySearchUtil.swift; sourceTree = "<group>"; };
		BA2D48EA6A473CBA0907B685 /* Pods-AIComponentKit.debug.xcconfig */ = {isa = PBXFileReference; includeInIndex = 1; lastKnownFileType = text.xcconfig; name = "Pods-AIComponentKit.debug.xcconfig"; path = "Pods/Target Support Files/Pods-AIComponentKit/Pods-AIComponentKit.debug.xcconfig"; sourceTree = "<group>"; };
		C41392912280708000DBA8C6 /* Switch.swift */ = {isa = PBXFileReference; lastKnownFileType = sourcecode.swift; path = Switch.swift; sourceTree = "<group>"; };
		C4D38CC6230DCDF300D09FE3 /* VerticalScrollArrangement.swift */ = {isa = PBXFileReference; lastKnownFileType = sourcecode.swift; path = VerticalScrollArrangement.swift; sourceTree = "<group>"; };
		C4D38CC8230DCF9400D09FE3 /* HorizontalScrollArrangement.swift */ = {isa = PBXFileReference; lastKnownFileType = sourcecode.swift; path = HorizontalScrollArrangement.swift; sourceTree = "<group>"; };
		CB4CF6BB20ACC130002AF423 /* String+Matches+isNumber.swift */ = {isa = PBXFileReference; lastKnownFileType = sourcecode.swift; path = "String+Matches+isNumber.swift"; sourceTree = "<group>"; };
		CB8539242075549A009E9030 /* ClockTests.swift */ = {isa = PBXFileReference; lastKnownFileType = sourcecode.swift; path = ClockTests.swift; sourceTree = "<group>"; };
		CB9660841F69BC8C009746C3 /* TinyWebDB.swift */ = {isa = PBXFileReference; fileEncoding = 4; lastKnownFileType = sourcecode.swift; path = TinyWebDB.swift; sourceTree = "<group>"; };
		CB96609B1F95489F009746C3 /* LocationSensor.swift */ = {isa = PBXFileReference; fileEncoding = 4; indentWidth = 2; lastKnownFileType = sourcecode.swift; path = LocationSensor.swift; sourceTree = "<group>"; tabWidth = 2; };
		CBC786812006AD2F005363A3 /* FileUtil.swift */ = {isa = PBXFileReference; lastKnownFileType = sourcecode.swift; path = FileUtil.swift; sourceTree = "<group>"; };
		CBC7868520113A3C005363A3 /* CircularBuffer.swift */ = {isa = PBXFileReference; lastKnownFileType = sourcecode.swift; path = CircularBuffer.swift; sourceTree = "<group>"; };
		CBC78687202A23F6005363A3 /* MapFeatureContainerBase.swift */ = {isa = PBXFileReference; lastKnownFileType = sourcecode.swift; path = MapFeatureContainerBase.swift; sourceTree = "<group>"; };
		CBC78689202A28D8005363A3 /* MapFactory.swift */ = {isa = PBXFileReference; lastKnownFileType = sourcecode.swift; path = MapFactory.swift; sourceTree = "<group>"; };
		CBC7868B202B9743005363A3 /* MapFeatureBase.swift */ = {isa = PBXFileReference; lastKnownFileType = sourcecode.swift; path = MapFeatureBase.swift; sourceTree = "<group>"; };
		CBC7868F202BA119005363A3 /* Marker.swift */ = {isa = PBXFileReference; lastKnownFileType = sourcecode.swift; path = Marker.swift; sourceTree = "<group>"; };
		CBC78693202E0B6E005363A3 /* FileTests.swift */ = {isa = PBXFileReference; lastKnownFileType = sourcecode.swift; path = FileTests.swift; sourceTree = "<group>"; };
		CBC787012032272E005363A3 /* String+Replace.swift */ = {isa = PBXFileReference; lastKnownFileType = sourcecode.swift; path = "String+Replace.swift"; sourceTree = "<group>"; };
		CBE5DE991FE1C421009A139F /* SoundRecorder.swift */ = {isa = PBXFileReference; lastKnownFileType = sourcecode.swift; path = SoundRecorder.swift; sourceTree = "<group>"; };
		D5BBCD0FB0908B711892BA4C /* Pods-AIComponentKit-AIComponentKitTests.debug.xcconfig */ = {isa = PBXFileReference; includeInIndex = 1; lastKnownFileType = text.xcconfig; name = "Pods-AIComponentKit-AIComponentKitTests.debug.xcconfig"; path = "Pods/Target Support Files/Pods-AIComponentKit-AIComponentKitTests/Pods-AIComponentKit-AIComponentKitTests.debug.xcconfig"; sourceTree = "<group>"; };
		DE033B4220179A9300544E5F /* PermissionHandler.swift */ = {isa = PBXFileReference; lastKnownFileType = sourcecode.swift; path = PermissionHandler.swift; sourceTree = "<group>"; };
		DE0FFBDA20C5C1610049A748 /* PickerBase.swift */ = {isa = PBXFileReference; lastKnownFileType = sourcecode.swift; path = PickerBase.swift; sourceTree = "<group>"; };
		DE0FFBDC20C5D4C20049A748 /* DateTimePickerBase.swift */ = {isa = PBXFileReference; lastKnownFileType = sourcecode.swift; path = DateTimePickerBase.swift; sourceTree = "<group>"; };
		DE0FFBDE20C5E9440049A748 /* Checkbox.swift */ = {isa = PBXFileReference; lastKnownFileType = sourcecode.swift; path = Checkbox.swift; sourceTree = "<group>"; };
		DE102DB820F53189002C71F0 /* FontUtilTests.swift */ = {isa = PBXFileReference; lastKnownFileType = sourcecode.swift; path = FontUtilTests.swift; sourceTree = "<group>"; };
		DE1443D520C80BF900A250F1 /* OrientationSensor.swift */ = {isa = PBXFileReference; lastKnownFileType = sourcecode.swift; path = OrientationSensor.swift; sourceTree = "<group>"; };
		DE1443D720C842EE00A250F1 /* Pedometer.swift */ = {isa = PBXFileReference; lastKnownFileType = sourcecode.swift; path = Pedometer.swift; sourceTree = "<group>"; };
		DE24349520D935DE003B5CD0 /* PolygonBase.swift */ = {isa = PBXFileReference; lastKnownFileType = sourcecode.swift; path = PolygonBase.swift; sourceTree = "<group>"; };
		DE2EE36920DBD3B700927587 /* LineString.swift */ = {isa = PBXFileReference; lastKnownFileType = sourcecode.swift; path = LineString.swift; sourceTree = "<group>"; };
		DE3E730720C72AFE0063B339 /* GyroscopeSensor.swift */ = {isa = PBXFileReference; lastKnownFileType = sourcecode.swift; path = GyroscopeSensor.swift; sourceTree = "<group>"; };
		DE3F6B082080F72400A0BA69 /* Camera.swift */ = {isa = PBXFileReference; lastKnownFileType = sourcecode.swift; path = Camera.swift; sourceTree = "<group>"; };
		DE4075E420126DA7000F4C3E /* SpeechRecognizer.swift */ = {isa = PBXFileReference; lastKnownFileType = sourcecode.swift; path = SpeechRecognizer.swift; sourceTree = "<group>"; };
		DE4CDF562093982F008412BC /* FontUtil.swift */ = {isa = PBXFileReference; lastKnownFileType = sourcecode.swift; path = FontUtil.swift; sourceTree = "<group>"; };
		DE4EA34520AE2CDD009681D8 /* HTMLEntities.swift */ = {isa = PBXFileReference; lastKnownFileType = sourcecode.swift; path = HTMLEntities.swift; sourceTree = "<group>"; };
		DE4EA34720AE2D2D009681D8 /* XMLUtil.swift */ = {isa = PBXFileReference; lastKnownFileType = sourcecode.swift; path = XMLUtil.swift; sourceTree = "<group>"; };
		DE55C2E620EEA89A005ED8CB /* GeoJSONUtil.swift */ = {isa = PBXFileReference; lastKnownFileType = sourcecode.swift; path = GeoJSONUtil.swift; sourceTree = "<group>"; };
		DE5CBD271FE36C8B00F5EDDE /* webviewer.js */ = {isa = PBXFileReference; indentWidth = 2; lastKnownFileType = sourcecode.javascript; path = webviewer.js; sourceTree = "<group>"; tabWidth = 2; };
		DE67C49C1FCE5A8A004F0D35 /* WebViewer.swift */ = {isa = PBXFileReference; indentWidth = 2; lastKnownFileType = sourcecode.swift; path = WebViewer.swift; sourceTree = "<group>"; tabWidth = 2; };
		DE68A88C20B4971400233AF9 /* XMLTests.swift */ = {isa = PBXFileReference; lastKnownFileType = sourcecode.swift; path = XMLTests.swift; sourceTree = "<group>"; };
		DE6D5A0A20FE9E8C003B2C67 /* unchecked.svg */ = {isa = PBXFileReference; fileEncoding = 4; lastKnownFileType = text.xml; path = unchecked.svg; sourceTree = "<group>"; };
		DE6D5A0E20FEA8D9003B2C67 /* checked.svg */ = {isa = PBXFileReference; fileEncoding = 4; lastKnownFileType = text.xml; path = checked.svg; sourceTree = "<group>"; };
		DE84293320D3FC6A00094BCB /* GeometryUtil.swift */ = {isa = PBXFileReference; lastKnownFileType = sourcecode.swift; path = GeometryUtil.swift; sourceTree = "<group>"; };
		DE85F125209CD9AB00A809AA /* SliderTests.swift */ = {isa = PBXFileReference; lastKnownFileType = sourcecode.swift; path = SliderTests.swift; sourceTree = "<group>"; };
		DE91AB921F93FF8F00AB742A /* PhoneNumberPicker.swift */ = {isa = PBXFileReference; lastKnownFileType = sourcecode.swift; path = PhoneNumberPicker.swift; sourceTree = "<group>"; };
		DE962F3B20ADC8A3004AA45A /* CloudDB.swift */ = {isa = PBXFileReference; lastKnownFileType = sourcecode.swift; path = CloudDB.swift; sourceTree = "<group>"; };
		DE962F5A20ADCD2B004AA45A /* dst_root_x3.der */ = {isa = PBXFileReference; lastKnownFileType = file; path = dst_root_x3.der; sourceTree = "<group>"; };
		DE962F5B20ADCD2B004AA45A /* comodo_root.der */ = {isa = PBXFileReference; lastKnownFileType = file; path = comodo_root.der; sourceTree = "<group>"; };
		DE962F5C20ADCD2B004AA45A /* comodo_usrtrust.der */ = {isa = PBXFileReference; lastKnownFileType = file; path = comodo_usrtrust.der; sourceTree = "<group>"; };
		DE962F6120ADCD7D004AA45A /* append_script */ = {isa = PBXFileReference; lastKnownFileType = text; path = append_script; sourceTree = "<group>"; };
		DE962F6320ADCDA0004AA45A /* pop_script */ = {isa = PBXFileReference; lastKnownFileType = text; path = pop_script; sourceTree = "<group>"; };
		DE962F6520ADCDE0004AA45A /* sub_script */ = {isa = PBXFileReference; lastKnownFileType = text; path = sub_script; sourceTree = "<group>"; };
		DE97528C2034808A008CEBB9 /* FusiontablesControl.swift */ = {isa = PBXFileReference; lastKnownFileType = sourcecode.swift; path = FusiontablesControl.swift; sourceTree = "<group>"; };
		DE999D33201272DA0023DA47 /* VideoPlayer.swift */ = {isa = PBXFileReference; lastKnownFileType = sourcecode.swift; path = VideoPlayer.swift; sourceTree = "<group>"; };
		DEA5C6DF20E17FDA0083A49B /* Polygon.swift */ = {isa = PBXFileReference; lastKnownFileType = sourcecode.swift; path = Polygon.swift; sourceTree = "<group>"; };
		DEA5C6E120E1A2B00083A49B /* Rectangle.swift */ = {isa = PBXFileReference; lastKnownFileType = sourcecode.swift; path = Rectangle.swift; sourceTree = "<group>"; };
		DEB9C54D21010F2D0069BAD7 /* Overlays.swift */ = {isa = PBXFileReference; lastKnownFileType = sourcecode.swift; path = Overlays.swift; sourceTree = "<group>"; };
		DEB9C54F2101199E0069BAD7 /* PolygonBaseWithPoints.swift */ = {isa = PBXFileReference; lastKnownFileType = sourcecode.swift; path = PolygonBaseWithPoints.swift; sourceTree = "<group>"; };
		DECA138620D85D8F001C6273 /* Circle.swift */ = {isa = PBXFileReference; lastKnownFileType = sourcecode.swift; path = Circle.swift; sourceTree = "<group>"; };
		DED066B11FE0846F009C8165 /* webview-error.html */ = {isa = PBXFileReference; indentWidth = 2; lastKnownFileType = text.html; path = "webview-error.html"; sourceTree = "<group>"; tabWidth = 2; };
		DED1129E20E53D930051DEDC /* FeatureCollection.swift */ = {isa = PBXFileReference; fileEncoding = 4; lastKnownFileType = sourcecode.swift; path = FeatureCollection.swift; sourceTree = "<group>"; };
		DED39C2E2005537D0054B646 /* Camcorder.swift */ = {isa = PBXFileReference; lastKnownFileType = sourcecode.swift; path = Camcorder.swift; sourceTree = "<group>"; };
		DEDA5AE7201247FA00C5287E /* YandexTranslate.swift */ = {isa = PBXFileReference; lastKnownFileType = sourcecode.swift; path = YandexTranslate.swift; sourceTree = "<group>"; };
		DEDBEC451FB288C800B6848E /* Spinner.swift */ = {isa = PBXFileReference; fileEncoding = 4; lastKnownFileType = sourcecode.swift; path = Spinner.swift; sourceTree = "<group>"; };
		DEE8A98C1FAF9E59000C7E6B /* EmailPicker.swift */ = {isa = PBXFileReference; fileEncoding = 4; indentWidth = 2; lastKnownFileType = sourcecode.swift; path = EmailPicker.swift; sourceTree = "<group>"; wrapsLines = 1; };
		ED8A4FBFD484F830C6914CBE /* Pods_AIComponentKitTests.framework */ = {isa = PBXFileReference; explicitFileType = wrapper.framework; includeInIndex = 0; path = Pods_AIComponentKitTests.framework; sourceTree = BUILT_PRODUCTS_DIR; };
		FB4FA20345A0AEA4E0CB60F2 /* Pods_AIComponentKit.framework */ = {isa = PBXFileReference; explicitFileType = wrapper.framework; includeInIndex = 0; path = Pods_AIComponentKit.framework; sourceTree = BUILT_PRODUCTS_DIR; };
/* End PBXFileReference section */

/* Begin PBXFrameworksBuildPhase section */
		0618A2801D8CF4EE0013A191 /* Frameworks */ = {
			isa = PBXFrameworksBuildPhase;
			buildActionMask = 2147483647;
			files = (
				0609147D1DE61B530049B7AB /* SQLite.framework in Frameworks */,
				0609147E1DE61B530049B7AB /* Toast_Swift.framework in Frameworks */,
				06B3747F1DC06F6B003888CB /* GCDWebServer.framework in Frameworks */,
				06B374811DC06F6B003888CB /* SchemeKit.framework in Frameworks */,
				06B374821DC06F6B003888CB /* ZXingObjC.framework in Frameworks */,
				0AE0AA8744D14E11695CF2E0 /* Pods_AIComponentKit.framework in Frameworks */,
			);
			runOnlyForDeploymentPostprocessing = 0;
		};
		0618A2891D8CF4EE0013A191 /* Frameworks */ = {
			isa = PBXFrameworksBuildPhase;
			buildActionMask = 2147483647;
			files = (
				06A686A02225DB95006E7F60 /* Alamofire.framework in Frameworks */,
				0618A28D1D8CF4EE0013A191 /* AIComponentKit.framework in Frameworks */,
				5132E481C0B949ECDE06AE78 /* Pods_AIComponentKit_AIComponentKitTests.framework in Frameworks */,
			);
			runOnlyForDeploymentPostprocessing = 0;
		};
/* End PBXFrameworksBuildPhase section */

/* Begin PBXGroup section */
		0417585120093F24007D2C31 /* Extensions */ = {
			isa = PBXGroup;
			children = (
				06A623832507BC3200961743 /* Array+AIHelpers.swift */,
				0655BEFA261E4BE600EBE3F6 /* Dictionary+Json.swift */,
				0655BED72614CCD000EBE3F6 /* Form+Debugging.swift */,
				06925558228B01B60091057E /* NSLock+Synchronized.swift */,
				041758522009417D007D2C31 /* String+ChopAffix.swift */,
				06009FF1227CF5D400E4EC4A /* String+Format.swift */,
				CB4CF6BB20ACC130002AF423 /* String+Matches+isNumber.swift */,
				CBC787012032272E005363A3 /* String+Replace.swift */,
				703C389A22B059C6000EA56A /* UIBezierPath+EllipticalArc.swift */,
				061DC7B72241574D00539213 /* UIImage+Tint.swift */,
				06500853208E331900AC1327 /* UIView+AIHelpers.swift */,
			);
			name = Extensions;
			sourceTree = "<group>";
		};
		04AB2222202129BD0033281F /* maps */ = {
			isa = PBXGroup;
			children = (
				DECA138620D85D8F001C6273 /* Circle.swift */,
				DE2EE36920DBD3B700927587 /* LineString.swift */,
				DED1129E20E53D930051DEDC /* FeatureCollection.swift */,
				04AB2223202129FA0033281F /* Map.swift */,
				CBC78689202A28D8005363A3 /* MapFactory.swift */,
				CBC7868B202B9743005363A3 /* MapFeatureBase.swift */,
				CBC78687202A23F6005363A3 /* MapFeatureContainerBase.swift */,
				CBC7868F202BA119005363A3 /* Marker.swift */,
				DEB9C54D21010F2D0069BAD7 /* Overlays.swift */,
				DEA5C6DF20E17FDA0083A49B /* Polygon.swift */,
				DE24349520D935DE003B5CD0 /* PolygonBase.swift */,
				DEB9C54F2101199E0069BAD7 /* PolygonBaseWithPoints.swift */,
				DEA5C6E120E1A2B00083A49B /* Rectangle.swift */,
			);
			name = maps;
			sourceTree = "<group>";
		};
		0618A27A1D8CECAC0013A191 /* Frameworks */ = {
			isa = PBXGroup;
			children = (
				066EA0A32979D44E008203B1 /* WebRTC.framework */,
				06A6869F2225DB95006E7F60 /* Alamofire.framework */,
				0609147B1DE61B530049B7AB /* SQLite.framework */,
				0609147C1DE61B530049B7AB /* Toast_Swift.framework */,
				06B3747B1DC06F6B003888CB /* GCDWebServer.framework */,
				06B3747C1DC06F6B003888CB /* Pods_AIComponentKit.framework */,
				06B3747D1DC06F6B003888CB /* SchemeKit.framework */,
				06B3747E1DC06F6B003888CB /* ZXingObjC.framework */,
				FB4FA20345A0AEA4E0CB60F2 /* Pods_AIComponentKit.framework */,
				ED8A4FBFD484F830C6914CBE /* Pods_AIComponentKitTests.framework */,
				4FD2633D7266389EB43FF45F /* Pods_AIComponentKit_AIComponentKitTests.framework */,
			);
			name = Frameworks;
			sourceTree = "<group>";
		};
		0618A2851D8CF4EE0013A191 /* components-ios/src */ = {
			isa = PBXGroup;
			children = (
<<<<<<< HEAD
				5F7ED0FF2C35C922004418C5 /* extensions */,
=======
				8B77A2E72AE1EFBF009F09B2 /* extensions */,
>>>>>>> 30efb622
				22843756284F89DF00EC3133 /* AssetFetcher.swift */,
				06E59EA21D92C66B00C42804 /* components */,
				DE962F6020ADCD58004AA45A /* resources */,
				06DA9F571D8D0B4B00389B04 /* util */,
				0618A26D1D8CE3750013A191 /* AIComponentKit-Bridging-Header.h */,
				0618A2861D8CF4EE0013A191 /* AIComponentKit.h */,
				061DC7B2223C395F00539213 /* classic_button.disabled.png */,
				061DC7B1223C395F00539213 /* classic_button.pressed.png */,
				061DC7AF223C34A900539213 /* classic_button.png */,
				060395431F342ADE006D6E66 /* language-codes.plist */,
				060395441F342ADE006D6E66 /* iso3166_1_2_to_iso3166_1_3.plist */,
				064E097D233BDBE400884FEF /* Media.xcassets */,
				06B2161E1DBDA4B4000B3366 /* runtime.scm */,
				DE6D5A0E20FEA8D9003B2C67 /* checked.svg */,
				DE6D5A0A20FE9E8C003B2C67 /* unchecked.svg */,
				0618A2871D8CF4EE0013A191 /* Info.plist */,
				DED066B11FE0846F009C8165 /* webview-error.html */,
				DE5CBD271FE36C8B00F5EDDE /* webviewer.js */,
				06678E31233956EE00BD3F19 /* main.swift */,
			);
			path = "components-ios/src";
			sourceTree = "<group>";
		};
		0618A2901D8CF4EE0013A191 /* components-ios/tests */ = {
			isa = PBXGroup;
			children = (
				06E2D6001FDB16CC00A1D52A /* yail */,
				CBC78695202E0B73005363A3 /* Unit Tests */,
				06AC1CC71DB4559800A59EB3 /* AIComponentKitTests.m */,
				0618A2911D8CF4EE0013A191 /* AIComponentKitTests.swift */,
				06AC1CC61DB4559800A59EB3 /* AIComponentKitTests-Bridging-Header.h */,
				061F8571203F28AC00683091 /* AppInventorTestCase.swift */,
				06E2D5FC1FDB15F100A1D52A /* BuiltinBlockTests.swift */,
				06A623852507BDA800961743 /* CoercionTests.swift */,
				06BA52A2203E845A00879F00 /* CsvUtilTests.swift */,
				0602B26F203481F900ED60A8 /* FormTests.swift */,
				06009FF3227CF8D100E4EC4A /* FormatTests.swift */,
				0618A2931D8CF4EE0013A191 /* Info.plist */,
				0653CBD71F9719920052065A /* RuntimeTests.swift */,
				0653CBD91F971BA70052065A /* TestFailure.swift */,
			);
			path = "components-ios/tests";
			sourceTree = "<group>";
		};
		067BBEAE2C480CDA0058B1BD /* extensions */ = {
			isa = PBXGroup;
			children = (
				069D1C692C9C4FBF00C0CA96 /* assets */,
				067BBEF02C480CEF0058B1BD /* BaseAiComponent.swift */,
				069D1CE62C9DA49A00C0CA96 /* BaseClassifier.swift */,
				067BBEF12C480CEF0058B1BD /* PersonalImageClassifier.swift */,
				8B77A2E82AE1EFD9009F09B2 /* PosenetExtension.swift */,
			);
			name = extensions;
			sourceTree = "<group>";
		};
		068F9856289A2FB800E2883F /* charts */ = {
			isa = PBXGroup;
			children = (
				068F9857289A2FD600E2883F /* Chart.swift */,
				B49FD9BD2AF894E40049FA79 /* LineType.swift */,
				159AC16E2B9929C6002906B7 /* PointShape.swift */,
				068F9859289A320200E2883F /* ChartData2D.swift */,
				068F985B289A323400E2883F /* ChartDataBase.swift */,
				068F985F289A344C00E2883F /* DataSource.swift */,
				156726242BB6063D00AECCEA /* DataCollection.swift */,
				068F9863289A34F000E2883F /* ObservableDataSource.swift */,
				068F9861289A34B100E2883F /* RealTimeDataSource.swift */,
				06C791D02950E94500C1BB1B /* ChartView.swift */,
				06C791D22950F1CC00C1BB1B /* ChartDataModel.swift */,
				B48808CB2ACFB3770046DF4F /* PointChartView.swift */,
				B48808CD2ACFB9030046DF4F /* AxisChartView.swift */,
				06C791D829511A4A00C1BB1B /* PointChartDataModel.swift */,
				06C791DA29511CDC00C1BB1B /* Chart2DDataModel.swift */,
				1556D4E72C99B7EF003C9DBA /* ScatterWithTrendlineRenderer.swift */,
				B48808C92ACFB21A0046DF4F /* LineChartViewBase.swift */,
				B49FD9BB2AF6E1690049FA79 /* LineChartBaseDataModel.swift */,
				B48808C72ACFB1AD0046DF4F /* LineChartView.swift */,
				06C791D4295110E900C1BB1B /* LineChartDataModel.swift */,
				067EFDDC2B9B727D001C852C /* AreaChartDataModel.swift */,
				067EFDDE2B9B787A001C852C /* AreaChartView.swift */,
				1585F44C2B7D1F68005C905F /* BarChartView.swift */,
				158C86B62B8E336C00D33EE4 /* BarChartDataModel.swift */,
				068F5D7D2B8D16EA00A24EB0 /* PieChartView.swift */,
				068F5D7F2B8D16FA00A24EB0 /* PieChartDataModel.swift */,
				159AC1682B98E9CF002906B7 /* ScatterChartView.swift */,
				159AC16A2B98E9E2002906B7 /* ScatterChartDataModel.swift */,
				159AC1702BAA0C30002906B7 /* Trendline.swift */,
				159AC1722BAA1086002906B7 /* ChartComponent.swift */,
				159AC1762BB4C174002906B7 /* TrendlineCalculator.swift */,
				156726262BB607CF00AECCEA /* DataModel.swift */,
				15C9E0222C2B11650080EE9D /* LineWithTrendlineRenderer.swift */,
			);
			name = charts;
			sourceTree = "<group>";
		};
		069D1C692C9C4FBF00C0CA96 /* assets */ = {
			isa = PBXGroup;
			children = (
				069D1CE52C9C50BE00C0CA96 /* PersonalImageClassifier */,
				06FD684B2CF98ECC00D17515 /* PosenetExtension */,
				069D1C982C9C4FF000C0CA96 /* mobilenet_group1-shard1of1 */,
				069D1C802C9C4FEF00C0CA96 /* mobilenet_group2-shard1of1 */,
				069D1C7E2C9C4FEF00C0CA96 /* mobilenet_group3-shard1of1 */,
				069D1C752C9C4FEF00C0CA96 /* mobilenet_group4-shard1of1 */,
				069D1C932C9C4FF000C0CA96 /* mobilenet_group5-shard1of1 */,
				069D1C902C9C4FF000C0CA96 /* mobilenet_group6-shard1of1 */,
				069D1CA22C9C4FF000C0CA96 /* mobilenet_group7-shard1of1 */,
				069D1C942C9C4FF000C0CA96 /* mobilenet_group8-shard1of1 */,
				069D1C7B2C9C4FEF00C0CA96 /* mobilenet_group9-shard1of1 */,
				069D1C862C9C4FF000C0CA96 /* mobilenet_group10-shard1of1 */,
				069D1C722C9C4FEF00C0CA96 /* mobilenet_group11-shard1of1 */,
				069D1C9B2C9C4FF000C0CA96 /* mobilenet_group12-shard1of1 */,
				069D1C9A2C9C4FF000C0CA96 /* mobilenet_group13-shard1of1 */,
				069D1C9E2C9C4FF000C0CA96 /* mobilenet_group14-shard1of1 */,
				069D1C8A2C9C4FF000C0CA96 /* mobilenet_group15-shard1of1 */,
				069D1C8F2C9C4FF000C0CA96 /* mobilenet_group16-shard1of1 */,
				069D1C7D2C9C4FEF00C0CA96 /* mobilenet_group17-shard1of1 */,
				069D1C7C2C9C4FEF00C0CA96 /* mobilenet_group18-shard1of1 */,
				069D1C9C2C9C4FF000C0CA96 /* mobilenet_group19-shard1of1 */,
				069D1C9F2C9C4FF000C0CA96 /* mobilenet_group20-shard1of1 */,
				069D1CA02C9C4FF000C0CA96 /* mobilenet_group21-shard1of1 */,
				069D1C8D2C9C4FF000C0CA96 /* mobilenet_group22-shard1of1 */,
				069D1C732C9C4FEF00C0CA96 /* mobilenet_group23-shard1of1 */,
				069D1C702C9C4FEF00C0CA96 /* mobilenet_group24-shard1of1 */,
				069D1C8B2C9C4FF000C0CA96 /* mobilenet_group25-shard1of1 */,
				069D1C6C2C9C4FEF00C0CA96 /* mobilenet_group26-shard1of1 */,
				069D1C812C9C4FEF00C0CA96 /* mobilenet_group27-shard1of1 */,
				069D1C992C9C4FF000C0CA96 /* mobilenet_group28-shard1of1 */,
				069D1C842C9C4FEF00C0CA96 /* mobilenet_group29-shard1of1 */,
				069D1C8C2C9C4FF000C0CA96 /* mobilenet_group30-shard1of1 */,
				069D1C742C9C4FEF00C0CA96 /* mobilenet_group31-shard1of1 */,
				069D1C852C9C4FF000C0CA96 /* mobilenet_group32-shard1of1 */,
				069D1CA12C9C4FF000C0CA96 /* mobilenet_group33-shard1of1 */,
				069D1C6E2C9C4FEF00C0CA96 /* mobilenet_group34-shard1of1 */,
				069D1C882C9C4FF000C0CA96 /* mobilenet_group35-shard1of1 */,
				069D1C7A2C9C4FEF00C0CA96 /* mobilenet_group36-shard1of1 */,
				069D1C8E2C9C4FF000C0CA96 /* mobilenet_group37-shard1of1 */,
				069D1C792C9C4FEF00C0CA96 /* mobilenet_group38-shard1of1 */,
				069D1C6F2C9C4FEF00C0CA96 /* mobilenet_group39-shard1of1 */,
				069D1CA32C9C4FF000C0CA96 /* mobilenet_group40-shard1of1 */,
				069D1C9D2C9C4FF000C0CA96 /* mobilenet_group41-shard1of1 */,
				069D1C922C9C4FF000C0CA96 /* mobilenet_group42-shard1of1 */,
				069D1C822C9C4FEF00C0CA96 /* mobilenet_group43-shard1of1 */,
				069D1C6D2C9C4FEF00C0CA96 /* mobilenet_group44-shard1of1 */,
				069D1C712C9C4FEF00C0CA96 /* mobilenet_group45-shard1of1 */,
				069D1C7F2C9C4FEF00C0CA96 /* mobilenet_group46-shard1of1 */,
				069D1C972C9C4FF000C0CA96 /* mobilenet_group47-shard1of1 */,
				069D1C912C9C4FF000C0CA96 /* mobilenet_group48-shard1of1 */,
				069D1C762C9C4FEF00C0CA96 /* mobilenet_group49-shard1of1 */,
				069D1C952C9C4FF000C0CA96 /* mobilenet_group50-shard1of1 */,
				069D1C832C9C4FEF00C0CA96 /* mobilenet_group51-shard1of1 */,
				069D1C772C9C4FEF00C0CA96 /* mobilenet_group52-shard1of1 */,
				069D1C872C9C4FF000C0CA96 /* mobilenet_group53-shard1of1 */,
				069D1C892C9C4FF000C0CA96 /* mobilenet_group54-shard1of1 */,
				069D1C962C9C4FF000C0CA96 /* mobilenet_group55-shard1of1 */,
				069D1C782C9C4FEF00C0CA96 /* mobilenet_model.json */,
				069D1CDD2C9C4FFE00C0CA96 /* squeezenet_group1-shard1of1 */,
				069D1CDC2C9C4FFE00C0CA96 /* squeezenet_model.json */,
				069D1C6A2C9C4FD600C0CA96 /* tfjs-0.13.2.js */,
			);
			name = assets;
			sourceTree = "<group>";
		};
		069D1CE52C9C50BE00C0CA96 /* PersonalImageClassifier */ = {
			isa = PBXGroup;
			children = (
				069D1CE02C9C50B700C0CA96 /* personal_image_classifier.html */,
				069D1CE12C9C50B700C0CA96 /* personal_image_classifier.js */,
				069D1CE22C9C50B700C0CA96 /* PersonalImageClassifier.d.ts */,
			);
			name = PersonalImageClassifier;
			sourceTree = "<group>";
		};
		06C70BA32A8BB6A800C6C78D /* GoogleAuth */ = {
			isa = PBXGroup;
			children = (
				06C70BA42A8BB72800C6C78D /* ASN1.swift */,
				06C70BA72A8BB72800C6C78D /* JWT.swift */,
				06C70BA62A8BB72800C6C78D /* RSA.swift */,
				06C70BB02A8BB76B00C6C78D /* ServiceAccountAuthorizer.swift */,
				06C70BA52A8BB72800C6C78D /* ServiceAccountTokenProvider.swift */,
				06C70BAC2A8BB73500C6C78D /* Token.swift */,
				06C70BAD2A8BB73600C6C78D /* TokenProvider.swift */,
				06C70BB22A8BCF9D00C6C78D /* OAuth2CallbackHelper.h */,
				06C70BB32A8BCF9D00C6C78D /* OAuth2CallbackHelper.m */,
			);
			name = GoogleAuth;
			sourceTree = "<group>";
		};
		06D151911DC4646000FC981E /* ui */ = {
			isa = PBXGroup;
			children = (
				DEDBEC451FB288C800B6848E /* Spinner.swift */,
				DEE8A98C1FAF9E59000C7E6B /* EmailPicker.swift */,
				06E59EB01D92D16100C42804 /* Button.swift */,
				DE91AB921F93FF8F00AB742A /* PhoneNumberPicker.swift */,
				06E59EB41D93345E00C42804 /* ButtonBase.swift */,
				06D998ED1F53CDDB00A13A0E /* ContactPicker.swift */,
				06B216051DB95155000B3366 /* Image.swift */,
				06E59EB21D92D19600C42804 /* Label.swift */,
				060119DD1DC24126000FC1E2 /* ListPicker.swift */,
				0618D2741F34DC3400A127A2 /* ListView.swift */,
				06159D8D1DEFF0C600593D30 /* PasswordTextBox.swift */,
				068E0E9D1DC243B30086FFDA /* Picker.swift */,
				068E0EB61DC251BA0086FFDA /* Slider.swift */,
				06B216011DB95134000B3366 /* TextBox.swift */,
				06159D8B1DEFE20A00593D30 /* TextBoxBase.swift */,
				043ACD8A20104F52002C74DD /* DatePicker.swift */,
				DE67C49C1FCE5A8A004F0D35 /* WebViewer.swift */,
				04248DD5201927C700688ED0 /* TimePicker.swift */,
				DE0FFBDA20C5C1610049A748 /* PickerBase.swift */,
				DE0FFBDC20C5D4C20049A748 /* DateTimePickerBase.swift */,
				DE0FFBDE20C5E9440049A748 /* Checkbox.swift */,
				C41392912280708000DBA8C6 /* Switch.swift */,
			);
			name = ui;
			sourceTree = "<group>";
		};
		06D151921DC464AB00FC981E /* layout */ = {
			isa = PBXGroup;
			children = (
				06B215F91DB950F6000B3366 /* HorizontalArrangement.swift */,
				06D151E91DC6ED5200FC981E /* HVArrangement.swift */,
				06B215FB1DB95109000B3366 /* VerticalArrangement.swift */,
				0680ED581E012A2100732883 /* TableArrangement.swift */,
				C4D38CC6230DCDF300D09FE3 /* VerticalScrollArrangement.swift */,
				C4D38CC8230DCF9400D09FE3 /* HorizontalScrollArrangement.swift */,
			);
			name = layout;
			sourceTree = "<group>";
		};
		06D151931DC464BB00FC981E /* core */ = {
			isa = PBXGroup;
			children = (
				0618A26E1D8CE3750013A191 /* Form.swift */,
				06DA9F601D8D0DFC00389B04 /* ReplForm.swift */,
				0618A2781D8CEB640013A191 /* ViewComponent.swift */,
				06DA9F4E1D8CFB4B00389B04 /* VisibleComponent.swift */,
			);
			name = core;
			sourceTree = "<group>";
		};
		06D151941DC464D400FC981E /* media */ = {
			isa = PBXGroup;
			children = (
				082778F620112FE300ACC99A /* ImagePicker.swift */,
				DE999D33201272DA0023DA47 /* VideoPlayer.swift */,
			);
			name = media;
			sourceTree = "<group>";
		};
		06D151951DC464F300FC981E /* drawing */ = {
			isa = PBXGroup;
			children = (
				08AB5803201AF2BA00F38C88 /* Canvas.swift */,
				0846B64520BBBF92008FB20C /* Sprite.swift */,
				088CAFCF20DABB2E002B1B67 /* Ball.swift */,
				0846B64720BBBF9C008FB20C /* ImageSprite.swift */,
			);
			name = drawing;
			sourceTree = "<group>";
		};
		06D151961DC4650700FC981E /* sensors */ = {
			isa = PBXGroup;
			children = (
				06EAAC781DCE291500889C6D /* AccelerometerSensor.swift */,
				DE3E730720C72AFE0063B339 /* GyroscopeSensor.swift */,
				DE1443D520C80BF900A250F1 /* OrientationSensor.swift */,
				DE1443D720C842EE00A250F1 /* Pedometer.swift */,
			);
			name = sensors;
			sourceTree = "<group>";
		};
		06D151971DC4651300FC981E /* social */ = {
			isa = PBXGroup;
			children = (
			);
			name = social;
			sourceTree = "<group>";
		};
		06D151981DC4651D00FC981E /* storage */ = {
			isa = PBXGroup;
			children = (
				DE97528C2034808A008CEBB9 /* FusiontablesControl.swift */,
			);
			name = storage;
			sourceTree = "<group>";
		};
		06DA9F571D8D0B4B00389B04 /* util */ = {
			isa = PBXGroup;
			children = (
				0417585120093F24007D2C31 /* Extensions */,
				06C70BA32A8BB6A800C6C78D /* GoogleAuth */,
				06DA9F5C1D8D0CAA00389B04 /* AppInvHTTPD.h */,
				06DA9F5D1D8D0CAA00389B04 /* AppInvHTTPD.m */,
				06D1519D1DC4F49C00FC981E /* AppManager.swift */,
				068AA8181DE61D8E0011CC74 /* Application.swift */,
				068AA81A1DE61FE20011CC74 /* ApplicationFactory.swift */,
				06B5872B1DC02B190092C9DD /* AssetManager.swift */,
				06F91463252CE50B00AF8F88 /* BundledApp.swift */,
				06D81F472BA352CA0058E94F /* ChartDataSourceUtil.swift */,
				CBC7868520113A3C005363A3 /* CircularBuffer.swift */,
				06B216071DB954A5000B3366 /* ColorUtil.swift */,
				B4BADF202B0839340059E2FB /* BinarySearchUtil.swift */,
				06EF26592998A94600D6093C /* ComponentUtil.swift */,
				46E77D8D29DD6894002CCDFB /* ShowAlert.swift */,
				06604B722034EFE70066C459 /* CsvUtil.swift */,
				068F985D289A33AA00E2883F /* DataSourceChangeListener.swift */,
				06D151E71DC4FE2A00FC981E /* ElementsUtil.swift */,
				06D1518F1DC45E9700FC981E /* ErrorMessages.swift */,
				06C94A381D99D10400341AAE /* EventDispatcher.swift */,
				0417584F20093AE5007D2C31 /* FileError.swift */,
				CBC786812006AD2F005363A3 /* FileUtil.swift */,
				DE4CDF562093982F008412BC /* FontUtil.swift */,
				06AEDC571E04C12900371E72 /* FormatUtil.swift */,
				DE55C2E620EEA89A005ED8CB /* GeoJSONUtil.swift */,
				DE84293320D3FC6A00094BCB /* GeometryUtil.swift */,
				0650F5171F1F1B7A00D4E6FA /* HMAC.swift */,
				DE4EA34520AE2CDD009681D8 /* HTMLEntities.swift */,
				060A83D41E004E1E00C6B7D9 /* JsonUtil.swift */,
				0644F7021F38EDF200642E4D /* LinearView.swift */,
				0417585620098EE0007D2C31 /* LinkedList.swift */,
				06E59EA71D92C7E800C42804 /* NetworkUtils.h */,
				06E59EA81D92C7E800C42804 /* NetworkUtils.m */,
				06D151991DC4736800FC981E /* NSString_SHA1.h */,
				06D1519A1DC4736800FC981E /* NSString_SHA1.m */,
				06A47CD223F12EF400668126 /* PermissionException.swift */,
				DE033B4220179A9300544E5F /* PermissionHandler.swift */,
				067D1B151D9B398E00A6190E /* RetValManager.h */,
				067D1B161D9B398E00A6190E /* RetValManager.m */,
				061DC7B5224027C900539213 /* ScaleFrameLayout.swift */,
				06941F3F2603B4A900F8E1B2 /* StringUtil.swift */,
				0685B5B22003C931005153ED /* ThemeEnum.swift */,
				068A11CB293C309E009D9470 /* WebRTCNativeManager.swift */,
				DE4EA34720AE2D2D009681D8 /* XMLUtil.swift */,
				0650B1EE1DAB09B200A7846C /* YailRuntimeError.swift */,
				06C8CE932A3B5EFA00C39EBC /* chat.pb.swift */,
				062217EF2A37767E00B89562 /* image.pb.swift */,
				064884D521E682EA0086411C /* iOS9Util.swift */,
				0633F35F297D0AD700C3C3E9 /* tr.pb.swift */,
				064218BB2C776D7100F10FBD /* Vector2D.swift */,
			);
			name = util;
			sourceTree = "<group>";
		};
		06E2D6001FDB16CC00A1D52A /* yail */ = {
			isa = PBXGroup;
			children = (
				0658E9BB20126FFA009D6A15 /* control.yail */,
				0658E9BC20126FFA009D6A15 /* logic.yail */,
				0658E9BF201399F9009D6A15 /* math.yail */,
				0658E9C0201399FA009D6A15 /* text.yail */,
				06E2D5FE1FDB16C500A1D52A /* lists.yail */,
				0624072E245340E1005E5BFC /* dictionaries.yail */,
				0658E9C32013D19A009D6A15 /* colors.yail */,
				067D2BCE2040FB4B00D1EB16 /* variables.yail */,
				067D2BD02040FE0500D1EB16 /* procedures.yail */,
			);
			path = yail;
			sourceTree = "<group>";
		};
		06E59EA21D92C66B00C42804 /* components */ = {
			isa = PBXGroup;
			children = (
				681D59032A84137D007B5DB5 /* common */,
				06E59EAD1D92C92300C42804 /* interfaces */,
				06E59EAC1D92C91D00C42804 /* nonvisible */,
				06E59EAB1D92C91800C42804 /* visible */,
			);
			name = components;
			sourceTree = "<group>";
		};
		06E59EAB1D92C91800C42804 /* visible */ = {
			isa = PBXGroup;
			children = (
				068F9856289A2FB800E2883F /* charts */,
				04AB2222202129BD0033281F /* maps */,
				06D151931DC464BB00FC981E /* core */,
				06D151911DC4646000FC981E /* ui */,
				06D151921DC464AB00FC981E /* layout */,
				06D151941DC464D400FC981E /* media */,
				06D151951DC464F300FC981E /* drawing */,
				06D151961DC4650700FC981E /* sensors */,
				06D151971DC4651300FC981E /* social */,
				06D151981DC4651D00FC981E /* storage */,
				06EAAC7A1DCE3E6400889C6D /* connectivity */,
				06EAAC7B1DCE3E9300889C6D /* mindstorms */,
				06EAAC7C1DCE3E9C00889C6D /* experimental */,
				06EAAC7D1DCE3EA200889C6D /* internal */,
			);
			name = visible;
			sourceTree = "<group>";
		};
		06E59EAC1D92C91D00C42804 /* nonvisible */ = {
			isa = PBXGroup;
			children = (
				067BBEAE2C480CDA0058B1BD /* extensions */,
				068E0EAE1DC251090086FFDA /* ActivityStarter.swift */,
				06E4F9972CFE3DCF00B59DA7 /* AnomalyDetection.swift */,
				06EC0A1D1D959CD4001CD8DC /* BarcodeScanner.swift */,
				DE3F6B082080F72400A0BA69 /* Camera.swift */,
				06C8CE952A3B5EFA00C39EBC /* ChatBot.swift */,
				068E0EB01DC251240086FFDA /* Clock.swift */,
				0417585420098566007D2C31 /* File.swift */,
				062217F32A37798E00B89562 /* ImageBot.swift */,
				065E429C2866BC5500479153 /* Navigation.swift */,
				06E59EA51D92C6C300C42804 /* NonvisibleComponent.swift */,
				06B216031DB95146000B3366 /* Notifier.swift */,
				068E0EB21DC251890086FFDA /* PhoneCall.swift */,
				06E59EA31D92C68900C42804 /* PhoneStatus.swift */,
				0644F6BF1F37CAD800642E4D /* Player.swift */,
				061A3C682CEEE66E000E2FBB /* Regression.swift */,
				068E0EB41DC251A20086FFDA /* Sharing.swift */,
				06E59EAE1D92D14F00C42804 /* Sound.swift */,
				CBE5DE991FE1C421009A139F /* SoundRecorder.swift */,
				064326B8289602770001297F /* Spreadsheet.swift */,
				068E0EB81DC251E90086FFDA /* Texting.swift */,
				06473B841F327E5400A9A29B /* TextToSpeech.swift */,
				06B215FF1DB95122000B3366 /* TinyDB.swift */,
				CB9660841F69BC8C009746C3 /* TinyWebDB.swift */,
				0633F361297D0B1400C3C3E9 /* Translator.swift */,
				DED39C2E2005537D0054B646 /* Camcorder.swift */,
				06B215FD1DB95116000B3366 /* Web.swift */,
				CB96609B1F95489F009746C3 /* LocationSensor.swift */,
				062217F12A3776B200B89562 /* ProxiedComponent.swift */,
				DEDA5AE7201247FA00C5287E /* YandexTranslate.swift */,
				DE4075E420126DA7000F4C3E /* SpeechRecognizer.swift */,
			);
			name = nonvisible;
			sourceTree = "<group>";
		};
		06E59EAD1D92C92300C42804 /* interfaces */ = {
			isa = PBXGroup;
			children = (
				151EB7E1298853E400315044 /* AccessibleComponent.swift */,
				0618A2701D8CE50A0013A191 /* Component.swift */,
				0618A2761D8CE9C20013A191 /* ComponentConstants.swift */,
				0618A2741D8CE81B0013A191 /* ComponentContainer.swift */,
				0618A2721D8CE5760013A191 /* HandlesEventDispatching.swift */,
				062832971DBE95A7009605D5 /* Layout.swift */,
				0644F6C11F37D20700642E4D /* LifecycleDelegate.swift */,
			);
			name = interfaces;
			sourceTree = "<group>";
		};
		06EAAC7A1DCE3E6400889C6D /* connectivity */ = {
			isa = PBXGroup;
			children = (
				062300A71DCE409D0035E4A4 /* BluetoothClient.swift */,
				062300A91DCE40D40035E4A4 /* BluetoothConnectionBase.swift */,
			);
			name = connectivity;
			sourceTree = "<group>";
		};
		06EAAC7B1DCE3E9300889C6D /* mindstorms */ = {
			isa = PBXGroup;
			children = (
				086DC63121014C5900FDA182 /* Ev3Motors.swift */,
				08815DB6210B532800FA89F7 /* Ev3Commands.swift */,
				086DC63721023E1A00FDA182 /* EvCommand.swift */,
				086DC633210157BF00FDA182 /* Ev3Constants.swift */,
				08815DB4210A64CE00FA89F7 /* EvConnection.swift */,
				080C7FE4210784F2007C94A8 /* Ev3ReportDelegate.swift */,
				080C7FE221077707007C94A8 /* Ev3ResponseManager.swift */,
				086DC63521022E1B00FDA182 /* ByteTools.swift */,
			);
			name = mindstorms;
			sourceTree = "<group>";
		};
		06EAAC7C1DCE3E9C00889C6D /* experimental */ = {
			isa = PBXGroup;
			children = (
				DE962F3B20ADC8A3004AA45A /* CloudDB.swift */,
			);
			name = experimental;
			sourceTree = "<group>";
		};
		06EAAC7D1DCE3EA200889C6D /* internal */ = {
			isa = PBXGroup;
			children = (
			);
			name = internal;
			sourceTree = "<group>";
		};
		06EF8CDF1D8CE2F6009FB227 = {
			isa = PBXGroup;
			children = (
				062B743A2BC06AD9002E221F /* PrivacyInfo.xcprivacy */,
				061CEC0D297B47B400C2879B /* install-webrtc.sh */,
				0618A2851D8CF4EE0013A191 /* components-ios/src */,
				0618A2901D8CF4EE0013A191 /* components-ios/tests */,
				06EF8CE91D8CE2F7009FB227 /* Products */,
				0618A27A1D8CECAC0013A191 /* Frameworks */,
				7474807A747CFE996FC4893A /* Pods */,
			);
			indentWidth = 2;
			sourceTree = "<group>";
			tabWidth = 2;
		};
		06EF8CE91D8CE2F7009FB227 /* Products */ = {
			isa = PBXGroup;
			children = (
				0618A2841D8CF4EE0013A191 /* AIComponentKit.framework */,
				0618A28C1D8CF4EE0013A191 /* AIComponentKitTests.xctest */,
			);
			name = Products;
			sourceTree = "<group>";
		};
		06FB67D9247B8EB900ABEAD6 /* util */ = {
			isa = PBXGroup;
			children = (
				060150982BA4E49F000CAF92 /* ChartDataSourceUtil.swift */,
				06ACC85726399864006ADC14 /* JsonUtilTests.swift */,
				06FB67DA247B8EDA00ABEAD6 /* LinearViewTests.swift */,
			);
			path = util;
			sourceTree = "<group>";
		};
<<<<<<< HEAD
		5F7266182C754755009C3CAB /* assets */ = {
			isa = PBXGroup;
			children = (
				06925B3E2C8B40D60085DC83 /* facemesh.min.js */,
				06925B3F2C8B40D60085DC83 /* model.json */,
				5F7ED1012C35C94D004418C5 /* app.js */,
				5F7ED1032C35C94F004418C5 /* group1-shard1of1.bin */,
				5F7ED1022C35C94E004418C5 /* index.html */,
				5F7ED1002C35C94C004418C5 /* tf-converter.min.js */,
				5F7ED1052C35C950004418C5 /* tf-core.min.js */,
				5F7ED1042C35C94F004418C5 /* VERSIONS.txt */,
			);
			path = assets;
			sourceTree = "<group>";
		};
		5F7ED0FF2C35C922004418C5 /* extensions */ = {
			isa = PBXGroup;
			children = (
				5F7266182C754755009C3CAB /* assets */,
				5F7ED10C2C35C987004418C5 /* facemesh.swift */,
			);
			name = extensions;
=======
		06FD684B2CF98ECC00D17515 /* PosenetExtension */ = {
			isa = PBXGroup;
			children = (
				06FD684C2CF98F3B00D17515 /* group1-shard1of1.bin */,
				06FD684D2CF98F3B00D17515 /* model-stride16.json */,
				06FD68512CF98F3B00D17515 /* posenet.html */,
				06FD68502CF98F3B00D17515 /* posenet.min.js */,
				06FD684E2CF98F3B00D17515 /* posenetextension.js */,
				06FD68522CF98F3B00D17515 /* tf-converter.min.js */,
				06FD684F2CF98F3B00D17515 /* tf-core.min.js */,
			);
			name = PosenetExtension;
>>>>>>> 30efb622
			sourceTree = "<group>";
		};
		681D59032A84137D007B5DB5 /* common */ = {
			isa = PBXGroup;
			children = (
				681D59042A84138A007B5DB5 /* FileScope.swift */,
				681D59062A84139E007B5DB5 /* OptionList.swift */,
			);
			name = common;
			sourceTree = "<group>";
		};
		7474807A747CFE996FC4893A /* Pods */ = {
			isa = PBXGroup;
			children = (
				BA2D48EA6A473CBA0907B685 /* Pods-AIComponentKit.debug.xcconfig */,
				99F760E80DBC747A467E4900 /* Pods-AIComponentKit.release.xcconfig */,
				685FE23350C9E159CA508795 /* Pods-AIComponentKitTests.debug.xcconfig */,
				32349630B8B4D40D05FB295A /* Pods-AIComponentKitTests.release.xcconfig */,
				D5BBCD0FB0908B711892BA4C /* Pods-AIComponentKit-AIComponentKitTests.debug.xcconfig */,
				58E89B4AF39EEFF895CBBDD1 /* Pods-AIComponentKit-AIComponentKitTests.release.xcconfig */,
			);
			name = Pods;
			sourceTree = "<group>";
		};
		8B77A2E72AE1EFBF009F09B2 /* extensions */ = {
			isa = PBXGroup;
			children = (
			);
			path = extensions;
			sourceTree = "<group>";
		};
		CBC78691202E0B35005363A3 /* components */ = {
			isa = PBXGroup;
			children = (
				DE85F127209CDA2700A809AA /* visible */,
				CBC78692202E0B5F005363A3 /* nonvisible */,
			);
			path = components;
			sourceTree = "<group>";
		};
		CBC78692202E0B5F005363A3 /* nonvisible */ = {
			isa = PBXGroup;
			children = (
				062A67002CFFBE28006C875D /* AnomalyDetectionTests.swift */,
				CB8539242075549A009E9030 /* ClockTests.swift */,
				CBC78693202E0B6E005363A3 /* FileTests.swift */,
				061A3C6A2CEEE9C9000E2FBB /* RegressionTests.swift */,
				06E624A529F698EC007DA752 /* TextToSpeechTests.swift */,
				0623BBEF2476291D00FEB2B6 /* TinyDBTests.swift */,
				DE68A88C20B4971400233AF9 /* XMLTests.swift */,
				0681C4B226024E6800F70BC6 /* WebTests.swift */,
			);
			path = nonvisible;
			sourceTree = "<group>";
		};
		CBC78695202E0B73005363A3 /* Unit Tests */ = {
			isa = PBXGroup;
			children = (
				06FB67D9247B8EB900ABEAD6 /* util */,
				CBC78691202E0B35005363A3 /* components */,
			);
			path = "Unit Tests";
			sourceTree = "<group>";
		};
		DE85F127209CDA2700A809AA /* visible */ = {
			isa = PBXGroup;
			children = (
				DE102DB820F53189002C71F0 /* FontUtilTests.swift */,
				06009FF52280723F00E4EC4A /* ImageTests.swift */,
				06FB67DE247D4CEC00ABEAD6 /* ListPickerTests.swift */,
				06FB67DC247D4AB200ABEAD6 /* ListViewTests.swift */,
				064F224827342A3300CFA04B /* MapTests.swift */,
				DE85F125209CD9AB00A809AA /* SliderTests.swift */,
				06009FF72285BEEB00E4EC4A /* SpinnerTests.swift */,
				06F15C0E24059B0100C783E3 /* TextBoxTests.swift */,
			);
			path = visible;
			sourceTree = "<group>";
		};
		DE962F6020ADCD58004AA45A /* resources */ = {
			isa = PBXGroup;
			children = (
				DE962F5B20ADCD2B004AA45A /* comodo_root.der */,
				DE962F5C20ADCD2B004AA45A /* comodo_usrtrust.der */,
				DE962F5A20ADCD2B004AA45A /* dst_root_x3.der */,
				DE962F6120ADCD7D004AA45A /* append_script */,
				DE962F6320ADCDA0004AA45A /* pop_script */,
				DE962F6520ADCDE0004AA45A /* sub_script */,
			);
			name = resources;
			sourceTree = "<group>";
		};
/* End PBXGroup section */

/* Begin PBXHeadersBuildPhase section */
		0618A2811D8CF4EE0013A191 /* Headers */ = {
			isa = PBXHeadersBuildPhase;
			buildActionMask = 2147483647;
			files = (
				06DA9F5E1D8D0CAA00389B04 /* AppInvHTTPD.h in Headers */,
				06D1519B1DC4736800FC981E /* NSString_SHA1.h in Headers */,
				0618A2941D8CF4EE0013A191 /* AIComponentKit.h in Headers */,
				06DA9F561D8CFBAB00389B04 /* AIComponentKit-Bridging-Header.h in Headers */,
				067D1B171D9B398E00A6190E /* RetValManager.h in Headers */,
				06C70BB42A8BCF9D00C6C78D /* OAuth2CallbackHelper.h in Headers */,
				06E59EA91D92C7E800C42804 /* NetworkUtils.h in Headers */,
			);
			runOnlyForDeploymentPostprocessing = 0;
		};
/* End PBXHeadersBuildPhase section */

/* Begin PBXNativeTarget section */
		0618A2831D8CF4EE0013A191 /* AIComponentKit */ = {
			isa = PBXNativeTarget;
			buildConfigurationList = 0618A2951D8CF4EE0013A191 /* Build configuration list for PBXNativeTarget "AIComponentKit" */;
			buildPhases = (
				069684EE0D28A74072439CF3 /* [CP] Check Pods Manifest.lock */,
				0618A2811D8CF4EE0013A191 /* Headers */,
				0618A27F1D8CF4EE0013A191 /* Sources */,
				0618A2801D8CF4EE0013A191 /* Frameworks */,
				0618A2821D8CF4EE0013A191 /* Resources */,
			);
			buildRules = (
			);
			dependencies = (
			);
			name = AIComponentKit;
			productName = AIComponentKit;
			productReference = 0618A2841D8CF4EE0013A191 /* AIComponentKit.framework */;
			productType = "com.apple.product-type.framework";
		};
		0618A28B1D8CF4EE0013A191 /* AIComponentKitTests */ = {
			isa = PBXNativeTarget;
			buildConfigurationList = 0618A2981D8CF4EE0013A191 /* Build configuration list for PBXNativeTarget "AIComponentKitTests" */;
			buildPhases = (
				53BBF3A4D5857D4D3B61E484 /* [CP] Check Pods Manifest.lock */,
				0618A2881D8CF4EE0013A191 /* Sources */,
				0618A2891D8CF4EE0013A191 /* Frameworks */,
				0618A28A1D8CF4EE0013A191 /* Resources */,
				BE02EA76D5DAF6D4DF120F32 /* [CP] Embed Pods Frameworks */,
				061CEC0C297B46EC00C2879B /* ShellScript */,
			);
			buildRules = (
			);
			dependencies = (
				0618A28F1D8CF4EE0013A191 /* PBXTargetDependency */,
			);
			name = AIComponentKitTests;
			productName = AIComponentKitTests;
			productReference = 0618A28C1D8CF4EE0013A191 /* AIComponentKitTests.xctest */;
			productType = "com.apple.product-type.bundle.unit-test";
		};
/* End PBXNativeTarget section */

/* Begin PBXProject section */
		06EF8CE01D8CE2F6009FB227 /* Project object */ = {
			isa = PBXProject;
			attributes = {
				LastSwiftUpdateCheck = 0800;
				LastUpgradeCheck = 1100;
				ORGANIZATIONNAME = "Massachusetts Institute of Technology";
				TargetAttributes = {
					0618A2831D8CF4EE0013A191 = {
						CreatedOnToolsVersion = 8.0;
						LastSwiftMigration = 1100;
						ProvisioningStyle = Automatic;
					};
					0618A28B1D8CF4EE0013A191 = {
						CreatedOnToolsVersion = 8.0;
						LastSwiftMigration = 1010;
						ProvisioningStyle = Automatic;
					};
				};
			};
			buildConfigurationList = 06EF8CE31D8CE2F6009FB227 /* Build configuration list for PBXProject "AIComponentKit" */;
			compatibilityVersion = "Xcode 3.2";
			developmentRegion = en;
			hasScannedForEncodings = 0;
			knownRegions = (
				en,
				Base,
			);
			mainGroup = 06EF8CDF1D8CE2F6009FB227;
			productRefGroup = 06EF8CE91D8CE2F7009FB227 /* Products */;
			projectDirPath = "";
			projectRoot = "";
			targets = (
				0618A2831D8CF4EE0013A191 /* AIComponentKit */,
				0618A28B1D8CF4EE0013A191 /* AIComponentKitTests */,
			);
		};
/* End PBXProject section */

/* Begin PBXResourcesBuildPhase section */
		0618A2821D8CF4EE0013A191 /* Resources */ = {
			isa = PBXResourcesBuildPhase;
			buildActionMask = 2147483647;
			files = (
				06925B402C8B40D60085DC83 /* facemesh.min.js in Resources */,
				5F7ED1082C35C950004418C5 /* index.html in Resources */,
				5F7ED1092C35C950004418C5 /* group1-shard1of1.bin in Resources */,
				DE6D5A0F20FEA8DA003B2C67 /* checked.svg in Resources */,
				5F7ED10B2C35C950004418C5 /* tf-core.min.js in Resources */,
				DE962F5F20ADCD2C004AA45A /* comodo_usrtrust.der in Resources */,
				069D1CDB2C9C4FF000C0CA96 /* mobilenet_group40-shard1of1 in Resources */,
				06FD68562CF98F3B00D17515 /* tf-core.min.js in Resources */,
				069D1CDF2C9C4FFE00C0CA96 /* squeezenet_group1-shard1of1 in Resources */,
				069D1CD42C9C4FF000C0CA96 /* mobilenet_group19-shard1of1 in Resources */,
				069D1CCA2C9C4FF000C0CA96 /* mobilenet_group42-shard1of1 in Resources */,
				DE962F6420ADCDA0004AA45A /* pop_script in Resources */,
				069D1CCE2C9C4FF000C0CA96 /* mobilenet_group55-shard1of1 in Resources */,
				069D1CB32C9C4FF000C0CA96 /* mobilenet_group9-shard1of1 in Resources */,
				069D1CD32C9C4FF000C0CA96 /* mobilenet_group12-shard1of1 in Resources */,
				069D1CE42C9C50B700C0CA96 /* personal_image_classifier.js in Resources */,
				064E097E233BDBE400884FEF /* Media.xcassets in Resources */,
				069D1CAC2C9C4FF000C0CA96 /* mobilenet_group31-shard1of1 in Resources */,
				069D1CCC2C9C4FF000C0CA96 /* mobilenet_group8-shard1of1 in Resources */,
				06B216201DBDACBF000B3366 /* runtime.scm in Resources */,
				069D1CBC2C9C4FF000C0CA96 /* mobilenet_group29-shard1of1 in Resources */,
				06FD68582CF98F3B00D17515 /* posenet.html in Resources */,
				061DC7B0223C34A900539213 /* classic_button.png in Resources */,
				069D1CD02C9C4FF000C0CA96 /* mobilenet_group1-shard1of1 in Resources */,
				069D1CB62C9C4FF000C0CA96 /* mobilenet_group3-shard1of1 in Resources */,
				061DC7B4223C396000539213 /* classic_button.disabled.png in Resources */,
				069D1CC92C9C4FF000C0CA96 /* mobilenet_group48-shard1of1 in Resources */,
				069D1CB42C9C4FF000C0CA96 /* mobilenet_group18-shard1of1 in Resources */,
				069D1CD92C9C4FF000C0CA96 /* mobilenet_group33-shard1of1 in Resources */,
				060395451F342ADE006D6E66 /* language-codes.plist in Resources */,
				069D1CBD2C9C4FF000C0CA96 /* mobilenet_group32-shard1of1 in Resources */,
				069D1CA42C9C4FF000C0CA96 /* mobilenet_group26-shard1of1 in Resources */,
				069D1CB82C9C4FF000C0CA96 /* mobilenet_group2-shard1of1 in Resources */,
				DE962F6620ADCDE0004AA45A /* sub_script in Resources */,
<<<<<<< HEAD
				5F7ED1062C35C950004418C5 /* tf-converter.min.js in Resources */,
				5F7ED1072C35C950004418C5 /* app.js in Resources */,
=======
				069D1CBF2C9C4FF000C0CA96 /* mobilenet_group53-shard1of1 in Resources */,
				069D1CBE2C9C4FF000C0CA96 /* mobilenet_group10-shard1of1 in Resources */,
				069D1CB02C9C4FF000C0CA96 /* mobilenet_model.json in Resources */,
				069D1CC02C9C4FF000C0CA96 /* mobilenet_group35-shard1of1 in Resources */,
				069D1CD12C9C4FF000C0CA96 /* mobilenet_group28-shard1of1 in Resources */,
				069D1CB92C9C4FF000C0CA96 /* mobilenet_group27-shard1of1 in Resources */,
				069D1CA82C9C4FF000C0CA96 /* mobilenet_group24-shard1of1 in Resources */,
				069D1CB22C9C4FF000C0CA96 /* mobilenet_group36-shard1of1 in Resources */,
				069D1CB52C9C4FF000C0CA96 /* mobilenet_group17-shard1of1 in Resources */,
>>>>>>> 30efb622
				DE962F6220ADCD7D004AA45A /* append_script in Resources */,
				060395461F342ADE006D6E66 /* iso3166_1_2_to_iso3166_1_3.plist in Resources */,
				069D1CC42C9C4FF000C0CA96 /* mobilenet_group30-shard1of1 in Resources */,
				069D1CB72C9C4FF000C0CA96 /* mobilenet_group46-shard1of1 in Resources */,
				DE5CBD281FE36C8B00F5EDDE /* webviewer.js in Resources */,
				DE962F5D20ADCD2C004AA45A /* dst_root_x3.der in Resources */,
				069D1CC72C9C4FF000C0CA96 /* mobilenet_group16-shard1of1 in Resources */,
				069D1CCB2C9C4FF000C0CA96 /* mobilenet_group5-shard1of1 in Resources */,
				DE962F5E20ADCD2C004AA45A /* comodo_root.der in Resources */,
				069D1CBB2C9C4FF000C0CA96 /* mobilenet_group51-shard1of1 in Resources */,
				069D1CC22C9C4FF000C0CA96 /* mobilenet_group15-shard1of1 in Resources */,
				069D1CD52C9C4FF000C0CA96 /* mobilenet_group41-shard1of1 in Resources */,
				06FD68542CF98F3B00D17515 /* model-stride16.json in Resources */,
				069D1CAF2C9C4FF000C0CA96 /* mobilenet_group52-shard1of1 in Resources */,
				069D1CD72C9C4FF000C0CA96 /* mobilenet_group20-shard1of1 in Resources */,
				069D1CDA2C9C4FF000C0CA96 /* mobilenet_group7-shard1of1 in Resources */,
				DED066B21FE0846F009C8165 /* webview-error.html in Resources */,
				061DC7B3223C396000539213 /* classic_button.pressed.png in Resources */,
				069D1CAA2C9C4FF000C0CA96 /* mobilenet_group11-shard1of1 in Resources */,
				069D1CC62C9C4FF000C0CA96 /* mobilenet_group37-shard1of1 in Resources */,
				06FD68572CF98F3B00D17515 /* posenet.min.js in Resources */,
				069D1CAB2C9C4FF000C0CA96 /* mobilenet_group23-shard1of1 in Resources */,
				069D1CC82C9C4FF000C0CA96 /* mobilenet_group6-shard1of1 in Resources */,
				DE6D5A0C20FE9E8D003B2C67 /* unchecked.svg in Resources */,
				06925B412C8B40D60085DC83 /* model.json in Resources */,
				062B743B2BC06AD9002E221F /* PrivacyInfo.xcprivacy in Resources */,
<<<<<<< HEAD
				5F7ED10A2C35C950004418C5 /* VERSIONS.txt in Resources */,
=======
				069D1CE32C9C50B700C0CA96 /* personal_image_classifier.html in Resources */,
				069D1CDE2C9C4FFE00C0CA96 /* squeezenet_model.json in Resources */,
				069D1CD82C9C4FF000C0CA96 /* mobilenet_group21-shard1of1 in Resources */,
				069D1CC32C9C4FF000C0CA96 /* mobilenet_group25-shard1of1 in Resources */,
				069D1CAE2C9C4FF000C0CA96 /* mobilenet_group49-shard1of1 in Resources */,
				069D1C6B2C9C4FD600C0CA96 /* tfjs-0.13.2.js in Resources */,
				069D1CD22C9C4FF000C0CA96 /* mobilenet_group13-shard1of1 in Resources */,
				069D1CCD2C9C4FF000C0CA96 /* mobilenet_group50-shard1of1 in Resources */,
				069D1CBA2C9C4FF000C0CA96 /* mobilenet_group43-shard1of1 in Resources */,
				06FD68552CF98F3B00D17515 /* posenetextension.js in Resources */,
				06FD68592CF98F3B00D17515 /* tf-converter.min.js in Resources */,
				069D1CA72C9C4FF000C0CA96 /* mobilenet_group39-shard1of1 in Resources */,
				069D1CA92C9C4FF000C0CA96 /* mobilenet_group45-shard1of1 in Resources */,
				069D1CA52C9C4FF000C0CA96 /* mobilenet_group44-shard1of1 in Resources */,
				069D1CD62C9C4FF000C0CA96 /* mobilenet_group14-shard1of1 in Resources */,
				069D1CAD2C9C4FF000C0CA96 /* mobilenet_group4-shard1of1 in Resources */,
				069D1CC12C9C4FF000C0CA96 /* mobilenet_group54-shard1of1 in Resources */,
				069D1CCF2C9C4FF000C0CA96 /* mobilenet_group47-shard1of1 in Resources */,
				069D1CA62C9C4FF000C0CA96 /* mobilenet_group34-shard1of1 in Resources */,
				06FD68532CF98F3B00D17515 /* group1-shard1of1.bin in Resources */,
				069D1CB12C9C4FF000C0CA96 /* mobilenet_group38-shard1of1 in Resources */,
				069D1CC52C9C4FF000C0CA96 /* mobilenet_group22-shard1of1 in Resources */,
>>>>>>> 30efb622
			);
			runOnlyForDeploymentPostprocessing = 0;
		};
		0618A28A1D8CF4EE0013A191 /* Resources */ = {
			isa = PBXResourcesBuildPhase;
			buildActionMask = 2147483647;
			files = (
				0658E9C42013D19A009D6A15 /* colors.yail in Resources */,
				067D2BD12040FE0500D1EB16 /* procedures.yail in Resources */,
				0658E9C1201399FA009D6A15 /* math.yail in Resources */,
				0658E9BD20126FFA009D6A15 /* control.yail in Resources */,
				06E2D5FF1FDB16C500A1D52A /* lists.yail in Resources */,
				0624072F245340E1005E5BFC /* dictionaries.yail in Resources */,
				067D2BCF2040FB4B00D1EB16 /* variables.yail in Resources */,
				0658E9BE20126FFA009D6A15 /* logic.yail in Resources */,
				0658E9C2201399FA009D6A15 /* text.yail in Resources */,
			);
			runOnlyForDeploymentPostprocessing = 0;
		};
/* End PBXResourcesBuildPhase section */

/* Begin PBXShellScriptBuildPhase section */
		061CEC0C297B46EC00C2879B /* ShellScript */ = {
			isa = PBXShellScriptBuildPhase;
			buildActionMask = 2147483647;
			files = (
			);
			inputFileListPaths = (
			);
			inputPaths = (
				"$(PROJECT_DIR)/prebuilts/$(PLATFORM_NAME)/WebRTC.framework",
			);
			outputFileListPaths = (
			);
			outputPaths = (
				"$(TARGET_BUILD_DIR)/$(FRAMEWORKS_FOLDER_PATH)/WebRTC.framework",
			);
			runOnlyForDeploymentPostprocessing = 0;
			shellPath = /bin/sh;
			shellScript = "# Type a script or drag a script file from your workspace to insert its path.\n\n\"${PROJECT_DIR}/install-webrtc.sh\"\n";
			showEnvVarsInLog = 0;
		};
		069684EE0D28A74072439CF3 /* [CP] Check Pods Manifest.lock */ = {
			isa = PBXShellScriptBuildPhase;
			buildActionMask = 2147483647;
			files = (
			);
			inputPaths = (
				"${PODS_PODFILE_DIR_PATH}/Podfile.lock",
				"${PODS_ROOT}/Manifest.lock",
			);
			name = "[CP] Check Pods Manifest.lock";
			outputPaths = (
				"$(DERIVED_FILE_DIR)/Pods-AIComponentKit-checkManifestLockResult.txt",
			);
			runOnlyForDeploymentPostprocessing = 0;
			shellPath = /bin/sh;
			shellScript = "diff \"${PODS_PODFILE_DIR_PATH}/Podfile.lock\" \"${PODS_ROOT}/Manifest.lock\" > /dev/null\nif [ $? != 0 ] ; then\n    # print error to STDERR\n    echo \"error: The sandbox is not in sync with the Podfile.lock. Run 'pod install' or update your CocoaPods installation.\" >&2\n    exit 1\nfi\n# This output is used by Xcode 'outputs' to avoid re-running this script phase.\necho \"SUCCESS\" > \"${SCRIPT_OUTPUT_FILE_0}\"\n";
			showEnvVarsInLog = 0;
		};
		53BBF3A4D5857D4D3B61E484 /* [CP] Check Pods Manifest.lock */ = {
			isa = PBXShellScriptBuildPhase;
			buildActionMask = 2147483647;
			files = (
			);
			inputPaths = (
				"${PODS_PODFILE_DIR_PATH}/Podfile.lock",
				"${PODS_ROOT}/Manifest.lock",
			);
			name = "[CP] Check Pods Manifest.lock";
			outputPaths = (
				"$(DERIVED_FILE_DIR)/Pods-AIComponentKit-AIComponentKitTests-checkManifestLockResult.txt",
			);
			runOnlyForDeploymentPostprocessing = 0;
			shellPath = /bin/sh;
			shellScript = "diff \"${PODS_PODFILE_DIR_PATH}/Podfile.lock\" \"${PODS_ROOT}/Manifest.lock\" > /dev/null\nif [ $? != 0 ] ; then\n    # print error to STDERR\n    echo \"error: The sandbox is not in sync with the Podfile.lock. Run 'pod install' or update your CocoaPods installation.\" >&2\n    exit 1\nfi\n# This output is used by Xcode 'outputs' to avoid re-running this script phase.\necho \"SUCCESS\" > \"${SCRIPT_OUTPUT_FILE_0}\"\n";
			showEnvVarsInLog = 0;
		};
		BE02EA76D5DAF6D4DF120F32 /* [CP] Embed Pods Frameworks */ = {
			isa = PBXShellScriptBuildPhase;
			buildActionMask = 2147483647;
			files = (
			);
			inputPaths = (
				"${PODS_ROOT}/Target Support Files/Pods-AIComponentKit-AIComponentKitTests/Pods-AIComponentKit-AIComponentKitTests-frameworks.sh",
				"${BUILT_PRODUCTS_DIR}/Alamofire/Alamofire.framework",
				"${BUILT_PRODUCTS_DIR}/Base58Swift/Base58Swift.framework",
				"${BUILT_PRODUCTS_DIR}/BigInt/BigInt.framework",
				"${BUILT_PRODUCTS_DIR}/CocoaAsyncSocket/CocoaAsyncSocket.framework",
				"${BUILT_PRODUCTS_DIR}/CryptoSwift/CryptoSwift.framework",
				"${BUILT_PRODUCTS_DIR}/DGCharts/DGCharts.framework",
				"${BUILT_PRODUCTS_DIR}/GCDWebServer/GCDWebServer.framework",
				"${BUILT_PRODUCTS_DIR}/GEOSwift/GEOSwift.framework",
				"${BUILT_PRODUCTS_DIR}/GTMSessionFetcher/GTMSessionFetcher.framework",
				"${BUILT_PRODUCTS_DIR}/GoogleAPIClientForREST/GoogleAPIClientForREST.framework",
				"${BUILT_PRODUCTS_DIR}/KTVJSONWebToken/KTVJSONWebToken.framework",
				"${BUILT_PRODUCTS_DIR}/PSSRedisClient/PSSRedisClient.framework",
				"${BUILT_PRODUCTS_DIR}/SQLite.swift/SQLite.framework",
				"${BUILT_PRODUCTS_DIR}/SwiftProtobuf/SwiftProtobuf.framework",
				"${BUILT_PRODUCTS_DIR}/SwiftSVG/SwiftSVG.framework",
				"${BUILT_PRODUCTS_DIR}/SwiftyBase64/SwiftyBase64.framework",
				"${BUILT_PRODUCTS_DIR}/Toast-Swift/Toast_Swift.framework",
				"${BUILT_PRODUCTS_DIR}/ZIPFoundation/ZIPFoundation.framework",
				"${BUILT_PRODUCTS_DIR}/ZXingObjC/ZXingObjC.framework",
				"${BUILT_PRODUCTS_DIR}/Zip/Zip.framework",
				"${BUILT_PRODUCTS_DIR}/geos/geos.framework",
			);
			name = "[CP] Embed Pods Frameworks";
			outputPaths = (
				"${TARGET_BUILD_DIR}/${FRAMEWORKS_FOLDER_PATH}/Alamofire.framework",
				"${TARGET_BUILD_DIR}/${FRAMEWORKS_FOLDER_PATH}/Base58Swift.framework",
				"${TARGET_BUILD_DIR}/${FRAMEWORKS_FOLDER_PATH}/BigInt.framework",
				"${TARGET_BUILD_DIR}/${FRAMEWORKS_FOLDER_PATH}/CocoaAsyncSocket.framework",
				"${TARGET_BUILD_DIR}/${FRAMEWORKS_FOLDER_PATH}/CryptoSwift.framework",
				"${TARGET_BUILD_DIR}/${FRAMEWORKS_FOLDER_PATH}/DGCharts.framework",
				"${TARGET_BUILD_DIR}/${FRAMEWORKS_FOLDER_PATH}/GCDWebServer.framework",
				"${TARGET_BUILD_DIR}/${FRAMEWORKS_FOLDER_PATH}/GEOSwift.framework",
				"${TARGET_BUILD_DIR}/${FRAMEWORKS_FOLDER_PATH}/GTMSessionFetcher.framework",
				"${TARGET_BUILD_DIR}/${FRAMEWORKS_FOLDER_PATH}/GoogleAPIClientForREST.framework",
				"${TARGET_BUILD_DIR}/${FRAMEWORKS_FOLDER_PATH}/KTVJSONWebToken.framework",
				"${TARGET_BUILD_DIR}/${FRAMEWORKS_FOLDER_PATH}/PSSRedisClient.framework",
				"${TARGET_BUILD_DIR}/${FRAMEWORKS_FOLDER_PATH}/SQLite.framework",
				"${TARGET_BUILD_DIR}/${FRAMEWORKS_FOLDER_PATH}/SwiftProtobuf.framework",
				"${TARGET_BUILD_DIR}/${FRAMEWORKS_FOLDER_PATH}/SwiftSVG.framework",
				"${TARGET_BUILD_DIR}/${FRAMEWORKS_FOLDER_PATH}/SwiftyBase64.framework",
				"${TARGET_BUILD_DIR}/${FRAMEWORKS_FOLDER_PATH}/Toast_Swift.framework",
				"${TARGET_BUILD_DIR}/${FRAMEWORKS_FOLDER_PATH}/ZIPFoundation.framework",
				"${TARGET_BUILD_DIR}/${FRAMEWORKS_FOLDER_PATH}/ZXingObjC.framework",
				"${TARGET_BUILD_DIR}/${FRAMEWORKS_FOLDER_PATH}/Zip.framework",
				"${TARGET_BUILD_DIR}/${FRAMEWORKS_FOLDER_PATH}/geos.framework",
			);
			runOnlyForDeploymentPostprocessing = 0;
			shellPath = /bin/sh;
			shellScript = "\"${PODS_ROOT}/Target Support Files/Pods-AIComponentKit-AIComponentKitTests/Pods-AIComponentKit-AIComponentKitTests-frameworks.sh\"\n";
			showEnvVarsInLog = 0;
		};
/* End PBXShellScriptBuildPhase section */

/* Begin PBXSourcesBuildPhase section */
		0618A27F1D8CF4EE0013A191 /* Sources */ = {
			isa = PBXSourcesBuildPhase;
			buildActionMask = 2147483647;
			files = (
				06C70BA92A8BB72800C6C78D /* ServiceAccountTokenProvider.swift in Sources */,
				06C70BA82A8BB72800C6C78D /* ASN1.swift in Sources */,
				068AA8191DE61D8E0011CC74 /* Application.swift in Sources */,
				5F7ED10D2C35C987004418C5 /* facemesh.swift in Sources */,
				DE033B4320179A9300544E5F /* PermissionHandler.swift in Sources */,
				0633F362297D0B1400C3C3E9 /* Translator.swift in Sources */,
				159AC1772BB4C174002906B7 /* TrendlineCalculator.swift in Sources */,
				062300A81DCE409D0035E4A4 /* BluetoothClient.swift in Sources */,
				CB9660851F69BC8C009746C3 /* TinyWebDB.swift in Sources */,
				06D151EA1DC6ED5200FC981E /* HVArrangement.swift in Sources */,
				DEDBEC461FB288C800B6848E /* Spinner.swift in Sources */,
				C4D38CC9230DCF9400D09FE3 /* HorizontalScrollArrangement.swift in Sources */,
				06159D8C1DEFE20A00593D30 /* TextBoxBase.swift in Sources */,
				06B5872C1DC02B190092C9DD /* AssetManager.swift in Sources */,
				DE1443D620C80BF900A250F1 /* OrientationSensor.swift in Sources */,
				06C94A391D99D10400341AAE /* EventDispatcher.swift in Sources */,
				06678E32233956EE00BD3F19 /* main.swift in Sources */,
				CBC78690202BA119005363A3 /* Marker.swift in Sources */,
				DE4075E520126DA7000F4C3E /* SpeechRecognizer.swift in Sources */,
				15C9E0232C2B11650080EE9D /* LineWithTrendlineRenderer.swift in Sources */,
				0685B5B32003C931005153ED /* ThemeEnum.swift in Sources */,
				068F985A289A320200E2883F /* ChartData2D.swift in Sources */,
				0417585020093AE5007D2C31 /* FileError.swift in Sources */,
				08815DB7210B532800FA89F7 /* Ev3Commands.swift in Sources */,
				068E0EB51DC251A20086FFDA /* Sharing.swift in Sources */,
				DEA5C6E220E1A2B00083A49B /* Rectangle.swift in Sources */,
				06D81F482BA352CA0058E94F /* ChartDataSourceUtil.swift in Sources */,
				159AC1732BAA1086002906B7 /* ChartComponent.swift in Sources */,
				068F9862289A34B100E2883F /* RealTimeDataSource.swift in Sources */,
				04AB2224202129FA0033281F /* Map.swift in Sources */,
				159AC1692B98E9CF002906B7 /* ScatterChartView.swift in Sources */,
				082778F720112FE300ACC99A /* ImagePicker.swift in Sources */,
				068E0EAF1DC251090086FFDA /* ActivityStarter.swift in Sources */,
				DE999D34201272DA0023DA47 /* VideoPlayer.swift in Sources */,
				681D59072A84139E007B5DB5 /* OptionList.swift in Sources */,
				06B216061DB95155000B3366 /* Image.swift in Sources */,
				06E59EAF1D92D14F00C42804 /* Sound.swift in Sources */,
				088CAFD020DABB2E002B1B67 /* Ball.swift in Sources */,
				06DA9F501D8CFBA200389B04 /* Form.swift in Sources */,
				06C70BAA2A8BB72800C6C78D /* RSA.swift in Sources */,
				060119DE1DC24126000FC1E2 /* ListPicker.swift in Sources */,
				0633F360297D0AD700C3C3E9 /* tr.pb.swift in Sources */,
				1585F44D2B7D1F68005C905F /* BarChartView.swift in Sources */,
				06D151901DC45E9700FC981E /* ErrorMessages.swift in Sources */,
				DE0FFBDD20C5D4C20049A748 /* DateTimePickerBase.swift in Sources */,
				06B216021DB95134000B3366 /* TextBox.swift in Sources */,
				086DC634210157BF00FDA182 /* Ev3Constants.swift in Sources */,
				06D998EE1F53CDDB00A13A0E /* ContactPicker.swift in Sources */,
				DE1443D820C842EE00A250F1 /* Pedometer.swift in Sources */,
				068F5D7E2B8D16EA00A24EB0 /* PieChartView.swift in Sources */,
				06C791D12950E94500C1BB1B /* ChartView.swift in Sources */,
				06E59EB51D93345E00C42804 /* ButtonBase.swift in Sources */,
				068F9864289A34F000E2883F /* ObservableDataSource.swift in Sources */,
				068E0EB91DC251E90086FFDA /* Texting.swift in Sources */,
				068F985C289A323400E2883F /* ChartDataBase.swift in Sources */,
				06DA9F511D8CFBA200389B04 /* Component.swift in Sources */,
				06DA9F611D8D0DFC00389B04 /* ReplForm.swift in Sources */,
				0655BED82614CCD000EBE3F6 /* Form+Debugging.swift in Sources */,
				062217F22A3776B200B89562 /* ProxiedComponent.swift in Sources */,
				0846B64820BBBF9C008FB20C /* ImageSprite.swift in Sources */,
				C4D38CC7230DCDF300D09FE3 /* VerticalScrollArrangement.swift in Sources */,
				064218BC2C776D7100F10FBD /* Vector2D.swift in Sources */,
				0417585720098EE0007D2C31 /* LinkedList.swift in Sources */,
				068E0E9E1DC243B30086FFDA /* Picker.swift in Sources */,
				06DA9F5F1D8D0CAA00389B04 /* AppInvHTTPD.m in Sources */,
				0618D2751F34DC3400A127A2 /* ListView.swift in Sources */,
				CBC786822006AD2F005363A3 /* FileUtil.swift in Sources */,
				061A3C692CEEE66E000E2FBB /* Regression.swift in Sources */,
				DEB9C5502101199E0069BAD7 /* PolygonBaseWithPoints.swift in Sources */,
				0644F7031F38EDF200642E4D /* LinearView.swift in Sources */,
				06E59EA41D92C68900C42804 /* PhoneStatus.swift in Sources */,
				068F9858289A2FD600E2883F /* Chart.swift in Sources */,
				B48808C82ACFB1AD0046DF4F /* LineChartView.swift in Sources */,
				CBC7868C202B9743005363A3 /* MapFeatureBase.swift in Sources */,
				DE24349620D935DE003B5CD0 /* PolygonBase.swift in Sources */,
				06C791D32950F1CC00C1BB1B /* ChartDataModel.swift in Sources */,
				06F91464252CE50B00AF8F88 /* BundledApp.swift in Sources */,
				1556D4E82C99B7EF003C9DBA /* ScatterWithTrendlineRenderer.swift in Sources */,
				06B215FC1DB95109000B3366 /* VerticalArrangement.swift in Sources */,
				CB4CF6BC20ACC130002AF423 /* String+Matches+isNumber.swift in Sources */,
				DE97528D2034808A008CEBB9 /* FusiontablesControl.swift in Sources */,
				067EFDDD2B9B727D001C852C /* AreaChartDataModel.swift in Sources */,
				06C70BAF2A8BB73600C6C78D /* TokenProvider.swift in Sources */,
				067D1B221D9B9DFE00A6190E /* BarcodeScanner.swift in Sources */,
				DEB9C54E21010F2D0069BAD7 /* Overlays.swift in Sources */,
				06DA9F521D8CFBA200389B04 /* HandlesEventDispatching.swift in Sources */,
				086DC63821023E1A00FDA182 /* EvCommand.swift in Sources */,
				DEDA5AE8201247FA00C5287E /* YandexTranslate.swift in Sources */,
				06604B732034EFE70066C459 /* CsvUtil.swift in Sources */,
				22843757284F89DF00EC3133 /* AssetFetcher.swift in Sources */,
				06941F402603B4A900F8E1B2 /* StringUtil.swift in Sources */,
				061DC7B82241574D00539213 /* UIImage+Tint.swift in Sources */,
				067D1B181D9B398E00A6190E /* RetValManager.m in Sources */,
				06C70BAE2A8BB73600C6C78D /* Token.swift in Sources */,
				0417585520098566007D2C31 /* File.swift in Sources */,
				06C791D5295110E900C1BB1B /* LineChartDataModel.swift in Sources */,
				060A83D51E004E1E00C6B7D9 /* JsonUtil.swift in Sources */,
				DED1129F20E53D940051DEDC /* FeatureCollection.swift in Sources */,
				06C8CE982A3B5EFA00C39EBC /* ChatBot.swift in Sources */,
				06EF265A2998A94600D6093C /* ComponentUtil.swift in Sources */,
				043ACD8B20104F52002C74DD /* DatePicker.swift in Sources */,
				0644F6C21F37D20700642E4D /* LifecycleDelegate.swift in Sources */,
				06D151E81DC4FE2A00FC981E /* ElementsUtil.swift in Sources */,
				080C7FE321077707007C94A8 /* Ev3ResponseManager.swift in Sources */,
				064884D621E682EA0086411C /* iOS9Util.swift in Sources */,
				B48808CC2ACFB3780046DF4F /* PointChartView.swift in Sources */,
				06D1519E1DC4F49C00FC981E /* AppManager.swift in Sources */,
				0846B64620BBBF92008FB20C /* Sprite.swift in Sources */,
				06E59EB11D92D16100C42804 /* Button.swift in Sources */,
				DEE8A98D1FAF9E59000C7E6B /* EmailPicker.swift in Sources */,
				159AC16F2B9929C6002906B7 /* PointShape.swift in Sources */,
				DE0FFBDF20C5E9440049A748 /* Checkbox.swift in Sources */,
				CBC7868620113A3C005363A3 /* CircularBuffer.swift in Sources */,
				06E59EB31D92D19600C42804 /* Label.swift in Sources */,
				06B215FE1DB95116000B3366 /* Web.swift in Sources */,
				0655BEFB261E4BE600EBE3F6 /* Dictionary+Json.swift in Sources */,
				041758532009417D007D2C31 /* String+ChopAffix.swift in Sources */,
				0650F5181F1F1B7A00D4E6FA /* HMAC.swift in Sources */,
				CBC787022032272E005363A3 /* String+Replace.swift in Sources */,
				06C8CE962A3B5EFA00C39EBC /* chat.pb.swift in Sources */,
				B48808CA2ACFB21A0046DF4F /* LineChartViewBase.swift in Sources */,
				B49FD9BC2AF6E1690049FA79 /* LineChartBaseDataModel.swift in Sources */,
				151EB7E2298853E400315044 /* AccessibleComponent.swift in Sources */,
				062832981DBE95A7009605D5 /* Layout.swift in Sources */,
				46E77D8E29DD6894002CCDFB /* ShowAlert.swift in Sources */,
				06D1519C1DC4736900FC981E /* NSString_SHA1.m in Sources */,
				04248DD6201927C700688ED0 /* TimePicker.swift in Sources */,
				CBC7868A202A28D8005363A3 /* MapFactory.swift in Sources */,
				158C86B72B8E336C00D33EE4 /* BarChartDataModel.swift in Sources */,
				068F5D802B8D16FA00A24EB0 /* PieChartDataModel.swift in Sources */,
				06DA9F531D8CFBA200389B04 /* ComponentContainer.swift in Sources */,
				DE3F6B092080F72400A0BA69 /* Camera.swift in Sources */,
				B49FD9BE2AF894E40049FA79 /* LineType.swift in Sources */,
				06AEDC581E04C12900371E72 /* FormatUtil.swift in Sources */,
				080C7FE5210784F2007C94A8 /* Ev3ReportDelegate.swift in Sources */,
				DE2EE36A20DBD3B700927587 /* LineString.swift in Sources */,
				DE4EA34620AE2CDD009681D8 /* HTMLEntities.swift in Sources */,
				06B216041DB95146000B3366 /* Notifier.swift in Sources */,
				DE3E730820C72AFE0063B339 /* GyroscopeSensor.swift in Sources */,
				DE4CDF572093982F008412BC /* FontUtil.swift in Sources */,
				065E429D2866BC5500479153 /* Navigation.swift in Sources */,
				DED39C2F2005537D0054B646 /* Camcorder.swift in Sources */,
				062217F02A37767F00B89562 /* image.pb.swift in Sources */,
				06C70BB52A8BCF9D00C6C78D /* OAuth2CallbackHelper.m in Sources */,
				DE91AB931F93FF8F00AB742A /* PhoneNumberPicker.swift in Sources */,
				06E4F9982CFE3DCF00B59DA7 /* AnomalyDetection.swift in Sources */,
				DE84293420D3FC6A00094BCB /* GeometryUtil.swift in Sources */,
				681D59052A84138A007B5DB5 /* FileScope.swift in Sources */,
				068E0EB11DC251240086FFDA /* Clock.swift in Sources */,
				0644F6C01F37CAD800642E4D /* Player.swift in Sources */,
				067BBF312C480CEF0058B1BD /* BaseAiComponent.swift in Sources */,
				06B216081DB954A5000B3366 /* ColorUtil.swift in Sources */,
				068E0EB71DC251BA0086FFDA /* Slider.swift in Sources */,
				06B215FA1DB950F6000B3366 /* HorizontalArrangement.swift in Sources */,
				06009FF2227CF5D400E4EC4A /* String+Format.swift in Sources */,
				B48808CE2ACFB9030046DF4F /* AxisChartView.swift in Sources */,
				B4BADF212B0839340059E2FB /* BinarySearchUtil.swift in Sources */,
				06C791D929511A4A00C1BB1B /* PointChartDataModel.swift in Sources */,
				064326B9289602770001297F /* Spreadsheet.swift in Sources */,
				068E0EB31DC251890086FFDA /* PhoneCall.swift in Sources */,
				06159D8E1DEFF0C600593D30 /* PasswordTextBox.swift in Sources */,
				08815DB5210A64CE00FA89F7 /* EvConnection.swift in Sources */,
				062217F42A37798E00B89562 /* ImageBot.swift in Sources */,
				CBE5DE9A1FE1C421009A139F /* SoundRecorder.swift in Sources */,
				061DC7B6224027C900539213 /* ScaleFrameLayout.swift in Sources */,
				068F985E289A33AA00E2883F /* DataSourceChangeListener.swift in Sources */,
				06A47CD323F12EF400668126 /* PermissionException.swift in Sources */,
				06B216001DB95122000B3366 /* TinyDB.swift in Sources */,
				067EFDDF2B9B787A001C852C /* AreaChartView.swift in Sources */,
				06DA9F541D8CFBA200389B04 /* ComponentConstants.swift in Sources */,
				DECA138720D85D8F001C6273 /* Circle.swift in Sources */,
				06C791DB29511CDC00C1BB1B /* Chart2DDataModel.swift in Sources */,
				703C389B22B059C6000EA56A /* UIBezierPath+EllipticalArc.swift in Sources */,
				156726272BB607CF00AECCEA /* DataModel.swift in Sources */,
				06E59EAA1D92C7E800C42804 /* NetworkUtils.m in Sources */,
				067BBF322C480CEF0058B1BD /* PersonalImageClassifier.swift in Sources */,
				C41392922280708000DBA8C6 /* Switch.swift in Sources */,
				DE67C49D1FCE5A8A004F0D35 /* WebViewer.swift in Sources */,
				DE55C2E720EEA89A005ED8CB /* GeoJSONUtil.swift in Sources */,
				068F9860289A344C00E2883F /* DataSource.swift in Sources */,
				06DA9F551D8CFBA200389B04 /* ViewComponent.swift in Sources */,
				DE962F3C20ADC8A3004AA45A /* CloudDB.swift in Sources */,
				062300AA1DCE40D40035E4A4 /* BluetoothConnectionBase.swift in Sources */,
				068A11CC293C309E009D9470 /* WebRTCNativeManager.swift in Sources */,
				DE4EA34820AE2D2D009681D8 /* XMLUtil.swift in Sources */,
				06E59EA61D92C6C300C42804 /* NonvisibleComponent.swift in Sources */,
				086DC63621022E1B00FDA182 /* ByteTools.swift in Sources */,
				08AB5804201AF2BA00F38C88 /* Canvas.swift in Sources */,
				159AC16B2B98E9E2002906B7 /* ScatterChartDataModel.swift in Sources */,
				0650B1EF1DAB09B200A7846C /* YailRuntimeError.swift in Sources */,
				06500854208E331900AC1327 /* UIView+AIHelpers.swift in Sources */,
				159AC1712BAA0C30002906B7 /* Trendline.swift in Sources */,
				0680ED591E012A2100732883 /* TableArrangement.swift in Sources */,
				068AA81B1DE61FE20011CC74 /* ApplicationFactory.swift in Sources */,
				06473B851F327E5400A9A29B /* TextToSpeech.swift in Sources */,
				06C70BAB2A8BB72800C6C78D /* JWT.swift in Sources */,
				086DC63221014C5900FDA182 /* Ev3Motors.swift in Sources */,
				DE0FFBDB20C5C1610049A748 /* PickerBase.swift in Sources */,
				069D1CE72C9DA49A00C0CA96 /* BaseClassifier.swift in Sources */,
				06EAAC791DCE291500889C6D /* AccelerometerSensor.swift in Sources */,
				8B77A2E92AE1EFD9009F09B2 /* PosenetExtension.swift in Sources */,
				DEA5C6E020E17FDA0083A49B /* Polygon.swift in Sources */,
				06C70BB12A8BB76B00C6C78D /* ServiceAccountAuthorizer.swift in Sources */,
				CBC78688202A23F6005363A3 /* MapFeatureContainerBase.swift in Sources */,
				CB96609C1F95489F009746C3 /* LocationSensor.swift in Sources */,
				06A623842507BC3200961743 /* Array+AIHelpers.swift in Sources */,
				156726252BB6063D00AECCEA /* DataCollection.swift in Sources */,
				06DA9F4F1D8CFB4B00389B04 /* VisibleComponent.swift in Sources */,
				06925559228B01B60091057E /* NSLock+Synchronized.swift in Sources */,
			);
			runOnlyForDeploymentPostprocessing = 0;
		};
		0618A2881D8CF4EE0013A191 /* Sources */ = {
			isa = PBXSourcesBuildPhase;
			buildActionMask = 2147483647;
			files = (
				CB8539252075549A009E9030 /* ClockTests.swift in Sources */,
				06ACC85826399864006ADC14 /* JsonUtilTests.swift in Sources */,
				061F8572203F28AC00683091 /* AppInventorTestCase.swift in Sources */,
				06BA52A3203E845A00879F00 /* CsvUtilTests.swift in Sources */,
				06FB67DB247B8EDA00ABEAD6 /* LinearViewTests.swift in Sources */,
				06E2D5FD1FDB15F100A1D52A /* BuiltinBlockTests.swift in Sources */,
				06A623862507BDA800961743 /* CoercionTests.swift in Sources */,
				0602B270203481F900ED60A8 /* FormTests.swift in Sources */,
				06009FF62280723F00E4EC4A /* ImageTests.swift in Sources */,
				06E624A629F698EC007DA752 /* TextToSpeechTests.swift in Sources */,
				DE68A88D20B4971400233AF9 /* XMLTests.swift in Sources */,
				0653CBDA1F971BA70052065A /* TestFailure.swift in Sources */,
				064F224927342A3300CFA04B /* MapTests.swift in Sources */,
				060150992BA4E49F000CAF92 /* ChartDataSourceUtil.swift in Sources */,
				06FB67DD247D4AB200ABEAD6 /* ListViewTests.swift in Sources */,
				0665ADE7210F592D0044C887 /* FileTests.swift in Sources */,
				06F15C0F24059B0100C783E3 /* TextBoxTests.swift in Sources */,
				DE85F126209CD9AB00A809AA /* SliderTests.swift in Sources */,
				0653CBD81F9719920052065A /* RuntimeTests.swift in Sources */,
				06AC1CC81DB4559800A59EB3 /* AIComponentKitTests.m in Sources */,
				DE102DB920F53189002C71F0 /* FontUtilTests.swift in Sources */,
				062A67012CFFBE28006C875D /* AnomalyDetectionTests.swift in Sources */,
				0681C4B326024E6800F70BC6 /* WebTests.swift in Sources */,
				06009FF4227CF8D100E4EC4A /* FormatTests.swift in Sources */,
				0618A2921D8CF4EE0013A191 /* AIComponentKitTests.swift in Sources */,
				06FB67DF247D4CEC00ABEAD6 /* ListPickerTests.swift in Sources */,
				06009FF82285BEEB00E4EC4A /* SpinnerTests.swift in Sources */,
				0623BBF02476291D00FEB2B6 /* TinyDBTests.swift in Sources */,
				061A3C6C2CEEEA3F000E2FBB /* RegressionTests.swift in Sources */,
			);
			runOnlyForDeploymentPostprocessing = 0;
		};
/* End PBXSourcesBuildPhase section */

/* Begin PBXTargetDependency section */
		0618A28F1D8CF4EE0013A191 /* PBXTargetDependency */ = {
			isa = PBXTargetDependency;
			target = 0618A2831D8CF4EE0013A191 /* AIComponentKit */;
			targetProxy = 0618A28E1D8CF4EE0013A191 /* PBXContainerItemProxy */;
		};
/* End PBXTargetDependency section */

/* Begin XCBuildConfiguration section */
		0618A2961D8CF4EE0013A191 /* Debug */ = {
			isa = XCBuildConfiguration;
			baseConfigurationReference = BA2D48EA6A473CBA0907B685 /* Pods-AIComponentKit.debug.xcconfig */;
			buildSettings = {
				CLANG_ENABLE_MODULES = YES;
				CODE_SIGN_IDENTITY = "";
				CURRENT_PROJECT_VERSION = 1;
				DEFINES_MODULE = YES;
				DYLIB_COMPATIBILITY_VERSION = 1;
				DYLIB_CURRENT_VERSION = 1;
				DYLIB_INSTALL_NAME_BASE = "@rpath";
				FRAMEWORK_SEARCH_PATHS = (
					"$(inherited)",
					"$(PROJECT_DIR)/prebuilts/$(PLATFORM_NAME)/",
				);
				HEADER_SEARCH_PATHS = (
					"$(SDKROOT)/usr/include",
					"$(inherited)",
					"$(PROJECT_DIR)/prebuilts/$(PLATFORM_NAME)/WebRTC.framework/Headers",
				);
				INFOPLIST_FILE = "components-ios/src/Info.plist";
				INSTALL_PATH = "$(LOCAL_LIBRARY_DIR)/Frameworks";
				IPHONEOS_DEPLOYMENT_TARGET = 12.0;
				LD_RUNPATH_SEARCH_PATHS = "$(inherited) @executable_path/Frameworks @loader_path/Frameworks";
				OTHER_LDFLAGS = (
					"$(inherited)",
					"-ObjC",
					"-l\"sqlite3\"",
					"-l\"z\"",
					"-framework",
					"\"AVFoundation\"",
					"-framework",
					"\"Alamofire\"",
					"-framework",
					"\"CFNetwork\"",
					"-framework",
					"\"CocoaAsyncSocket\"",
					"-framework",
					"\"CoreGraphics\"",
					"-framework",
					"\"CoreMedia\"",
					"-framework",
					"\"CoreVideo\"",
					"-framework",
					"\"GCDWebServer\"",
					"-framework",
					"\"GEOSwift\"",
					"-framework",
					"\"ImageIO\"",
					"-framework",
					"\"KTVJSONWebToken\"",
					"-framework",
					"\"MobileCoreServices\"",
					"-framework",
					"\"PSSRedisClient\"",
					"-framework",
					"\"QuartzCore\"",
					"-framework",
					"\"SQLite\"",
					"-framework",
					"\"Security\"",
					"-framework",
					"\"SwiftSVG\"",
					"-framework",
					"\"Toast_Swift\"",
					"-framework",
					"\"ZXingObjC\"",
					"-framework",
					"\"Zip\"",
					"-framework",
					"\"geos\"",
					"-framework",
					"\"WebRTC\"",
				);
				PRODUCT_BUNDLE_IDENTIFIER = edu.mit.appinventor.AIComponentKit;
				PRODUCT_NAME = "$(TARGET_NAME)";
				SKIP_INSTALL = YES;
				SWIFT_ACTIVE_COMPILATION_CONDITIONS = DEBUG;
				SWIFT_INCLUDE_PATHS = "$(SRCROOT)/CommonCrypto";
				SWIFT_OPTIMIZATION_LEVEL = "-Onone";
				SWIFT_VERSION = 5.0;
				TARGETED_DEVICE_FAMILY = "1,2";
				VERSIONING_SYSTEM = "apple-generic";
				VERSION_INFO_PREFIX = "";
			};
			name = Debug;
		};
		0618A2971D8CF4EE0013A191 /* Release */ = {
			isa = XCBuildConfiguration;
			baseConfigurationReference = 99F760E80DBC747A467E4900 /* Pods-AIComponentKit.release.xcconfig */;
			buildSettings = {
				CLANG_ENABLE_MODULES = YES;
				CODE_SIGN_IDENTITY = "";
				CURRENT_PROJECT_VERSION = 1;
				DEFINES_MODULE = YES;
				DYLIB_COMPATIBILITY_VERSION = 1;
				DYLIB_CURRENT_VERSION = 1;
				DYLIB_INSTALL_NAME_BASE = "@rpath";
				FRAMEWORK_SEARCH_PATHS = (
					"$(inherited)",
					"$(PROJECT_DIR)/prebuilts/$(PLATFORM_NAME)",
				);
				HEADER_SEARCH_PATHS = (
					"$(SDKROOT)/usr/include",
					"$(inherited)",
					"$(PROJECT_DIR)/prebuilts/$(PLATFORM_NAME)/WebRTC.framework/Headers",
				);
				INFOPLIST_FILE = "components-ios/src/Info.plist";
				INSTALL_PATH = "$(LOCAL_LIBRARY_DIR)/Frameworks";
				IPHONEOS_DEPLOYMENT_TARGET = 12.0;
				LD_RUNPATH_SEARCH_PATHS = "$(inherited) @executable_path/Frameworks @loader_path/Frameworks";
				OTHER_LDFLAGS = (
					"$(inherited)",
					"-ObjC",
					"-l\"sqlite3\"",
					"-l\"z\"",
					"-framework",
					"\"AVFoundation\"",
					"-framework",
					"\"Alamofire\"",
					"-framework",
					"\"CFNetwork\"",
					"-framework",
					"\"CocoaAsyncSocket\"",
					"-framework",
					"\"CoreGraphics\"",
					"-framework",
					"\"CoreMedia\"",
					"-framework",
					"\"CoreVideo\"",
					"-framework",
					"\"GCDWebServer\"",
					"-framework",
					"\"GEOSwift\"",
					"-framework",
					"\"ImageIO\"",
					"-framework",
					"\"KTVJSONWebToken\"",
					"-framework",
					"\"MobileCoreServices\"",
					"-framework",
					"\"PSSRedisClient\"",
					"-framework",
					"\"QuartzCore\"",
					"-framework",
					"\"SQLite\"",
					"-framework",
					"\"Security\"",
					"-framework",
					"\"SwiftSVG\"",
					"-framework",
					"\"Toast_Swift\"",
					"-framework",
					"\"ZXingObjC\"",
					"-framework",
					"\"Zip\"",
					"-framework",
					"\"geos\"",
					"-framework",
					"\"WebRTC\"",
				);
				PRODUCT_BUNDLE_IDENTIFIER = edu.mit.appinventor.AIComponentKit;
				PRODUCT_NAME = "$(TARGET_NAME)";
				SKIP_INSTALL = YES;
				SWIFT_INCLUDE_PATHS = "$(SRCROOT)/CommonCrypto";
				SWIFT_OPTIMIZATION_LEVEL = "-Owholemodule";
				SWIFT_VERSION = 5.0;
				TARGETED_DEVICE_FAMILY = "1,2";
				VERSIONING_SYSTEM = "apple-generic";
				VERSION_INFO_PREFIX = "";
			};
			name = Release;
		};
		0618A2991D8CF4EE0013A191 /* Debug */ = {
			isa = XCBuildConfiguration;
			baseConfigurationReference = D5BBCD0FB0908B711892BA4C /* Pods-AIComponentKit-AIComponentKitTests.debug.xcconfig */;
			buildSettings = {
				CLANG_ENABLE_MODULES = YES;
				FRAMEWORK_SEARCH_PATHS = (
					"$(inherited)",
					"$(PROJECT_DIR)/prebuilts/$(PLATFORM_NAME)/",
				);
				HEADER_SEARCH_PATHS = (
					"$(inherited)",
					"\"${PODS_CONFIGURATION_BUILD_DIR}/Alamofire/Alamofire.framework/Headers\"",
					"\"${PODS_CONFIGURATION_BUILD_DIR}/CocoaAsyncSocket/CocoaAsyncSocket.framework/Headers\"",
					"\"${PODS_CONFIGURATION_BUILD_DIR}/GCDWebServer/GCDWebServer.framework/Headers\"",
					"\"${PODS_CONFIGURATION_BUILD_DIR}/GEOSwift/GEOSwift.framework/Headers\"",
					"\"${PODS_CONFIGURATION_BUILD_DIR}/KTVJSONWebToken/KTVJSONWebToken.framework/Headers\"",
					"\"${PODS_CONFIGURATION_BUILD_DIR}/PSSRedisClient/PSSRedisClient.framework/Headers\"",
					"\"${PODS_CONFIGURATION_BUILD_DIR}/SQLite.swift/SQLite.framework/Headers\"",
					"\"${PODS_CONFIGURATION_BUILD_DIR}/SwiftSVG/SwiftSVG.framework/Headers\"",
					"\"${PODS_CONFIGURATION_BUILD_DIR}/Toast-Swift/Toast_Swift.framework/Headers\"",
					"\"${PODS_CONFIGURATION_BUILD_DIR}/ZXingObjC/ZXingObjC.framework/Headers\"",
					"\"${PODS_CONFIGURATION_BUILD_DIR}/Zip/Zip.framework/Headers\"",
					"\"${PODS_CONFIGURATION_BUILD_DIR}/geos/geos.framework/Headers\"",
					"$(PROJECT_DIR)/prebuilts/$(PLATFORM_NAME)/WebRTC.framework/Headers",
				);
				INFOPLIST_FILE = "components-ios/tests/Info.plist";
				LD_RUNPATH_SEARCH_PATHS = "$(inherited)";
				OTHER_LDFLAGS = (
					"$(inherited)",
					"-ObjC",
					"-l\"sqlite3\"",
					"-l\"z\"",
					"-framework",
					"\"AVFoundation\"",
					"-framework",
					"\"Alamofire\"",
					"-framework",
					"\"CFNetwork\"",
					"-framework",
					"\"CocoaAsyncSocket\"",
					"-framework",
					"\"CoreGraphics\"",
					"-framework",
					"\"CoreMedia\"",
					"-framework",
					"\"CoreVideo\"",
					"-framework",
					"\"GCDWebServer\"",
					"-framework",
					"\"GEOSwift\"",
					"-framework",
					"\"ImageIO\"",
					"-framework",
					"\"KTVJSONWebToken\"",
					"-framework",
					"\"MobileCoreServices\"",
					"-framework",
					"\"PSSRedisClient\"",
					"-framework",
					"\"QuartzCore\"",
					"-framework",
					"\"SQLite\"",
					"-framework",
					"\"Security\"",
					"-framework",
					"\"SwiftSVG\"",
					"-framework",
					"\"Toast_Swift\"",
					"-framework",
					"\"ZXingObjC\"",
					"-framework",
					"\"Zip\"",
					"-framework",
					"\"geos\"",
					"-weak_framework",
					"\"WebRTC\"",
				);
				PRODUCT_BUNDLE_IDENTIFIER = edu.mit.appinventor.AIComponentKitTests;
				PRODUCT_NAME = "$(TARGET_NAME)";
				SWIFT_ACTIVE_COMPILATION_CONDITIONS = DEBUG;
				SWIFT_OBJC_BRIDGING_HEADER = "components-ios/tests/AIComponentKitTests-Bridging-Header.h";
				SWIFT_OPTIMIZATION_LEVEL = "-Onone";
				SWIFT_VERSION = 5.0;
			};
			name = Debug;
		};
		0618A29A1D8CF4EE0013A191 /* Release */ = {
			isa = XCBuildConfiguration;
			baseConfigurationReference = 58E89B4AF39EEFF895CBBDD1 /* Pods-AIComponentKit-AIComponentKitTests.release.xcconfig */;
			buildSettings = {
				CLANG_ENABLE_MODULES = YES;
				FRAMEWORK_SEARCH_PATHS = "$(inherited)";
				INFOPLIST_FILE = "components-ios/tests/Info.plist";
				LD_RUNPATH_SEARCH_PATHS = "$(inherited)";
				OTHER_LDFLAGS = (
					"$(inherited)",
					"-ObjC",
					"-l\"sqlite3\"",
					"-l\"z\"",
					"-framework",
					"\"AVFoundation\"",
					"-framework",
					"\"Alamofire\"",
					"-framework",
					"\"CFNetwork\"",
					"-framework",
					"\"CocoaAsyncSocket\"",
					"-framework",
					"\"CoreGraphics\"",
					"-framework",
					"\"CoreMedia\"",
					"-framework",
					"\"CoreVideo\"",
					"-framework",
					"\"GCDWebServer\"",
					"-framework",
					"\"GEOSwift\"",
					"-framework",
					"\"ImageIO\"",
					"-framework",
					"\"KTVJSONWebToken\"",
					"-framework",
					"\"MobileCoreServices\"",
					"-framework",
					"\"PSSRedisClient\"",
					"-framework",
					"\"QuartzCore\"",
					"-framework",
					"\"SQLite\"",
					"-framework",
					"\"Security\"",
					"-framework",
					"\"SwiftSVG\"",
					"-framework",
					"\"Toast_Swift\"",
					"-framework",
					"\"ZXingObjC\"",
					"-framework",
					"\"Zip\"",
					"-framework",
					"\"geos\"",
					"-weak_framework",
					"\"WebRTC\"",
				);
				PRODUCT_BUNDLE_IDENTIFIER = edu.mit.appinventor.AIComponentKitTests;
				PRODUCT_NAME = "$(TARGET_NAME)";
				SWIFT_OBJC_BRIDGING_HEADER = "components-ios/tests/AIComponentKitTests-Bridging-Header.h";
				SWIFT_OPTIMIZATION_LEVEL = "-Owholemodule";
				SWIFT_VERSION = 5.0;
			};
			name = Release;
		};
		06EF8CEF1D8CE2F7009FB227 /* Debug */ = {
			isa = XCBuildConfiguration;
			buildSettings = {
				ALWAYS_SEARCH_USER_PATHS = NO;
				CLANG_ANALYZER_LOCALIZABILITY_NONLOCALIZED = YES;
				CLANG_ANALYZER_NONNULL = YES;
				CLANG_CXX_LANGUAGE_STANDARD = "gnu++0x";
				CLANG_CXX_LIBRARY = "libc++";
				CLANG_ENABLE_MODULES = YES;
				CLANG_ENABLE_OBJC_ARC = YES;
				CLANG_WARN_BLOCK_CAPTURE_AUTORELEASING = YES;
				CLANG_WARN_BOOL_CONVERSION = YES;
				CLANG_WARN_COMMA = YES;
				CLANG_WARN_CONSTANT_CONVERSION = YES;
				CLANG_WARN_DEPRECATED_OBJC_IMPLEMENTATIONS = YES;
				CLANG_WARN_DIRECT_OBJC_ISA_USAGE = YES_ERROR;
				CLANG_WARN_DOCUMENTATION_COMMENTS = YES;
				CLANG_WARN_EMPTY_BODY = YES;
				CLANG_WARN_ENUM_CONVERSION = YES;
				CLANG_WARN_INFINITE_RECURSION = YES;
				CLANG_WARN_INT_CONVERSION = YES;
				CLANG_WARN_NON_LITERAL_NULL_CONVERSION = YES;
				CLANG_WARN_OBJC_IMPLICIT_RETAIN_SELF = YES;
				CLANG_WARN_OBJC_LITERAL_CONVERSION = YES;
				CLANG_WARN_OBJC_ROOT_CLASS = YES_ERROR;
				CLANG_WARN_RANGE_LOOP_ANALYSIS = YES;
				CLANG_WARN_STRICT_PROTOTYPES = YES;
				CLANG_WARN_SUSPICIOUS_MOVE = YES;
				CLANG_WARN_SUSPICIOUS_MOVES = YES;
				CLANG_WARN_UNREACHABLE_CODE = YES;
				CLANG_WARN__DUPLICATE_METHOD_MATCH = YES;
				"CODE_SIGN_IDENTITY[sdk=iphoneos*]" = "iPhone Developer";
				COPY_PHASE_STRIP = NO;
				DEBUG_INFORMATION_FORMAT = dwarf;
				DEFINES_MODULE = YES;
				ENABLE_STRICT_OBJC_MSGSEND = YES;
				ENABLE_TESTABILITY = YES;
				EXCLUDED_ARCHS = "";
				"EXCLUDED_ARCHS[sdk=*]" = "";
				GCC_C_LANGUAGE_STANDARD = gnu99;
				GCC_DYNAMIC_NO_PIC = NO;
				GCC_NO_COMMON_BLOCKS = YES;
				GCC_OPTIMIZATION_LEVEL = 0;
				GCC_PREPROCESSOR_DEFINITIONS = (
					"DEBUG=1",
					"$(inherited)",
				);
				GCC_WARN_64_TO_32_BIT_CONVERSION = YES;
				GCC_WARN_ABOUT_RETURN_TYPE = YES_ERROR;
				GCC_WARN_UNDECLARED_SELECTOR = YES;
				GCC_WARN_UNINITIALIZED_AUTOS = YES_AGGRESSIVE;
				GCC_WARN_UNUSED_FUNCTION = YES;
				GCC_WARN_UNUSED_VARIABLE = YES;
				IPHONEOS_DEPLOYMENT_TARGET = 12.0;
				MTL_ENABLE_DEBUG_INFO = YES;
				ONLY_ACTIVE_ARCH = YES;
				SDKROOT = iphoneos;
			};
			name = Debug;
		};
		06EF8CF01D8CE2F7009FB227 /* Release */ = {
			isa = XCBuildConfiguration;
			buildSettings = {
				ALWAYS_SEARCH_USER_PATHS = NO;
				CLANG_ANALYZER_LOCALIZABILITY_NONLOCALIZED = YES;
				CLANG_ANALYZER_NONNULL = YES;
				CLANG_CXX_LANGUAGE_STANDARD = "gnu++0x";
				CLANG_CXX_LIBRARY = "libc++";
				CLANG_ENABLE_MODULES = YES;
				CLANG_ENABLE_OBJC_ARC = YES;
				CLANG_WARN_BLOCK_CAPTURE_AUTORELEASING = YES;
				CLANG_WARN_BOOL_CONVERSION = YES;
				CLANG_WARN_COMMA = YES;
				CLANG_WARN_CONSTANT_CONVERSION = YES;
				CLANG_WARN_DEPRECATED_OBJC_IMPLEMENTATIONS = YES;
				CLANG_WARN_DIRECT_OBJC_ISA_USAGE = YES_ERROR;
				CLANG_WARN_DOCUMENTATION_COMMENTS = YES;
				CLANG_WARN_EMPTY_BODY = YES;
				CLANG_WARN_ENUM_CONVERSION = YES;
				CLANG_WARN_INFINITE_RECURSION = YES;
				CLANG_WARN_INT_CONVERSION = YES;
				CLANG_WARN_NON_LITERAL_NULL_CONVERSION = YES;
				CLANG_WARN_OBJC_IMPLICIT_RETAIN_SELF = YES;
				CLANG_WARN_OBJC_LITERAL_CONVERSION = YES;
				CLANG_WARN_OBJC_ROOT_CLASS = YES_ERROR;
				CLANG_WARN_RANGE_LOOP_ANALYSIS = YES;
				CLANG_WARN_STRICT_PROTOTYPES = YES;
				CLANG_WARN_SUSPICIOUS_MOVE = YES;
				CLANG_WARN_SUSPICIOUS_MOVES = YES;
				CLANG_WARN_UNREACHABLE_CODE = YES;
				CLANG_WARN__DUPLICATE_METHOD_MATCH = YES;
				"CODE_SIGN_IDENTITY[sdk=iphoneos*]" = "iPhone Developer";
				COPY_PHASE_STRIP = NO;
				DEBUG_INFORMATION_FORMAT = "dwarf-with-dsym";
				DEFINES_MODULE = YES;
				ENABLE_NS_ASSERTIONS = NO;
				ENABLE_STRICT_OBJC_MSGSEND = YES;
				GCC_C_LANGUAGE_STANDARD = gnu99;
				GCC_NO_COMMON_BLOCKS = YES;
				GCC_PREPROCESSOR_DEFINITIONS = NDEBUG;
				GCC_WARN_64_TO_32_BIT_CONVERSION = YES;
				GCC_WARN_ABOUT_RETURN_TYPE = YES_ERROR;
				GCC_WARN_UNDECLARED_SELECTOR = YES;
				GCC_WARN_UNINITIALIZED_AUTOS = YES_AGGRESSIVE;
				GCC_WARN_UNUSED_FUNCTION = YES;
				GCC_WARN_UNUSED_VARIABLE = YES;
				IPHONEOS_DEPLOYMENT_TARGET = 12.0;
				MTL_ENABLE_DEBUG_INFO = NO;
				SDKROOT = iphoneos;
				VALIDATE_PRODUCT = YES;
			};
			name = Release;
		};
/* End XCBuildConfiguration section */

/* Begin XCConfigurationList section */
		0618A2951D8CF4EE0013A191 /* Build configuration list for PBXNativeTarget "AIComponentKit" */ = {
			isa = XCConfigurationList;
			buildConfigurations = (
				0618A2961D8CF4EE0013A191 /* Debug */,
				0618A2971D8CF4EE0013A191 /* Release */,
			);
			defaultConfigurationIsVisible = 0;
			defaultConfigurationName = Release;
		};
		0618A2981D8CF4EE0013A191 /* Build configuration list for PBXNativeTarget "AIComponentKitTests" */ = {
			isa = XCConfigurationList;
			buildConfigurations = (
				0618A2991D8CF4EE0013A191 /* Debug */,
				0618A29A1D8CF4EE0013A191 /* Release */,
			);
			defaultConfigurationIsVisible = 0;
			defaultConfigurationName = Release;
		};
		06EF8CE31D8CE2F6009FB227 /* Build configuration list for PBXProject "AIComponentKit" */ = {
			isa = XCConfigurationList;
			buildConfigurations = (
				06EF8CEF1D8CE2F7009FB227 /* Debug */,
				06EF8CF01D8CE2F7009FB227 /* Release */,
			);
			defaultConfigurationIsVisible = 0;
			defaultConfigurationName = Release;
		};
/* End XCConfigurationList section */
	};
	rootObject = 06EF8CE01D8CE2F6009FB227 /* Project object */;
}<|MERGE_RESOLUTION|>--- conflicted
+++ resolved
@@ -837,11 +837,7 @@
 		0618A2851D8CF4EE0013A191 /* components-ios/src */ = {
 			isa = PBXGroup;
 			children = (
-<<<<<<< HEAD
-				5F7ED0FF2C35C922004418C5 /* extensions */,
-=======
 				8B77A2E72AE1EFBF009F09B2 /* extensions */,
->>>>>>> 30efb622
 				22843756284F89DF00EC3133 /* AssetFetcher.swift */,
 				06E59EA21D92C66B00C42804 /* components */,
 				DE962F6020ADCD58004AA45A /* resources */,
@@ -1361,7 +1357,6 @@
 			path = util;
 			sourceTree = "<group>";
 		};
-<<<<<<< HEAD
 		5F7266182C754755009C3CAB /* assets */ = {
 			isa = PBXGroup;
 			children = (
@@ -1377,17 +1372,11 @@
 			path = assets;
 			sourceTree = "<group>";
 		};
-		5F7ED0FF2C35C922004418C5 /* extensions */ = {
+		06FD684B2CF98ECC00D17515 /* PosenetExtension */ = {
 			isa = PBXGroup;
 			children = (
 				5F7266182C754755009C3CAB /* assets */,
 				5F7ED10C2C35C987004418C5 /* facemesh.swift */,
-			);
-			name = extensions;
-=======
-		06FD684B2CF98ECC00D17515 /* PosenetExtension */ = {
-			isa = PBXGroup;
-			children = (
 				06FD684C2CF98F3B00D17515 /* group1-shard1of1.bin */,
 				06FD684D2CF98F3B00D17515 /* model-stride16.json */,
 				06FD68512CF98F3B00D17515 /* posenet.html */,
@@ -1397,7 +1386,6 @@
 				06FD684F2CF98F3B00D17515 /* tf-core.min.js */,
 			);
 			name = PosenetExtension;
->>>>>>> 30efb622
 			sourceTree = "<group>";
 		};
 		681D59032A84137D007B5DB5 /* common */ = {
@@ -1630,10 +1618,8 @@
 				069D1CA42C9C4FF000C0CA96 /* mobilenet_group26-shard1of1 in Resources */,
 				069D1CB82C9C4FF000C0CA96 /* mobilenet_group2-shard1of1 in Resources */,
 				DE962F6620ADCDE0004AA45A /* sub_script in Resources */,
-<<<<<<< HEAD
 				5F7ED1062C35C950004418C5 /* tf-converter.min.js in Resources */,
 				5F7ED1072C35C950004418C5 /* app.js in Resources */,
-=======
 				069D1CBF2C9C4FF000C0CA96 /* mobilenet_group53-shard1of1 in Resources */,
 				069D1CBE2C9C4FF000C0CA96 /* mobilenet_group10-shard1of1 in Resources */,
 				069D1CB02C9C4FF000C0CA96 /* mobilenet_model.json in Resources */,
@@ -1643,7 +1629,6 @@
 				069D1CA82C9C4FF000C0CA96 /* mobilenet_group24-shard1of1 in Resources */,
 				069D1CB22C9C4FF000C0CA96 /* mobilenet_group36-shard1of1 in Resources */,
 				069D1CB52C9C4FF000C0CA96 /* mobilenet_group17-shard1of1 in Resources */,
->>>>>>> 30efb622
 				DE962F6220ADCD7D004AA45A /* append_script in Resources */,
 				060395461F342ADE006D6E66 /* iso3166_1_2_to_iso3166_1_3.plist in Resources */,
 				069D1CC42C9C4FF000C0CA96 /* mobilenet_group30-shard1of1 in Resources */,
@@ -1670,9 +1655,7 @@
 				DE6D5A0C20FE9E8D003B2C67 /* unchecked.svg in Resources */,
 				06925B412C8B40D60085DC83 /* model.json in Resources */,
 				062B743B2BC06AD9002E221F /* PrivacyInfo.xcprivacy in Resources */,
-<<<<<<< HEAD
 				5F7ED10A2C35C950004418C5 /* VERSIONS.txt in Resources */,
-=======
 				069D1CE32C9C50B700C0CA96 /* personal_image_classifier.html in Resources */,
 				069D1CDE2C9C4FFE00C0CA96 /* squeezenet_model.json in Resources */,
 				069D1CD82C9C4FF000C0CA96 /* mobilenet_group21-shard1of1 in Resources */,
@@ -1695,7 +1678,6 @@
 				06FD68532CF98F3B00D17515 /* group1-shard1of1.bin in Resources */,
 				069D1CB12C9C4FF000C0CA96 /* mobilenet_group38-shard1of1 in Resources */,
 				069D1CC52C9C4FF000C0CA96 /* mobilenet_group22-shard1of1 in Resources */,
->>>>>>> 30efb622
 			);
 			runOnlyForDeploymentPostprocessing = 0;
 		};
