--- conflicted
+++ resolved
@@ -14,9 +14,5 @@
 # Version code XYZ turns into X.YZ. ai2 indicates a Companion for AI2
 # and an optional "zx1" indicates it has internal Zebra Crossing (QR
 # Code) scanning builtin.
-<<<<<<< HEAD
-versionname=2.32cdk1
-=======
-versionname=2.33
->>>>>>> 0da927d7
+versionname=2.33cdk1
 useslocation=False