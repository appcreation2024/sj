# Uncomment this line to define a global platform for your project
platform :ios, '12.0'

workspace 'AppInventor.xcworkspace'


target 'SchemeKit' do
  project 'SchemeKit.xcodeproj'

  target 'SchemeKitTests' do
    inherit! :search_paths
  end

  target 'AIComponentKit' do
    project 'AIComponentKit.xcodeproj'

    inherit! :search_paths

    use_frameworks!

    pod 'Base58Swift', '~> 2.1.0'
    pod "GCDWebServer", "~> 3.4.1"
    pod "ZXingObjC", :git => 'https://github.com/TheLevelUp/ZXingObjC.git', :commit => '47704a8'
    pod "Toast-Swift", '~> 4.0.0'
    pod 'SQLite.swift', '~> 0.11.5'
    pod 'Alamofire', '~> 4.8'
    pod "KTVJSONWebToken", :git => 'https://github.com/kreactive/JSONWebToken.git', :commit => 'd2e37fa'
    pod 'SwiftProtobuf', '~> 1.0'
    pod 'SwiftSVG', '~> 2.0'
    pod 'GEOSwift', '~> 3.1.0'
    pod 'PSSRedisClient', :git => 'git@github.com:mit-cml/PSSRedisClient.git', :commit => '344302b'
    pod 'Zip', '~> 2.1'
<<<<<<< HEAD
    pod 'DGCharts', '~> 5.0.0'
=======
    pod 'GoogleAPIClientForREST/Sheets'
    pod 'CryptoSwift'
    pod 'SwiftyBase64'
>>>>>>> 66d8de2b

    target 'AIComponentKitTests' do
    end

    target 'AICompanionApp' do
      project 'AICompanionApp.xcodeproj'

      inherit! :search_paths

      pod 'Base58Swift', '~> 2.1.0'
      pod "GCDWebServer", "~> 3.4.1"
      pod "ZXingObjC", :git => 'https://github.com/TheLevelUp/ZXingObjC.git', :commit => '47704a8'
      pod "KTVJSONWebToken", :git => 'https://github.com/kreactive/JSONWebToken.git', :commit => 'd2e37fa'
      pod "Toast-Swift", '~> 4.0.0'
      pod 'SQLite.swift', '~> 0.11.5'
      pod 'Alamofire', '~> 4.8'
      pod 'SwiftProtobuf', '~> 1.0'
      pod 'SwiftSVG', '~> 2.0'
      pod 'GEOSwift', '~> 3.1.0'
      pod 'PSSRedisClient', :git => 'git@github.com:mit-cml/PSSRedisClient.git', :commit => '344302b'
      pod 'Zip', '~> 2.1'
<<<<<<< HEAD
      pod 'DGCharts', '~> 5.0.0'
=======
      pod 'GoogleAPIClientForREST/Sheets'
      pod 'CryptoSwift'
      pod 'SwiftyBase64'
>>>>>>> 66d8de2b

      target 'AICompanionAppTests' do
        inherit! :search_paths
      end

      target 'AICompanionAppUITests' do
      end

      post_install do |installer|
        installer.pods_project.targets.each do |target|
          target.build_configurations.each do |config|
            config.build_settings.delete 'ENABLE_BITCODE'
            config.build_settings.delete 'IPHONEOS_DEPLOYMENT_TARGET'
          end
        end
      end
    end
  end
end<|MERGE_RESOLUTION|>--- conflicted
+++ resolved
@@ -30,13 +30,10 @@
     pod 'GEOSwift', '~> 3.1.0'
     pod 'PSSRedisClient', :git => 'git@github.com:mit-cml/PSSRedisClient.git', :commit => '344302b'
     pod 'Zip', '~> 2.1'
-<<<<<<< HEAD
-    pod 'DGCharts', '~> 5.0.0'
-=======
     pod 'GoogleAPIClientForREST/Sheets'
     pod 'CryptoSwift'
     pod 'SwiftyBase64'
->>>>>>> 66d8de2b
+    pod 'DGCharts', '~> 5.0.0'
 
     target 'AIComponentKitTests' do
     end
@@ -58,13 +55,10 @@
       pod 'GEOSwift', '~> 3.1.0'
       pod 'PSSRedisClient', :git => 'git@github.com:mit-cml/PSSRedisClient.git', :commit => '344302b'
       pod 'Zip', '~> 2.1'
-<<<<<<< HEAD
-      pod 'DGCharts', '~> 5.0.0'
-=======
       pod 'GoogleAPIClientForREST/Sheets'
       pod 'CryptoSwift'
       pod 'SwiftyBase64'
->>>>>>> 66d8de2b
+      pod 'DGCharts', '~> 5.0.0'
 
       target 'AICompanionAppTests' do
         inherit! :search_paths
