// -*- mode: java; c-basic-offset: 2; -*-
// Copyright 2009-2011 Google, All Rights reserved
// Copyright 2011-2012 MIT, All rights reserved
// Released under the Apache License, Version 2.0
// http://www.apache.org/licenses/LICENSE-2.0

package com.google.appinventor.buildserver;

import com.google.common.annotations.VisibleForTesting;
import com.google.common.base.Charsets;
import com.google.common.base.Strings;
import com.google.common.collect.Lists;
import com.google.common.collect.Sets;
import com.google.common.io.Files;
import com.google.common.io.Resources;

import com.android.sdklib.build.ApkBuilder;

import org.codehaus.jettison.json.JSONArray;
import org.codehaus.jettison.json.JSONException;
import org.codehaus.jettison.json.JSONObject;

import java.awt.image.BufferedImage;
import java.io.BufferedWriter;
import java.io.ByteArrayOutputStream;
import java.io.File;
import java.io.FileInputStream;
import java.io.FileOutputStream;
import java.io.FileReader;
import java.io.FileWriter;
import java.io.IOException;
import java.io.OutputStreamWriter;
import java.io.PrintStream;
import java.io.Reader;
import java.util.ArrayList;
import java.util.Collections;
import java.util.HashMap;
import java.util.List;
import java.util.Map;
import java.util.Set;
import java.util.concurrent.ConcurrentHashMap;
import java.util.concurrent.ConcurrentMap;
import java.util.logging.Level;
import java.util.logging.Logger;

import javax.imageio.ImageIO;

/**
 * Main entry point for the YAIL compiler.
 *
 * <p>Supplies entry points for building Young Android projects.
 *
 * @author markf@google.com (Mark Friedman)
 * @author lizlooney@google.com (Liz Looney)
 */
public final class Compiler {
  /**
   * reading guide:
   * Comp == Component, comp == component, COMP == COMPONENT
   * Ext == External, ext == external, EXT == EXTERNAL
   */

  public static int currentProgress = 10;

  // Kawa and DX processes can use a lot of memory. We only launch one Kawa or DX process at a time.
  private static final Object SYNC_KAWA_OR_DX = new Object();

  private static final String SLASH = File.separator;
  private static final String COLON = File.pathSeparator;

<<<<<<< HEAD
  public static final String RUNTIME_FILES_DIR = SLASH + "files" + SLASH;
=======
  private static final String WEBVIEW_ACTIVITY_CLASS =
      "com.google.appinventor.components.runtime.WebViewActivity";

  // Copied from SdkLevel.java (which isn't in our class path so we duplicate it here)
  private static final String LEVEL_GINGERBREAD_MR1 = "10";

  public static final String RUNTIME_FILES_DIR = "/files/";
>>>>>>> 698f6440

  // Build info constants.  Used for permissions, libraries and assets.
  // Must match ComponentProcessor.ARMEABI_V7A_SUFFIX
  private static final String ARMEABI_V7A_SUFFIX = "-v7a";
  // Must match Component.ASSET_DIRECTORY
  private static final String ASSET_DIRECTORY = "component";
  // Must match ComponentListGenerator.ASSETS_TARGET
  private static final String ASSETS_TARGET = "assets";
  // Must match ComponentListGenerator.LIBRARIES_TARGET
  public static final String LIBRARIES_TARGET = "libraries";
  // Must match ComponentListGenerator.NATIVE_TARGET
  public static final String NATIVE_TARGET = "native";
  // Must match ComponentListGenerator.PERMISSIONS_TARGET
  private static final String PERMISSIONS_TARGET = "permissions";

  // Native library directory names
  private static final String LIBS_DIR_NAME = "libs";
  private static final String ARMEABI_DIR_NAME = "armeabi";
  private static final String ARMEABI_V7A_DIR_NAME = "armeabi-v7a";

  private static final String EXT_COMPS_DIR_NAME = "external_comps";

  private static final String DEFAULT_APP_NAME = "";
  private static final String DEFAULT_ICON = RUNTIME_FILES_DIR + "ya.png";
  private static final String DEFAULT_VERSION_CODE = "1";
  private static final String DEFAULT_VERSION_NAME = "1.0";
  private static final String DEFAULT_MIN_SDK = "4";

  /*
   * Resource paths to yail runtime, runtime library files and sdk tools.
   * To get the real file paths, call getResource() with one of these constants.
   */
  private static final String ACRA_RUNTIME =
      RUNTIME_FILES_DIR + "acra-4.4.0.jar";
  private static final String ANDROID_RUNTIME =
      RUNTIME_FILES_DIR + "android.jar";
  private static final String COMP_BUILD_INFO =
      RUNTIME_FILES_DIR + "simple_components_build_info.json";
  private static final String DX_JAR =
      RUNTIME_FILES_DIR + "dx.jar";
  private static final String KAWA_RUNTIME =
      RUNTIME_FILES_DIR + "kawa.jar";
  private static final String SIMPLE_ANDROID_RUNTIME_JAR =
      RUNTIME_FILES_DIR + "AndroidRuntime.jar";

  private static final String LINUX_AAPT_TOOL =
      "/tools/linux/aapt";
  private static final String LINUX_ZIPALIGN_TOOL =
      "/tools/linux/zipalign";
  private static final String MAC_AAPT_TOOL =
      "/tools/mac/aapt";
  private static final String MAC_ZIPALIGN_TOOL =
      "/tools/mac/zipalign";
  private static final String WINDOWS_AAPT_TOOL =
      "/tools/windows/aapt";
  private static final String WINDOWS_ZIPALIGN_TOOL =
      "/tools/windows/zipalign";

  @VisibleForTesting
  static final String YAIL_RUNTIME = RUNTIME_FILES_DIR + "runtime.scm";

  private final ConcurrentMap<String, Set<String>> assetsNeeded =
      new ConcurrentHashMap<String, Set<String>>();
  private final ConcurrentMap<String, Set<String>> libsNeeded =
      new ConcurrentHashMap<String, Set<String>>();
  private final ConcurrentMap<String, Set<String>> nativeLibsNeeded =
      new ConcurrentHashMap<String, Set<String>>();
  private final ConcurrentMap<String, Set<String>> permissionsNeeded =
      new ConcurrentHashMap<String, Set<String>>();
  private final Set<String> uniqueLibsNeeded = Sets.newHashSet();

  /**
   * Map used to hold the names and paths of resources that we've written out
   * as temp files.
   * Don't use this map directly. Please call getResource() with one of the
   * constants above to get the (temp file) path to a resource.
   */
  private static final ConcurrentMap<String, File> resources =
      new ConcurrentHashMap<String, File>();

  // TODO(user,lizlooney): i18n here and in lines below that call String.format(...)
  private static final String COMPILATION_ERROR =
      "Error: Your build failed due to an error when compiling %s.\n";
  private static final String ERROR_IN_STAGE =
      "Error: Your build failed due to an error in the %s stage, " +
      "not because of an error in your program.\n";
  private static final String ICON_ERROR =
      "Error: Your build failed because %s cannot be used as the application icon.\n";
  private static final String NO_USER_CODE_ERROR =
      "Error: No user code exists.\n";

  private final int childProcessRamMb;  // Maximum ram that can be used by a child processes, in MB.
  private final boolean isForCompanion;
  private final Project project;
  private final PrintStream out;
  private final PrintStream err;
  private final PrintStream userErrors;

  private File libsDir; // The directory that will contain any native libraries for packaging
  private String dexCacheDir;
  private boolean hasSecondDex = false; // True if classes2.dex should be added to the APK

  private JSONArray simpleCompsBuildInfo;
  private JSONArray extCompsBuildInfo;
  private Set<String> simpleCompTypes;  // types needed by the project
  private Set<String> extCompTypes; // types needed by the project

  private static final Logger LOG = Logger.getLogger(Compiler.class.getName());

  /*
   * Generate the set of Android permissions needed by this project.
   */
  @VisibleForTesting
  void generatePermissions() {
    try {
      loadJsonInfo(permissionsNeeded, PERMISSIONS_TARGET);
      if (project != null) {    // Only do this if we have a project (testing doesn't provide one :-( ).
        LOG.log(Level.INFO, "usesLocation = " + project.getUsesLocation());
        if (project.getUsesLocation().equals("True")) { // Add location permissions if any WebViewer requests it
          Set<String> locationPermissions = Sets.newHashSet(); // via a Property.
          // See ProjectEditor.recordLocationSettings()
          locationPermissions.add("android.permission.ACCESS_FINE_LOCATION");
          locationPermissions.add("android.permission.ACCESS_COARSE_LOCATION");
          locationPermissions.add("android.permission.ACCESS_MOCK_LOCATION");
          permissionsNeeded.put("com.google.appinventor.components.runtime.WebViewer", locationPermissions);
        }
      }
    } catch (IOException e) {
      // This is fatal.
      e.printStackTrace();
      userErrors.print(String.format(ERROR_IN_STAGE, "Permissions"));
    } catch (JSONException e) {
      // This is fatal, but shouldn't actually ever happen.
      e.printStackTrace();
      userErrors.print(String.format(ERROR_IN_STAGE, "Permissions"));
    }

    int n = 0;
    for (String type : permissionsNeeded.keySet()) {
      n += permissionsNeeded.get(type).size();
    }

    System.out.println("Permissions needed, n = " + n);
  }

  // Just used for testing
  @VisibleForTesting
  Map<String,Set<String>> getPermissions() {
    return permissionsNeeded;
  }

  /*
   * Generate the set of Android libraries needed by this project.
   */
  @VisibleForTesting
  void generateLibNames() {
    try {
      loadJsonInfo(libsNeeded, LIBRARIES_TARGET);
    } catch (IOException e) {
      // This is fatal.
      e.printStackTrace();
      userErrors.print(String.format(ERROR_IN_STAGE, "Libraries"));
    } catch (JSONException e) {
      // This is fatal, but shouldn't actually ever happen.
      e.printStackTrace();
      userErrors.print(String.format(ERROR_IN_STAGE, "Libraries"));
    }

    int n = 0;
    for (String type : libsNeeded.keySet()) {
      n += libsNeeded.get(type).size();
    }

    System.out.println("Libraries needed, n = " + n);
  }

  /*
   * Generate the set of conditionally included libraries needed by this project.
   */
  @VisibleForTesting
  void generateNativeLibNames() {
    try {
      loadJsonInfo(nativeLibsNeeded, NATIVE_TARGET);
    } catch (IOException e) {
      // This is fatal.
      e.printStackTrace();
      userErrors.print(String.format(ERROR_IN_STAGE, "Native Libraries"));
    } catch (JSONException e) {
      // This is fatal, but shouldn't actually ever happen.
      e.printStackTrace();
      userErrors.print(String.format(ERROR_IN_STAGE, "Native Libraries"));
    }

    int n = 0;
    for (String type : nativeLibsNeeded.keySet()) {
      n += nativeLibsNeeded.get(type).size();
    }

    System.out.println("Native Libraries needed, n = " + n);
  }

  /*
   * Generate the set of conditionally included assets needed by this project.
   */
  @VisibleForTesting
  void generateAssets() {
    try {
      loadJsonInfo(assetsNeeded, ASSETS_TARGET);
    } catch (IOException e) {
      // This is fatal.
      e.printStackTrace();
      userErrors.print(String.format(ERROR_IN_STAGE, "Assets"));
    } catch (JSONException e) {
      // This is fatal, but shouldn't actually ever happen.
      e.printStackTrace();
      userErrors.print(String.format(ERROR_IN_STAGE, "Assets"));
    }

    int n = 0;
    for (String type : assetsNeeded.keySet()) {
      n += assetsNeeded.get(type).size();
    }

    System.out.println("Component assets needed, n = " + n);
  }


  // This patches around a bug in AAPT (and other placed in Android)
  // where an ampersand in the name string breaks AAPT.
  private String cleanName(String name) {
    return name.replace("&", "and");
  }

  /*
   * Creates an AndroidManifest.xml file needed for the Android application.
   */
  private boolean writeAndroidManifest(File manifestFile) {
    // Create AndroidManifest.xml
    String mainClass = project.getMainClass();
    String packageName = Signatures.getPackageName(mainClass);
    String className = Signatures.getClassName(mainClass);
    String projectName = project.getProjectName();
    String vCode = (project.getVCode() == null) ? DEFAULT_VERSION_CODE : project.getVCode();
    String vName = (project.getVName() == null) ? DEFAULT_VERSION_NAME : cleanName(project.getVName());
    String aName = (project.getAName() == null) ? DEFAULT_APP_NAME : cleanName(project.getAName());
    String minSDK = DEFAULT_MIN_SDK;
    LOG.log(Level.INFO, "VCode: " + project.getVCode());
    LOG.log(Level.INFO, "VName: " + project.getVName());

    // TODO(user): Use com.google.common.xml.XmlWriter
    try {
      BufferedWriter out = new BufferedWriter(new OutputStreamWriter(new FileOutputStream(manifestFile), "UTF-8"));
      out.write("<?xml version=\"1.0\" encoding=\"utf-8\"?>\n");
      // TODO(markf) Allow users to set versionCode and versionName attributes.
      // See http://developer.android.com/guide/publishing/publishing.html for
      // more info.
      out.write("<manifest " +
          "xmlns:android=\"http://schemas.android.com/apk/res/android\" " +
          "package=\"" + packageName + "\" " +
          // TODO(markf): uncomment the following line when we're ready to enable publishing to the
          // Android Market.
         "android:versionCode=\"" + vCode +"\" " + "android:versionName=\"" + vName + "\" " +
          ">\n");

      // If we are building the Wireless Debugger (AppInventorDebugger) add the uses-feature tag which
      // is used by the Google Play store to determine which devices the app is available for. By adding
      // these lines we indicate that we use these features BUT THAT THEY ARE NOT REQUIRED so it is ok
      // to make the app available on devices that lack the feature. Without these lines the Play Store
      // makes a guess based on permissions and assumes that they are required features.
      if (isForCompanion) {
          out.write("  <uses-feature android:name=\"android.hardware.bluetooth\" android:required=\"false\" />\n");
          out.write("  <uses-feature android:name=\"android.hardware.location\" android:required=\"false\" />\n");
          out.write("  <uses-feature android:name=\"android.hardware.telephony\" android:required=\"false\" />\n");
          out.write("  <uses-feature android:name=\"android.hardware.location.network\" android:required=\"false\" />\n");
          out.write("  <uses-feature android:name=\"android.hardware.location.gps\" android:required=\"false\" />\n");
          out.write("  <uses-feature android:name=\"android.hardware.microphone\" android:required=\"false\" />\n");
          out.write("  <uses-feature android:name=\"android.hardware.touchscreen\" android:required=\"false\" />\n");
          out.write("  <uses-feature android:name=\"android.hardware.camera\" android:required=\"false\" />\n");
          out.write("  <uses-feature android:name=\"android.hardware.camera.autofocus\" android:required=\"false\" />\n");
          out.write("  <uses-feature android:name=\"android.hardware.wifi\" />\n"); // We actually require wifi
      }

<<<<<<< HEAD
      // make permissions unique by putting them in one set
      Set<String> permissions = Sets.newHashSet();
      for (Set<String> compPermissions : permissionsNeeded.values()) {
        permissions.addAll(compPermissions);
      }

      for (String permission : permissions) {
=======
      // Firebase requires at least API 10 (Gingerbread MR1)
      if (componentTypes.contains("FirebaseDB") && !isForCompanion) {
        minSDK = LEVEL_GINGERBREAD_MR1;
      }

      for (String permission : permissionsNeeded) {
>>>>>>> 698f6440
        out.write("  <uses-permission android:name=\"" + permission + "\" />\n");
      }

      if (isForCompanion) {      // This is so ACRA can do a logcat on phones older then Jelly Bean
        out.write("  <uses-permission android:name=\"android.permission.READ_LOGS\" />\n");
      }

      // TODO(markf): Change the minSdkVersion below if we ever require an SDK beyond 1.5.
      // The market will use the following to filter apps shown to devices that don't support
      // the specified SDK version.  We right now support building for minSDK 4,
      // and minSDK 3 as compatibility mode (through a property in Screen 1).
      // We might also want to allow users to specify minSdk version or targetSDK version.
      out.write("  <uses-sdk android:minSdkVersion=\"" + minSDK + "\" />\n");

      out.write("  <application ");

      // TODO(markf): The preparing to publish doc at
      // http://developer.android.com/guide/publishing/preparing.html suggests removing the
      // 'debuggable=true' but I'm not sure that our users would want that while they're still
      // testing their packaged apps.  Maybe we should make that an option, somehow.
      // TODONE(jis): Turned off debuggable. No one really uses it and it represents a security
      // risk for App Inventor App end-users.
      out.write("android:debuggable=\"false\" ");
      if (aName.equals("")) {
        out.write("android:label=\"" + projectName + "\" ");
      } else {
        out.write("android:label=\"" + aName + "\" ");
      }
      out.write("android:icon=\"@drawable/ya\" ");
      if (isForCompanion) {              // This is to hook into ACRA
        out.write("android:name=\"com.google.appinventor.components.runtime.ReplApplication\" ");
      } else {
        out.write("android:name=\"com.google.appinventor.components.runtime.multidex.MultiDexApplication\" ");
      }
      out.write(">\n");

      for (Project.SourceDescriptor source : project.getSources()) {
        String formClassName = source.getQualifiedName();
        // String screenName = formClassName.substring(formClassName.lastIndexOf('.') + 1);
        boolean isMain = formClassName.equals(mainClass);

        if (isMain) {
          // The main activity of the application.
          out.write("    <activity android:name=\"." + className + "\" ");
        } else {
          // A secondary activity of the application.
          out.write("    <activity android:name=\"" + formClassName + "\" ");
        }

        // This line is here for NearField and NFC.   It keeps the activity from
        // restarting every time NDEF_DISCOVERED is signaled.
        // TODO:  Check that this doesn't screw up other components.  Also, it might be
        // better to do this programmatically when the NearField component is created, rather
        // than here in the manifest.
        if (simpleCompTypes.contains("com.google.appinventor.components.runtime.NearField") &&
            !isForCompanion && isMain) {
          out.write("android:launchMode=\"singleTask\" ");
        } else if (isMain && isForCompanion) {
          out.write("android:launchMode=\"singleTop\" ");
        }

        out.write("android:windowSoftInputMode=\"stateHidden\" ");

        // The keyboard option prevents the app from stopping when a external (bluetooth)
        // keyboard is attached.
        out.write("android:configChanges=\"orientation|keyboardHidden|keyboard\">\n");


        out.write("      <intent-filter>\n");
        out.write("        <action android:name=\"android.intent.action.MAIN\" />\n");
        if (isMain) {
          out.write("        <category android:name=\"android.intent.category.LAUNCHER\" />\n");
        }
        out.write("      </intent-filter>\n");

        if (simpleCompTypes.contains("com.google.appinventor.components.runtime.NearField") &&
            !isForCompanion && isMain) {
          //  make the form respond to NDEF_DISCOVERED
          //  this will trigger the form's onResume method
          //  For now, we're handling text/plain only,but we can add more and make the Nearfield
          // component check the type.
          out.write("      <intent-filter>\n");
          out.write("        <action android:name=\"android.nfc.action.NDEF_DISCOVERED\" />\n");
          out.write("        <category android:name=\"android.intent.category.DEFAULT\" />\n");
          out.write("        <data android:mimeType=\"text/plain\" />\n");
          out.write("      </intent-filter>\n");
        }
        out.write("    </activity>\n");
      }

      // Add ListPickerActivity to the manifest only if a ListPicker component is used in the app
      if (simpleCompTypes.contains("com.google.appinventor.components.runtime.ListPicker")){
        // TODO(sharon): temporary until we add support for new activities
        String LIST_ACTIVITY_CLASS =
            "com.google.appinventor.components.runtime.ListPickerActivity";

        out.write("    <activity android:name=\"" + LIST_ACTIVITY_CLASS + "\" " +
            "android:configChanges=\"orientation|keyboardHidden\" " +
            "android:screenOrientation=\"behind\">\n");
        out.write("    </activity>\n");
      }

      // Add WebViewActivity to the manifest only if a Twitter component is used in the app
      if (simpleCompTypes.contains("com.google.appinventor.components.runtime.Twitter")){
        String WEBVIEW_ACTIVITY_CLASS =
            "com.google.appinventor.components.runtime.WebViewActivity";

        out.write("    <activity android:name=\"" + WEBVIEW_ACTIVITY_CLASS + "\" " +
            "android:configChanges=\"orientation|keyboardHidden\" " +
            "android:screenOrientation=\"behind\">\n");
        out.write("      <intent-filter>\n");
        out.write("        <action android:name=\"android.intent.action.MAIN\" />\n");
        out.write("      </intent-filter>\n");
        out.write("    </activity>\n");
      }

      if (simpleCompTypes.contains("com.google.appinventor.components.runtime.BarcodeScanner")) {
        // Barcode Activity
        out.write("    <activity android:name=\"com.google.zxing.client.android.AppInvCaptureActivity\"\n");
        out.write("              android:screenOrientation=\"landscape\"\n");
        out.write("              android:stateNotNeeded=\"true\"\n");
        out.write("              android:configChanges=\"orientation|keyboardHidden\"\n");
        out.write("              android:theme=\"@android:style/Theme.NoTitleBar.Fullscreen\"\n");
        out.write("              android:windowSoftInputMode=\"stateAlwaysHidden\" />\n");
      }

      // BroadcastReceiver for Texting Component
      if (simpleCompTypes.contains("com.google.appinventor.components.runtime.Texting")) {
        System.out.println("Android Manifest: including <receiver> tag");
        out.write(
            "<receiver \n" +
            "android:name=\"com.google.appinventor.components.runtime.util.SmsBroadcastReceiver\" \n" +
            "android:enabled=\"true\" \n" +
            "android:exported=\"true\" >\n "  +
            "<intent-filter> \n" +
            "<action android:name=\"android.provider.Telephony.SMS_RECEIVED\" /> \n" +
            "<action \n" +
            "android:name=\"com.google.android.apps.googlevoice.SMS_RECEIVED\" \n" +
            "android:permission=\"com.google.android.apps.googlevoice.permission.RECEIVE_SMS\" /> \n" +
            "</intent-filter>  \n" +
        "</receiver> \n");
      }

      out.write("  </application>\n");
      out.write("</manifest>\n");
      out.close();
    } catch (IOException e) {
      e.printStackTrace();
      userErrors.print(String.format(ERROR_IN_STAGE, "manifest"));
      return false;
    }

    return true;
  }

  /**
   * Builds a YAIL project.
   *
   * @param project  project to build
   * @param compTypes component types used in the project
   * @param out  stdout stream for compiler messages
   * @param err  stderr stream for compiler messages
   * @param userErrors stream to write user-visible error messages
   * @param keystoreFilePath
   * @param childProcessRam   maximum RAM for child processes, in MBs.
   * @return  {@code true} if the compilation succeeds, {@code false} otherwise
   * @throws JSONException
   * @throws IOException
   */
  public static boolean compile(Project project, Set<String> compTypes,
                                PrintStream out, PrintStream err, PrintStream userErrors,
                                boolean isForCompanion, String keystoreFilePath,
                                int childProcessRam, String dexCacheDir) throws IOException, JSONException {
    long start = System.currentTimeMillis();

    // Create a new compiler instance for the compilation
    Compiler compiler = new Compiler(project, compTypes, out, err, userErrors, isForCompanion,
                                     childProcessRam, dexCacheDir);

    compiler.generateAssets();
    compiler.generateLibNames();
    compiler.generateNativeLibNames();
    compiler.generatePermissions();

    // Create build directory.
    File buildDir = createDir(project.getBuildDirectory());

    // Prepare application icon.
    out.println("________Preparing application icon");
    File resDir = createDir(buildDir, "res");
    File drawableDir = createDir(resDir, "drawable");
    if (!compiler.prepareApplicationIcon(new File(drawableDir, "ya.png"))) {
      return false;
    }
    setProgress(10);

    // Create anim directory and animation xml files
    out.println("________Creating animation xml");
    File animDir = createDir(resDir, "anim");
    if (!compiler.createAnimationXml(animDir)) {
      return false;
    }
    setProgress(15);

    // Generate AndroidManifest.xml
    out.println("________Generating manifest file");
    File manifestFile = new File(buildDir, "AndroidManifest.xml");
    if (!compiler.writeAndroidManifest(manifestFile)) {
      return false;
    }
    setProgress(20);

    // Insert native libraries
    out.println("________Attaching native libraries");
    if (!compiler.insertNativeLibs(buildDir)) {
      return false;
    }

    // Add raw assets to sub-directory of project assets.
    out.println("________Attaching component assets");
    if (!compiler.attachCompAssets()) {
      return false;
    }

    // Create class files.
    out.println("________Compiling source files");
    File classesDir = createDir(buildDir, "classes");
    if (!compiler.generateClasses(classesDir)) {
      return false;
    }
    setProgress(35);

    // Invoke dx on class files
    out.println("________Invoking DX");
    // TODO(markf): Running DX is now pretty slow (~25 sec overhead the first time and ~15 sec
    // overhead for subsequent runs).  I think it's because of the need to dx the entire
    // kawa runtime every time.  We should probably only do that once and then copy all the
    // kawa runtime dx files into the generated classes.dex (which would only contain the
    // files compiled for this project).
    // Aargh.  It turns out that there's no way to manipulate .dex files to do the above.  An
    // Android guy suggested an alternate approach of shipping the kawa runtime .dex file as
    // data with the application and then creating a new DexClassLoader using that .dex file
    // and with the original app class loader as the parent of the new one.
    // TODONE(zhuowei): Now using the new Android DX tool to merge dex files
    // Needs to specify a writable cache dir on the command line that persists after shutdown
    // Each pre-dexed file is identified via its MD5 hash (since the standard Android SDK's
    // method of identifying via a hash of the path won't work when files
    // are copied into temporary storage) and processed via a hacked up version of
    // Android SDK's Dex Ant task
    File tmpDir = createDirectory(buildDir, "tmp");
    String dexedClassesDir = tmpDir.getAbsolutePath();
    if (!compiler.runDx(classesDir, dexedClassesDir, false)) {
      return false;
    }
    setProgress(85);

    // Invoke aapt to package everything up
    out.println("________Invoking AAPT");
    File deployDir = createDir(buildDir, "deploy");
    String tmpPackageName = deployDir.getAbsolutePath() + SLASH +
        project.getProjectName() + ".ap_";
    if (!compiler.runAaptPackage(manifestFile, resDir, tmpPackageName)) {
      return false;
    }
    setProgress(90);

    // Seal the apk with ApkBuilder
    out.println("________Invoking ApkBuilder");
    String apkAbsolutePath = deployDir.getAbsolutePath() + SLASH +
        project.getProjectName() + ".apk";
    if (!compiler.runApkBuilder(apkAbsolutePath, tmpPackageName, dexedClassesDir)) {
      return false;
    }
    setProgress(95);

    // Sign the apk file
    out.println("________Signing the apk file");
    if (!compiler.runJarSigner(apkAbsolutePath, keystoreFilePath)) {
      return false;
    }

    // ZipAlign the apk file
    out.println("________ZipAligning the apk file");
    if (!compiler.runZipAlign(apkAbsolutePath, tmpDir)) {
      return false;
    }

    setProgress(100);

    out.println("Build finished in " +
        ((System.currentTimeMillis() - start) / 1000.0) + " seconds");

    return true;
  }

  /*
   * Creates all the animation xml files.
   */
  private boolean createAnimationXml(File animDir) {
    // Store the filenames, and their contents into a HashMap
    // so that we can easily add more, and also to iterate
    // through creating the files.
    Map<String, String> files = new HashMap<String, String>();
    files.put("fadein.xml", AnimationXmlConstants.FADE_IN_XML);
    files.put("fadeout.xml", AnimationXmlConstants.FADE_OUT_XML);
    files.put("hold.xml", AnimationXmlConstants.HOLD_XML);
    files.put("zoom_enter.xml", AnimationXmlConstants.ZOOM_ENTER);
    files.put("zoom_exit.xml", AnimationXmlConstants.ZOOM_EXIT);
    files.put("zoom_enter_reverse.xml", AnimationXmlConstants.ZOOM_ENTER_REVERSE);
    files.put("zoom_exit_reverse.xml", AnimationXmlConstants.ZOOM_EXIT_REVERSE);
    files.put("slide_exit.xml", AnimationXmlConstants.SLIDE_EXIT);
    files.put("slide_enter.xml", AnimationXmlConstants.SLIDE_ENTER);
    files.put("slide_exit_reverse.xml", AnimationXmlConstants.SLIDE_EXIT_REVERSE);
    files.put("slide_enter_reverse.xml", AnimationXmlConstants.SLIDE_ENTER_REVERSE);
    files.put("slide_v_exit.xml", AnimationXmlConstants.SLIDE_V_EXIT);
    files.put("slide_v_enter.xml", AnimationXmlConstants.SLIDE_V_ENTER);
    files.put("slide_v_exit_reverse.xml", AnimationXmlConstants.SLIDE_V_EXIT_REVERSE);
    files.put("slide_v_enter_reverse.xml", AnimationXmlConstants.SLIDE_V_ENTER_REVERSE);

    for (String filename : files.keySet()) {
      File file = new File(animDir, filename);
      if (!writeXmlFile(file, files.get(filename))) {
        return false;
      }
    }
    return true;
  }

  /*
   * Writes the given string input to the provided file.
   */
  private boolean writeXmlFile(File file, String input) {
    try {
      BufferedWriter writer = new BufferedWriter(new FileWriter(file));
      writer.write(input);
      writer.close();
    } catch (IOException e) {
      e.printStackTrace();
      return false;
    }
    return true;
  }

  /*
   * Runs ApkBuilder by using the API instead of calling its main method because the main method
   * can call System.exit(1), which will bring down our server.
   */
  private boolean runApkBuilder(String apkAbsolutePath, String zipArchive, String dexedClassesDir) {
    try {
      ApkBuilder apkBuilder =
          new ApkBuilder(apkAbsolutePath, zipArchive,
            dexedClassesDir + File.separator + "classes.dex", null, System.out);
      if (hasSecondDex) {
        apkBuilder.addFile(new File(dexedClassesDir + File.separator + "classes2.dex"),
          "classes2.dex");
      }
      apkBuilder.sealApk();
      return true;
    } catch (Exception e) {
      // This is fatal.
      e.printStackTrace();
      LOG.warning("YAIL compiler - ApkBuilder failed.");
      err.println("YAIL compiler - ApkBuilder failed.");
      userErrors.print(String.format(ERROR_IN_STAGE, "ApkBuilder"));
      return false;
    }
  }

  /**
   * Creates a new YAIL compiler.
   *
   * @param project  project to build
   * @param compTypes component types used in the project
   * @param out  stdout stream for compiler messages
   * @param err  stderr stream for compiler messages
   * @param userErrors stream to write user-visible error messages
   * @param childProcessMaxRam  maximum RAM for child processes, in MBs.
   */
  @VisibleForTesting
  Compiler(Project project, Set<String> compTypes, PrintStream out, PrintStream err,
           PrintStream userErrors, boolean isForCompanion,
           int childProcessMaxRam, String dexCacheDir) {
    this.project = project;

    prepareCompTypes(compTypes);
    readBuildInfo();

    this.out = out;
    this.err = err;
    this.userErrors = userErrors;
    this.isForCompanion = isForCompanion;
    this.childProcessRamMb = childProcessMaxRam;
    this.dexCacheDir = dexCacheDir;

  }

  /*
   * Runs the Kawa compiler in a separate process to generate classes. Returns false if not able to
   * create a class file for every source file in the project.
   *
   * As a side effect, we generate uniqueLibsNeeded which contains a set of libraries used by
   * runDx. Each library appears in the set only once (which is why it is a set!). This is
   * important because when we Dex the libraries, a given library can only appear once.
   *
   */
  private boolean generateClasses(File classesDir) {
    try {
      List<Project.SourceDescriptor> sources = project.getSources();
      List<String> sourceFileNames = Lists.newArrayListWithCapacity(sources.size());
      List<String> classFileNames = Lists.newArrayListWithCapacity(sources.size());
      boolean userCodeExists = false;
      for (Project.SourceDescriptor source : sources) {
        String sourceFileName = source.getFile().getAbsolutePath();
        LOG.log(Level.INFO, "source file: " + sourceFileName);
        int srcIndex = sourceFileName.indexOf("/../src/");
        String sourceFileRelativePath = sourceFileName.substring(srcIndex + 8);
        String classFileName = (classesDir.getAbsolutePath() + "/" + sourceFileRelativePath)
        .replace(YoungAndroidConstants.YAIL_EXTENSION, ".class");
        if (System.getProperty("os.name").startsWith("Windows")) {
          classFileName = classesDir.getAbsolutePath()
            .replace(YoungAndroidConstants.YAIL_EXTENSION, ".class");
        }

        // Check whether user code exists by seeing if a left parenthesis exists at the beginning of
        // a line in the file
        // TODO(user): Replace with more robust test of empty source file.
        if (!userCodeExists) {
          Reader fileReader = new FileReader(sourceFileName);
          try {
            while (fileReader.ready()) {
              int c = fileReader.read();
              if (c == '(') {
                userCodeExists = true;
                break;
              }
            }
          } finally {
            fileReader.close();
          }
        }
        sourceFileNames.add(sourceFileName);
        classFileNames.add(classFileName);
      }

      if (!userCodeExists) {
        userErrors.print(NO_USER_CODE_ERROR);
        return false;
      }

      // Construct the class path including component libraries (jars)
      String classpath =
        getResource(KAWA_RUNTIME) + COLON +
        getResource(ACRA_RUNTIME) + COLON +
        getResource(SIMPLE_ANDROID_RUNTIME_JAR) + COLON;

      // attach the jars of external comps
      for (String type : extCompTypes) {
        String sourcePath = getExtCompDirPath(type) + SIMPLE_ANDROID_RUNTIME_JAR;
        classpath += sourcePath + COLON;
      }

      // Add component library names to classpath
      for (String type : libsNeeded.keySet()) {
        for (String lib : libsNeeded.get(type)) {
          String sourcePath = "";
          String pathSuffix = RUNTIME_FILES_DIR + lib;

          if (simpleCompTypes.contains(type)) {
            sourcePath = getResource(pathSuffix);
          } else if (extCompTypes.contains(type)) {
            sourcePath = getExtCompDirPath(type) + pathSuffix;
          } else {
            userErrors.print(String.format(ERROR_IN_STAGE, "Compile"));
            return false;
          }

          uniqueLibsNeeded.add(sourcePath);

          classpath += sourcePath + COLON;
        }
      }

      classpath +=
        getResource(ANDROID_RUNTIME);

      System.out.println("Libraries Classpath = " + classpath);

      String yailRuntime = getResource(YAIL_RUNTIME);
      List<String> kawaCommandArgs = Lists.newArrayList();
      int mx = childProcessRamMb - 200;
      Collections.addAll(kawaCommandArgs,
          System.getProperty("java.home") + "/bin/java",
          "-mx" + mx + "M",
          "-cp", classpath,
          "kawa.repl",
          "-f", yailRuntime,
          "-d", classesDir.getAbsolutePath(),
          "-P", Signatures.getPackageName(project.getMainClass()) + ".",
          "-C");
      // TODO(lizlooney) - we are currently using (and have always used) absolute paths for the
      // source file names. The resulting .class files contain references to the source file names,
      // including the name of the tmp directory that contains them. We may be able to avoid that
      // by using source file names that are relative to the project root and using the project
      // root as the working directory for the Kawa compiler process.
      kawaCommandArgs.addAll(sourceFileNames);
      kawaCommandArgs.add(yailRuntime);
      String[] kawaCommandLine = kawaCommandArgs.toArray(new String[kawaCommandArgs.size()]);

      long start = System.currentTimeMillis();
      // Capture Kawa compiler stderr. The ODE server parses out the warnings and errors and adds
      // them to the protocol buffer for logging purposes. (See
      // buildserver/ProjectBuilder.processCompilerOutout.
      ByteArrayOutputStream kawaOutputStream = new ByteArrayOutputStream();
      boolean kawaSuccess;
      synchronized (SYNC_KAWA_OR_DX) {
        kawaSuccess = Execution.execute(null, kawaCommandLine,
            System.out, new PrintStream(kawaOutputStream));
      }
      if (!kawaSuccess) {
        LOG.log(Level.SEVERE, "Kawa compile has failed.");
      }
      String kawaOutput = kawaOutputStream.toString();
      out.print(kawaOutput);
      String kawaCompileTimeMessage = "Kawa compile time: " +
          ((System.currentTimeMillis() - start) / 1000.0) + " seconds";
      out.println(kawaCompileTimeMessage);
      LOG.info(kawaCompileTimeMessage);

      // Check that all of the class files were created.
      // If they weren't, return with an error.
      for (String classFileName : classFileNames) {
        File classFile = new File(classFileName);
        if (!classFile.exists()) {
          LOG.log(Level.INFO, "Can't find class file: " + classFileName);
          String screenName = classFileName.substring(classFileName.lastIndexOf('/') + 1,
              classFileName.lastIndexOf('.'));
          userErrors.print(String.format(COMPILATION_ERROR, screenName));
          return false;
        }
      }
    } catch (IOException e) {
      e.printStackTrace();
      userErrors.print(String.format(ERROR_IN_STAGE, "Compile"));
      return false;
    }

    return true;
  }

  private boolean runJarSigner(String apkAbsolutePath, String keystoreAbsolutePath) {
    // TODO(user): maybe make a command line flag for the jarsigner location
    String javaHome = System.getProperty("java.home");
    // This works on Mac OS X.
    File jarsignerFile = new File(javaHome + SLASH + "bin" +
        SLASH + "jarsigner");
    if (!jarsignerFile.exists()) {
      // This works when a JDK is installed with the JRE.
      jarsignerFile = new File(javaHome + SLASH + ".." + SLASH + "bin" +
          SLASH + "jarsigner");
      if (System.getProperty("os.name").startsWith("Windows")) {
        jarsignerFile = new File(javaHome + SLASH + ".." + SLASH + "bin" +
            SLASH + "jarsigner.exe");
      }
      if (!jarsignerFile.exists()) {
        LOG.warning("YAIL compiler - could not find jarsigner.");
        err.println("YAIL compiler - could not find jarsigner.");
        userErrors.print(String.format(ERROR_IN_STAGE, "JarSigner"));
        return false;
      }
    }

    String[] jarsignerCommandLine = {
        jarsignerFile.getAbsolutePath(),
        "-digestalg", "SHA1",
        "-sigalg", "MD5withRSA",
        "-keystore", keystoreAbsolutePath,
        "-storepass", "android",
        apkAbsolutePath,
        "AndroidKey"
    };
    if (!Execution.execute(null, jarsignerCommandLine, System.out, System.err)) {
      LOG.warning("YAIL compiler - jarsigner execution failed.");
      err.println("YAIL compiler - jarsigner execution failed.");
      userErrors.print(String.format(ERROR_IN_STAGE, "JarSigner"));
      return false;
    }

    return true;
  }

  private boolean runZipAlign(String apkAbsolutePath, File tmpDir) {
    // TODO(user): add zipalign tool appinventor->lib->android->tools->linux and windows
    // Need to make sure assets directory exists otherwise zipalign will fail.
    createDir(project.getAssetsDirectory());
    String zipAlignTool;
    String osName = System.getProperty("os.name");
    if (osName.equals("Mac OS X")) {
      zipAlignTool = MAC_ZIPALIGN_TOOL;
    } else if (osName.equals("Linux")) {
      zipAlignTool = LINUX_ZIPALIGN_TOOL;
    } else if (osName.startsWith("Windows")) {
      zipAlignTool = WINDOWS_ZIPALIGN_TOOL;
    } else {
      LOG.warning("YAIL compiler - cannot run ZIPALIGN on OS " + osName);
      err.println("YAIL compiler - cannot run ZIPALIGN on OS " + osName);
      userErrors.print(String.format(ERROR_IN_STAGE, "ZIPALIGN"));
      return false;
    }
    // TODO: create tmp file for zipaling result
    String zipAlignedPath = tmpDir.getAbsolutePath() + SLASH + "zipaligned.apk";
    // zipalign -f -v 4 infile.zip outfile.zip
    String[] zipAlignCommandLine = {
        getResource(zipAlignTool),
        "-f",
        "4",
        apkAbsolutePath,
        zipAlignedPath
    };
    long startZipAlign = System.currentTimeMillis();
    // Using System.err and System.out on purpose. Don't want to pollute build messages with
    // tools output
    if (!Execution.execute(null, zipAlignCommandLine, System.out, System.err)) {
      LOG.warning("YAIL compiler - ZIPALIGN execution failed.");
      err.println("YAIL compiler - ZIPALIGN execution failed.");
      userErrors.print(String.format(ERROR_IN_STAGE, "ZIPALIGN"));
      return false;
    }
    if (!copyFile(zipAlignedPath, apkAbsolutePath)) {
      LOG.warning("YAIL compiler - ZIPALIGN file copy failed.");
      err.println("YAIL compiler - ZIPALIGN file copy failed.");
      userErrors.print(String.format(ERROR_IN_STAGE, "ZIPALIGN"));
      return false;
    }
    String zipALignTimeMessage = "ZIPALIGN time: " +
        ((System.currentTimeMillis() - startZipAlign) / 1000.0) + " seconds";
    out.println(zipALignTimeMessage);
    LOG.info(zipALignTimeMessage);
    return true;
  }

  /*
   * Loads the icon for the application, either a user provided one or the default one.
   */
  private boolean prepareApplicationIcon(File outputPngFile) {
    String userSpecifiedIcon = Strings.nullToEmpty(project.getIcon());
    try {
      BufferedImage icon;
      if (!userSpecifiedIcon.isEmpty()) {
        File iconFile = new File(project.getAssetsDirectory(), userSpecifiedIcon);
        icon = ImageIO.read(iconFile);
        if (icon == null) {
          // This can happen if the iconFile isn't an image file.
          // For example, icon is null if the file is a .wav file.
          // TODO(lizlooney) - This happens if the user specifies a .ico file. We should fix that.
          userErrors.print(String.format(ICON_ERROR, userSpecifiedIcon));
          return false;
        }
      } else {
        // Load the default image.
        icon = ImageIO.read(Compiler.class.getResource(DEFAULT_ICON));
      }
      ImageIO.write(icon, "png", outputPngFile);
    } catch (Exception e) {
      e.printStackTrace();
      // If the user specified the icon, this is fatal.
      if (!userSpecifiedIcon.isEmpty()) {
        userErrors.print(String.format(ICON_ERROR, userSpecifiedIcon));
        return false;
      }
    }

    return true;
  }

  private boolean runDx(File classesDir, String dexedClassesDir, boolean secondTry) {
    List<File> libList = new ArrayList<File>();
    List<File> inputList = new ArrayList<File>();
    List<File> class2List = new ArrayList<File>();
    inputList.add(classesDir); //this is a directory, and won't be cached into the dex cache
    inputList.add(new File(getResource(SIMPLE_ANDROID_RUNTIME_JAR)));
    inputList.add(new File(getResource(KAWA_RUNTIME)));
    inputList.add(new File(getResource(ACRA_RUNTIME)));

    for (String lib : uniqueLibsNeeded) {
      libList.add(new File(lib));
    }

    // BEGIN DEBUG -- XXX --
    System.err.println("runDx -- libraries");
    for (File aFile : inputList) {
      System.err.println(" inputList => " + aFile.getAbsolutePath());
    }
    for (File aFile : libList) {
      System.err.println(" libList => " + aFile.getAbsolutePath());
    }
    // END DEBUG -- XXX --

    // attach the jars of external comps to the libraries list
    for (String type : extCompTypes) {
      String sourcePath = getExtCompDirPath(type) + SIMPLE_ANDROID_RUNTIME_JAR;
      libList.add(new File(sourcePath));
    }

    int offset = libList.size();
    // Note: The choice of 12 libraries is arbitrary. We note that things
    // worked to put all libraries into the first classes.dex file when we
    // had 16 libraries and broke at 17. So this is a conservative number
    // to try.
    if (!secondTry) {           // First time through, try base + 12 libraries
      if (offset > 12)
        offset = 12;
    } else {
      offset = 0;               // Add NO libraries the second time through!
    }
    for (int i = 0; i < offset; i++) {
      inputList.add(libList.get(i));
    }

    if (libList.size() - offset > 0) { // Any left over for classes2?
      for (int i = offset; i < libList.size(); i++) {
        class2List.add(libList.get(i));
      }
    }

    DexExecTask dexTask = new DexExecTask();
    dexTask.setExecutable(getResource(DX_JAR));
    dexTask.setOutput(dexedClassesDir + File.separator + "classes.dex");
    dexTask.setChildProcessRamMb(childProcessRamMb);
    if (dexCacheDir == null) {
      dexTask.setDisableDexMerger(true);
    } else {
      createDir(new File(dexCacheDir));
      dexTask.setDexedLibs(dexCacheDir);
    }

    long startDx = System.currentTimeMillis();
    // Using System.err and System.out on purpose. Don't want to pollute build messages with
    // tools output
    boolean dxSuccess;
    synchronized (SYNC_KAWA_OR_DX) {
      setProgress(50);
      dxSuccess = dexTask.execute(inputList);
      if (dxSuccess && (class2List.size() > 0)) {
        setProgress(60);
        dexTask.setOutput(dexedClassesDir + File.separator + "classes2.dex");
        inputList = new ArrayList<File>();
        dxSuccess = dexTask.execute(class2List);
        setProgress(75);
        hasSecondDex = true;
      } else if (!dxSuccess) {  // The initial dx blew out, try more conservative
        LOG.info("DX execution failed, trying with fewer libraries.");
        if (secondTry) {        // Already tried the more conservative approach!
          LOG.warning("YAIL compiler - DX execution failed (secondTry!).");
          err.println("YAIL compiler - DX execution failed.");
          userErrors.print(String.format(ERROR_IN_STAGE, "DX"));
          return false;
        } else {
          return runDx(classesDir, dexedClassesDir, true);
        }
      }
    }
    if (!dxSuccess) {
      LOG.warning("YAIL compiler - DX execution failed.");
      err.println("YAIL compiler - DX execution failed.");
      userErrors.print(String.format(ERROR_IN_STAGE, "DX"));
      return false;
    }
    String dxTimeMessage = "DX time: " +
        ((System.currentTimeMillis() - startDx) / 1000.0) + " seconds";
    out.println(dxTimeMessage);
    LOG.info(dxTimeMessage);

    return true;
  }

  private boolean runAaptPackage(File manifestFile, File resDir, String tmpPackageName) {
    // Need to make sure assets directory exists otherwise aapt will fail.
    createDir(project.getAssetsDirectory());
    String aaptTool;
    String osName = System.getProperty("os.name");
    if (osName.equals("Mac OS X")) {
      aaptTool = MAC_AAPT_TOOL;
    } else if (osName.equals("Linux")) {
      aaptTool = LINUX_AAPT_TOOL;
    } else if (osName.startsWith("Windows")) {
      aaptTool = WINDOWS_AAPT_TOOL;
    } else {
      LOG.warning("YAIL compiler - cannot run AAPT on OS " + osName);
      err.println("YAIL compiler - cannot run AAPT on OS " + osName);
      userErrors.print(String.format(ERROR_IN_STAGE, "AAPT"));
      return false;
    }
    String[] aaptPackageCommandLine = {
        getResource(aaptTool),
        "package",
        "-v",
        "-f",
        "-M", manifestFile.getAbsolutePath(),
        "-S", resDir.getAbsolutePath(),
        "-A", project.getAssetsDirectory().getAbsolutePath(),
        "-I", getResource(ANDROID_RUNTIME),
        "-F", tmpPackageName,
        libsDir.getAbsolutePath()
    };
    long startAapt = System.currentTimeMillis();
    // Using System.err and System.out on purpose. Don't want to pollute build messages with
    // tools output
    if (!Execution.execute(null, aaptPackageCommandLine, System.out, System.err)) {
      LOG.warning("YAIL compiler - AAPT execution failed.");
      err.println("YAIL compiler - AAPT execution failed.");
      userErrors.print(String.format(ERROR_IN_STAGE, "AAPT"));
      return false;
    }
    String aaptTimeMessage = "AAPT time: " +
        ((System.currentTimeMillis() - startAapt) / 1000.0) + " seconds";
    out.println(aaptTimeMessage);
    LOG.info(aaptTimeMessage);

    return true;
  }

  private boolean insertNativeLibs(File buildDir){
    /**
     * Native libraries are targeted for particular processor architectures.
     * Here, non-default architectures (ARMv5TE is default) are identified with suffixes
     * before being placed in the appropriate directory with their suffix removed.
     */
    libsDir = createDir(buildDir, LIBS_DIR_NAME);
    File armeabiDir = createDir(libsDir, ARMEABI_DIR_NAME);
    File armeabiV7aDir = createDir(libsDir, ARMEABI_V7A_DIR_NAME);

    try {
      for (String type : nativeLibsNeeded.keySet()) {
        for (String lib : nativeLibsNeeded.get(type)) {
          boolean isV7a = lib.endsWith(ARMEABI_V7A_SUFFIX);

          String sourceDirName = isV7a ? ARMEABI_V7A_DIR_NAME : ARMEABI_DIR_NAME;
          File targetDir = isV7a ? armeabiV7aDir : armeabiDir;
          lib = isV7a ? lib.substring(0, lib.length() - ARMEABI_V7A_SUFFIX.length()) : lib;

          String sourcePath = "";
          String pathSuffix = RUNTIME_FILES_DIR + sourceDirName + SLASH + lib;

          if (simpleCompTypes.contains(type)) {
            sourcePath = getResource(pathSuffix);
          } else if (extCompTypes.contains(type)) {
            sourcePath = getExtCompDirPath(type) + pathSuffix;
            targetDir = createDir(targetDir, EXT_COMPS_DIR_NAME);
            targetDir = createDir(targetDir, type);
          } else {
            userErrors.print(String.format(ERROR_IN_STAGE, "Native Code"));
            return false;
          }

          Files.copy(new File(sourcePath), new File(targetDir, lib));
        }
      }
      return true;
    } catch (IOException e) {
      e.printStackTrace();
      userErrors.print(String.format(ERROR_IN_STAGE, "Native Code"));
      return false;
    }
  }

  private boolean attachCompAssets() {
    createDir(project.getAssetsDirectory()); // Needed to insert resources.
    try {
      // Gather non-library assets to be added to apk's Asset directory.
      // The assets directory have been created before this.
      File compAssetDir = createDir(project.getAssetsDirectory(),
          ASSET_DIRECTORY);

      for (String type : assetsNeeded.keySet()) {
        for (String assetName : assetsNeeded.get(type)) {
          File targetDir = compAssetDir;
          String sourcePath = "";
          String pathSuffix = RUNTIME_FILES_DIR + assetName;

          if (simpleCompTypes.contains(type)) {
            sourcePath = getResource(pathSuffix);
          } else if (extCompTypes.contains(type)) {
            sourcePath = getExtCompDirPath(type) + pathSuffix;
            targetDir = createDir(targetDir, EXT_COMPS_DIR_NAME);
            targetDir = createDir(targetDir, type);
          } else {
            userErrors.print(String.format(ERROR_IN_STAGE, "Assets"));
            return false;
          }

          Files.copy(new File(sourcePath), new File(targetDir, assetName));
        }
      }
      return true;
    } catch (IOException e) {
      e.printStackTrace();
      userErrors.print(String.format(ERROR_IN_STAGE, "Assets"));
      return false;
    }
  }

  /**
   * Writes out the given resource as a temp file and returns the absolute path.
   * Caches the location of the files, so we can reuse them.
   *
   * @param resourcePath the name of the resource
   */
  static synchronized String getResource(String resourcePath) {
    try {
      File file = resources.get(resourcePath);
      if (file == null) {
        String basename = PathUtil.basename(resourcePath);
        String prefix;
        String suffix;
        int lastDot = basename.lastIndexOf(".");
        if (lastDot != -1) {
          prefix = basename.substring(0, lastDot);
          suffix = basename.substring(lastDot);
        } else {
          prefix = basename;
          suffix = "";
        }
        while (prefix.length() < 3) {
          prefix = prefix + "_";
        }
        file = File.createTempFile(prefix, suffix);
        file.setExecutable(true);
        file.deleteOnExit();
        file.getParentFile().mkdirs();
        Files.copy(Resources.newInputStreamSupplier(Compiler.class.getResource(resourcePath)),
            file);
        resources.put(resourcePath, file);
      }
      return file.getAbsolutePath();
    } catch (IOException e) {
      throw new RuntimeException(e);
    }
  }

  /*
   *  Loads permissions and information on component libraries and assets.
   */
  private void loadJsonInfo(ConcurrentMap<String, Set<String>> infoMap, String targetInfo)
      throws IOException, JSONException {
    synchronized (infoMap) {
      if (!infoMap.isEmpty()) {
        return;
      }

      JSONArray buildInfo = new JSONArray(
          "[" + simpleCompsBuildInfo.join(",") + "," +
          extCompsBuildInfo.join(",") + "]");

      for (int i = 0; i < buildInfo.length(); ++i) {
        JSONObject compJson = buildInfo.getJSONObject(i);
        JSONArray infoArray = compJson.getJSONArray(targetInfo);
        String type = compJson.getString("type");

        if (!simpleCompTypes.contains(type) && !extCompTypes.contains(type)) {
          continue;
        }

        Set<String> infoSet = Sets.newHashSet();
        for (int j = 0; j < infoArray.length(); ++j) {
          String info = infoArray.getString(j);
          infoSet.add(info);
        }

        if (!infoSet.isEmpty()) {
          infoMap.put(type, infoSet);
        }
      }
    }
  }

  /**
   * Copy one file to another. If destination file does not exist, it is created.
   *
   * @param srcPath absolute path to source file
   * @param dstPath absolute path to destination file
   * @return  {@code true} if the copy succeeds, {@code false} otherwise
   */
  private static Boolean copyFile(String srcPath, String dstPath) {
    try {
      FileInputStream in = new FileInputStream(srcPath);
      FileOutputStream out = new FileOutputStream(dstPath);
      byte[] buf = new byte[1024];
      int len;
      while ((len = in.read(buf)) > 0) {
        out.write(buf, 0, len);
      }
      in.close();
      out.close();
    }
    catch (IOException e) {
      e.printStackTrace();
      return false;
    }
    return true;
  }

  /**
   * Creates a new directory (if it doesn't exist already).
   *
   * @param dir  new directory
   * @return  new directory
   */
  private static File createDir(File dir) {
    if (!dir.exists()) {
      dir.mkdir();
    }
    return dir;
  }

  /**
   * Creates a new directory (if it doesn't exist already).
   *
   * @param parentDir  parent directory of new directory
   * @param name  name of new directory
   * @return  new directory
   */
  private static File createDir(File parentDir, String name) {
    File dir = new File(parentDir, name);
    if (!dir.exists()) {
      dir.mkdir();
    }
    return dir;
  }

  /**
   * Creates a new directory (if it doesn't exist already).
   *
   * @param parentDirectory  parent directory of new directory
   * @param name  name of new directory
   * @return  new directory
   */
  private static File createDirectory(File parentDirectory, String name) {
    File dir = new File(parentDirectory, name);
    if (!dir.exists()) {
      dir.mkdir();
    }
    return dir;
  }

  private static int setProgress(int increments) {
    Compiler.currentProgress = increments;
    LOG.info("The current progress is "
              + Compiler.currentProgress + "%");
    return Compiler.currentProgress;
  }

  public static int getProgress() {
    if (Compiler.currentProgress==100) {
      Compiler.currentProgress = 10;
      return 100;
    } else {
      return Compiler.currentProgress;
    }
  }

  private void readBuildInfo() {
    try {
      simpleCompsBuildInfo = new JSONArray(Resources.toString(
          Compiler.class.getResource(COMP_BUILD_INFO), Charsets.UTF_8));

      extCompsBuildInfo = new JSONArray();
      for (String type : extCompTypes) {
        // .../assets/external_comps/com.package.MyExtComp/files/component_build_info.json
        File extCompRuntimeFileDir = new File(getExtCompDirPath(type) + RUNTIME_FILES_DIR);
        String jsonFileName = "component_build_info.json";
        File jsonFile = new File(extCompRuntimeFileDir, jsonFileName);

        extCompsBuildInfo.put(new JSONObject(Resources.toString(
            jsonFile.toURI().toURL(), Charsets.UTF_8)));
      }
    } catch (Exception e) {
      e.printStackTrace();
    }
  }

  private void prepareCompTypes(Set<String> neededTypes) {
    try {
      JSONArray buildInfo = new JSONArray(Resources.toString(
          Compiler.class.getResource(COMP_BUILD_INFO), Charsets.UTF_8));

      Set<String> allSimpleTypes = Sets.newHashSet();
      for (int i = 0; i < buildInfo.length(); ++i) {
        JSONObject comp = buildInfo.getJSONObject(i);
        allSimpleTypes.add(comp.getString("type"));
      }

      simpleCompTypes = Sets.newHashSet(neededTypes);
      simpleCompTypes.retainAll(allSimpleTypes);

      extCompTypes = Sets.newHashSet(neededTypes);
      extCompTypes.removeAll(allSimpleTypes);

    } catch (Exception e) {
      e.printStackTrace();
    }
  }

  private String getExtCompDirPath(String type) {
    createDir(project.getAssetsDirectory());
    return project.getAssetsDirectory().getAbsolutePath() + SLASH +
        EXT_COMPS_DIR_NAME + SLASH + type;
  }
}<|MERGE_RESOLUTION|>--- conflicted
+++ resolved
@@ -68,9 +68,6 @@
   private static final String SLASH = File.separator;
   private static final String COLON = File.pathSeparator;
 
-<<<<<<< HEAD
-  public static final String RUNTIME_FILES_DIR = SLASH + "files" + SLASH;
-=======
   private static final String WEBVIEW_ACTIVITY_CLASS =
       "com.google.appinventor.components.runtime.WebViewActivity";
 
@@ -78,7 +75,6 @@
   private static final String LEVEL_GINGERBREAD_MR1 = "10";
 
   public static final String RUNTIME_FILES_DIR = "/files/";
->>>>>>> 698f6440
 
   // Build info constants.  Used for permissions, libraries and assets.
   // Must match ComponentProcessor.ARMEABI_V7A_SUFFIX
@@ -361,7 +357,11 @@
           out.write("  <uses-feature android:name=\"android.hardware.wifi\" />\n"); // We actually require wifi
       }
 
-<<<<<<< HEAD
+      // Firebase requires at least API 10 (Gingerbread MR1)
+      if (simpleCompTypes.contains("com.google.appinventor.components.runtime.FirebaseDB") && !isForCompanion) {
+        minSDK = LEVEL_GINGERBREAD_MR1;
+      }
+
       // make permissions unique by putting them in one set
       Set<String> permissions = Sets.newHashSet();
       for (Set<String> compPermissions : permissionsNeeded.values()) {
@@ -369,14 +369,6 @@
       }
 
       for (String permission : permissions) {
-=======
-      // Firebase requires at least API 10 (Gingerbread MR1)
-      if (componentTypes.contains("FirebaseDB") && !isForCompanion) {
-        minSDK = LEVEL_GINGERBREAD_MR1;
-      }
-
-      for (String permission : permissionsNeeded) {
->>>>>>> 698f6440
         out.write("  <uses-permission android:name=\"" + permission + "\" />\n");
       }
 
