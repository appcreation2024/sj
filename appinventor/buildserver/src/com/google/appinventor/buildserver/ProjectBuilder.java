// -*- mode: java; c-basic-offset: 2; -*-
// Copyright 2009-2011 Google, All Rights reserved
// Copyright 2011-2019 MIT, All rights reserved
// Released under the Apache License, Version 2.0
// http://www.apache.org/licenses/LICENSE-2.0

package com.google.appinventor.buildserver;

<<<<<<< HEAD
import com.google.appinventor.buildserver.tasks.*;
=======
import com.google.appinventor.buildserver.stats.StatReporter;
>>>>>>> 180b95bc
import com.google.appinventor.common.utils.StringUtils;
import com.google.common.annotations.VisibleForTesting;
import com.google.common.base.Charsets;
import com.google.common.base.Preconditions;
import com.google.common.collect.Lists;
import com.google.common.collect.Maps;
import com.google.common.collect.Sets;
import com.google.common.io.Files;
import com.google.common.io.InputSupplier;
import com.google.common.io.Resources;
import org.codehaus.jettison.json.JSONArray;
import org.codehaus.jettison.json.JSONException;
import org.codehaus.jettison.json.JSONObject;

import java.io.File;
import java.io.IOException;
import java.io.InputStream;
import java.nio.charset.StandardCharsets;
import java.util.*;
import java.util.concurrent.Executors;
import java.util.concurrent.Future;
import java.util.logging.Logger;
import java.util.regex.Matcher;
import java.util.regex.Pattern;
import java.util.zip.ZipEntry;
import java.util.zip.ZipFile;

/**
 * Provides support for building Young Android projects.
 *
 * @author markf@google.com (Mark Friedman)
 */
public final class ProjectBuilder {

  private File outputApk;
  private File outputKeystore;
  private boolean saveKeystore;

  // Logging support
  private static final Logger LOG = Logger.getLogger(ProjectBuilder.class.getName());

  private static final int MAX_COMPILER_MESSAGE_LENGTH = 160;
  private static final String SEPARATOR = File.separator;

  // Project folder prefixes
  // TODO(user): These constants are (or should be) also defined in
  // appengine/src/com/google/appinventor/server/project/youngandroid/YoungAndroidProjectService
  // They should probably be in some place shared with the server
  private static final String PROJECT_DIRECTORY = "youngandroidproject";
<<<<<<< HEAD
  private static final String PROJECT_PROPERTIES_FILE_NAME = PROJECT_DIRECTORY + "/" +
      "project.properties";
=======
  private static final String PROJECT_PROPERTIES_FILE_NAME = PROJECT_DIRECTORY + SEPARATOR
      + "project.properties";
>>>>>>> 180b95bc
  private static final String KEYSTORE_FILE_NAME = YoungAndroidConstants.PROJECT_KEYSTORE_LOCATION;

  private static final String FORM_PROPERTIES_EXTENSION =
      YoungAndroidConstants.FORM_PROPERTIES_EXTENSION;
  private static final String YAIL_EXTENSION = YoungAndroidConstants.YAIL_EXTENSION;

  private static final String CODEBLOCKS_SOURCE_EXTENSION =
      YoungAndroidConstants.CODEBLOCKS_SOURCE_EXTENSION;

  private static final String ALL_COMPONENT_TYPES =
      com.google.appinventor.buildserver.context.Resources.RUNTIME_FILES_DIR + "simple_components.txt";

  public File getOutputApk() {
    return outputApk;
  }

  public File getOutputKeystore() {
    return outputKeystore;
  }

  private final StatReporter statReporter;

  /**
   * Creates a new directory beneath the system's temporary directory (as
   * defined by the {@code java.io.tmpdir} system property), and returns its
   * name. The name of the directory will contain the current time (in millis),
   * and a random number.
   *
   * <p>This method assumes that the temporary volume is writable, has free
   * inodes and free blocks, and that it will not be called thousands of times
   * per second.
   *
   * @return the newly-created directory
   * @throws IllegalStateException if the directory could not be created
   */
  private static File createNewTempDir() {
    File baseDir = new File(System.getProperty("java.io.tmpdir"));
    String baseNamePrefix = System.currentTimeMillis() + "_" + Math.random() + "-";

    final int TEMP_DIR_ATTEMPTS = 10000;
    for (int counter = 0; counter < TEMP_DIR_ATTEMPTS; counter++) {
      File tempDir = new File(baseDir, baseNamePrefix + counter);
      if (tempDir.exists()) {
        continue;
      }
      if (tempDir.mkdir()) {
        return tempDir;
      }
    }
    throw new IllegalStateException("Failed to create directory within "
        + TEMP_DIR_ATTEMPTS + " attempts (tried "
        + baseNamePrefix + "0 to " + baseNamePrefix + (TEMP_DIR_ATTEMPTS - 1) + ')');
  }

  public ProjectBuilder(StatReporter statReporter) {
    this.statReporter = statReporter;
  }

  Result build(String userName, ZipFile inputZip, File outputDir, String outputFileName,
               boolean isForCompanion, boolean isForEmulator, boolean includeDangerousPermissions, String[] extraExtensions,
               int childProcessRam, String dexCachePath, BuildServer.ProgressReporter reporter, String ext) {
    try {
      // Download project files into a temporary directory
      File projectRoot = createNewTempDir();
      LOG.info("temporary project root: " + projectRoot.getAbsolutePath());
      try {
        List<String> sourceFiles;
        try {
          sourceFiles = extractProjectFiles(inputZip, projectRoot);
        } catch (IOException e) {
          LOG.severe("unexpected problem extracting project file from zip");
          return Result.createFailingResult("", "Problems processing zip file.");
        }

        File keyStoreFile = new File(projectRoot, KEYSTORE_FILE_NAME);
        String keyStorePath = keyStoreFile.getPath();
        if (!keyStoreFile.exists()) {
          keyStorePath = createKeyStore(userName, projectRoot, KEYSTORE_FILE_NAME);
          saveKeystore = true;
        }

        // Create project object from project properties file.
        Project project = getProjectProperties(projectRoot);

        File buildTmpDir = new File(projectRoot, "build/tmp");
        buildTmpDir.mkdirs();

        Set<String> componentTypes = getComponentTypes(sourceFiles, project.getAssetsDirectory());
        if (isForCompanion) {
          componentTypes.addAll(getAllComponentTypes());
        }
        if (extraExtensions != null) {
          System.err.println("Including extension: " + Arrays.toString(extraExtensions));
          Collections.addAll(componentTypes, extraExtensions);
        }
        Map<String, Set<String>> componentBlocks = getComponentBlocks(sourceFiles);
        Map<String, String> formOrientations = getScreenOrientations(sourceFiles);

        // Generate the compiler context
        Reporter r = new Reporter(reporter);
        CompilerContext context = new CompilerContext.Builder(project, ext)
            .withTypes(componentTypes)
            .withBlocks(componentBlocks)
            .withReporter(r)
            .withCompanion(isForCompanion)
            .withEmulator(isForEmulator)
            .withDangerousPermissions(includeDangerousPermissions)
            .withKeystore(keyStorePath)
            .withRam(childProcessRam)
            .withCache(dexCachePath)
            .withOutput(outputFileName)
            .build();

        // Invoke YoungAndroid compiler
<<<<<<< HEAD
        Compiler compiler = new Compiler.Builder()
            .withContext(context)
            .withType(ext)
            .build();

        compiler.add(ReadBuildInfo.class);
        compiler.add(LoadComponentInfo.class);
        compiler.add(PrepareAppIcon.class);
        compiler.add(XmlConfig.class);
        compiler.add(CreateManifest.class);
        compiler.add(AttachNativeLibs.class);
        compiler.add(AttachAarLibs.class);
        compiler.add(AttachCompAssets.class);
        compiler.add(MergeResources.class);
        compiler.add(SetupLibs.class);

        // TODO: Upgrade APK to AAPT2
        if (BuildType.APK_EXTENSION.equals(ext)) {
          compiler.add(RunAapt.class);
        } else if (BuildType.AAB_EXTENSION.equals(ext)) {
          compiler.add(RunAapt2.class);
        }

        compiler.add(GenerateClasses.class);
        compiler.add(RunMultidex.class);

        if (BuildType.APK_EXTENSION.equals(ext)) {
          compiler.add(RunApkBuilder.class);
          compiler.add(RunZipAlign.class);
          compiler.add(RunApkSigner.class);
        } else if (BuildType.AAB_EXTENSION.equals(ext)) {
          compiler.add(RunBundletool.class);
        }

        Future<Boolean> executor = Executors.newSingleThreadExecutor().submit(compiler);

        /* boolean success =
            Compiler.compile(project, componentTypes, componentBlocks, console, console, userErrors,
                isForCompanion, isForEmulator, includeDangerousPermissions, keyStorePath,
                childProcessRam, dexCachePath, outputFileName, reporter, isAab); */
        boolean success = executor.get();
        r.close();

        // Retrieve compiler messages and convert to HTML and log
        String srcPath = projectRoot.getAbsolutePath() + "/" + PROJECT_DIRECTORY + "/../src/";
        String messages = processCompilerOutput(context.getReporter().getSystemOutput(),
=======
        boolean success =
            Compiler.compile(project, componentTypes, componentBlocks, formOrientations, console,
                console, userErrors,
                isForCompanion, isForEmulator, includeDangerousPermissions, keyStorePath,
                childProcessRam, dexCachePath, outputFileName, reporter, isAab, statReporter);
        console.close();
        userErrors.close();

        // Retrieve compiler messages and convert to HTML and log
        String srcPath = projectRoot.getAbsolutePath() + SEPARATOR + PROJECT_DIRECTORY + SEPARATOR
            + ".." + SEPARATOR + "src" + SEPARATOR;
        String messages = processCompilerOutput(output.toString(PathUtil.DEFAULT_CHARSET),
>>>>>>> 180b95bc
            srcPath);

        if (success) {
          // Locate output file
          String fileName = outputFileName;
          if (fileName == null) {
            fileName = project.getProjectName() + "." + ext;
          }
          File outputFile = new File(projectRoot,
              "build" + SEPARATOR + "deploy" + SEPARATOR + fileName);
          if (!outputFile.exists()) {
            LOG.warning("Young Android build - " + outputFile + " does not exist");
          } else {
            outputApk = new File(outputDir, outputFile.getName());
            Files.copy(outputFile, outputApk);
            if (saveKeystore) {
              outputKeystore = new File(outputDir, KEYSTORE_FILE_NAME);
              Files.copy(keyStoreFile, outputKeystore);
            }
          }
        }
        return new Result(success, messages, context.getReporter().getUserOutput());
      } finally {
        // On some platforms (OS/X), the java.io.tmpdir contains a symlink. We need to use the
        // canonical path here so that Files.deleteRecursively will work.

        // Note (ralph):  deleteRecursively has been removed from the guava-11.0.1 lib
        // Replacing with deleteDirectory, which is supposed to delete the entire directory.
        // FileUtils.deleteQuietly(new File(projectRoot.getCanonicalPath()));
      }
    } catch (Exception e) {
      e.printStackTrace();
      return Result.createFailingResult("", "Server error performing build");
    }
  }

  private static Set<String> getAllComponentTypes() throws IOException {
    Set<String> compSet = Sets.newHashSet();
    String[] components = Resources.toString(
        ProjectBuilder.class.getResource(ALL_COMPONENT_TYPES), Charsets.UTF_8).split("\n");
    for (String component : components) {
      compSet.add(component);
    }
    return compSet;
  }

  private ArrayList<String> extractProjectFiles(ZipFile inputZip, File projectRoot)
      throws IOException {
    ArrayList<String> projectFileNames = Lists.newArrayList();
    Enumeration<? extends ZipEntry> inputZipEnumeration = inputZip.entries();
    while (inputZipEnumeration.hasMoreElements()) {
      ZipEntry zipEntry = inputZipEnumeration.nextElement();
      final InputStream extractedInputStream = inputZip.getInputStream(zipEntry);
      File extractedFile = new File(projectRoot, zipEntry.getName());
      LOG.info("extracting " + extractedFile.getAbsolutePath() + " from input zip");
      Files.createParentDirs(extractedFile); // Do I need this?
      Files.copy(
          new InputSupplier<InputStream>() {
            public InputStream getInput() throws IOException {
              return extractedInputStream;
            }
          },
          extractedFile);
      projectFileNames.add(extractedFile.getPath());
    }
    return projectFileNames;
  }

  private static Map<String, String> getScreenOrientations(List<String> files)
      throws IOException, JSONException {
    Map<String, String> result = new HashMap<>();
    final int extLength = FORM_PROPERTIES_EXTENSION.length();
    for (String f : files) {
      if (f.endsWith(FORM_PROPERTIES_EXTENSION)) {
        File scmFile = new File(f);
        String scmContent = new String(Files.toByteArray(scmFile),
            StandardCharsets.UTF_8);
        String formName = f.substring(f.lastIndexOf(SEPARATOR) + 1, f.length() - extLength);
        result.put(formName, FormPropertiesAnalyzer.getFormOrientation(scmContent));
      }
    }
    return result;
  }

  private static Set<String> getComponentTypes(List<String> files, File assetsDir)
      throws IOException, JSONException {
    Map<String, String> nameTypeMap = createNameTypeMap(assetsDir);

    Set<String> componentTypes = Sets.newHashSet();
    for (String f : files) {
      if (f.endsWith(".scm")) {
        File scmFile = new File(f);
        String scmContent = new String(Files.toByteArray(scmFile),
            PathUtil.DEFAULT_CHARSET);
        for (String compName : getTypesFromScm(scmContent)) {
          componentTypes.add(nameTypeMap.get(compName));
        }
      }
    }
    return componentTypes;
  }

  /**
   * Constructs a mapping of component types to the blocks of each type used in
   * the project files. Properties specified in the designer are considered
   * blocks for the purposes of this operation.
   *
   * @param files A list of files contained in the project.
   * @return A mapping of component type names to sets of block names used in
   * the project
   * @throws IOException if any of the files named in {@code files} cannot be
   *                     read
   */
  private static Map<String, Set<String>> getComponentBlocks(List<String> files)
      throws IOException {
    Map<String, Set<String>> result = new HashMap<>();
    for (String f : files) {
      if (f.endsWith(".bky")) {
        File bkyFile = new File(f);
        String bkyContent = Files.toString(bkyFile, StandardCharsets.UTF_8);
        for (Map.Entry<String, Set<String>> entry :
            FormPropertiesAnalyzer.getComponentBlocksFromBlocksFile(bkyContent).entrySet()) {
          if (result.containsKey(entry.getKey())) {
            result.get(entry.getKey()).addAll(entry.getValue());
          } else {
            result.put(entry.getKey(), entry.getValue());
          }
        }
      } else if (f.endsWith(".scm")) {
        File scmFile = new File(f);
        String scmContent = Files.toString(scmFile, StandardCharsets.UTF_8);
        for (Map.Entry<String, Set<String>> entry :
            FormPropertiesAnalyzer.getComponentBlocksFromSchemeFile(scmContent).entrySet()) {
          if (result.containsKey(entry.getKey())) {
            result.get(entry.getKey()).addAll(entry.getValue());
          } else {
            result.put(entry.getKey(), entry.getValue());
          }
        }
      }
    }
    return result;
  }

  /**
   * In ode code, component names are used to identify a component though the
   * variables storing component names appear to be "type". While there's no
   * harm in ode, here in build server, they need to be separated.
   * This method returns a name-type map, mapping the component names used in
   * ode to the corresponding type, aka fully qualified name. The type will be
   * used to build apk.
   */
  private static Map<String, String> createNameTypeMap(File assetsDir)
      throws IOException, JSONException {
    Map<String, String> nameTypeMap = Maps.newHashMap();

    JSONArray simpleCompsJson = new JSONArray(Resources.toString(ProjectBuilder.
        class.getResource("/files/simple_components.json"), Charsets.UTF_8));
    for (int i = 0; i < simpleCompsJson.length(); ++i) {
      JSONObject simpleCompJson = simpleCompsJson.getJSONObject(i);
      nameTypeMap.put(simpleCompJson.getString("name"),
          simpleCompJson.getString("type"));
    }

    File extCompsDir = new File(assetsDir, "external_comps");
    if (!extCompsDir.exists()) {
      return nameTypeMap;
    }

    for (File extCompDir : extCompsDir.listFiles()) {
      if (!extCompDir.isDirectory()) {
        continue;
      }

      File extCompJsonFile = new File(extCompDir, "component.json");
      if (extCompJsonFile.exists()) {
        JSONObject extCompJson = new JSONObject(Resources.toString(
            extCompJsonFile.toURI().toURL(), Charsets.UTF_8));
        nameTypeMap.put(extCompJson.getString("name"),
            extCompJson.getString("type"));
      } else {  // multi-extension package
        extCompJsonFile = new File(extCompDir, "components.json");
        if (extCompJsonFile.exists()) {
          JSONArray extCompJson = new JSONArray(Resources.toString(
              extCompJsonFile.toURI().toURL(), Charsets.UTF_8));
          for (int i = 0; i < extCompJson.length(); i++) {
            JSONObject extCompDescriptor = extCompJson.getJSONObject(i);
            nameTypeMap.put(extCompDescriptor.getString("name"),
                extCompDescriptor.getString("type"));
          }
        }
      }
    }

    return nameTypeMap;
  }

  static String createKeyStore(String userName, File projectRoot, String keystoreFileName)
      throws IOException {
    File keyStoreFile = new File(projectRoot.getPath(), keystoreFileName);

    /* Note: must expire after October 22, 2033, to be in the Android
     * marketplace.  Android docs recommend "10000" as the expiration # of
     * days.
     *
     * For DNAME, US may not the right country to assign it to.
     */
    String[] keytoolCommandline = {
        System.getProperty("java.home") + SEPARATOR + "bin" + SEPARATOR + "keytool",
        "-genkey",
        "-keystore", keyStoreFile.getAbsolutePath(),
        "-alias", "AndroidKey",
        "-keyalg", "RSA",
        "-dname", "CN=" + quotifyUserName(userName) + ", O=AppInventor for Android, C=US",
        "-validity", "10000",
        "-storepass", "android",
        "-keypass", "android"
    };

    if (Execution.execute(null, keytoolCommandline, System.out, System.err)) {
      if (keyStoreFile.length() > 0) {
        return keyStoreFile.getAbsolutePath();
      }
    }
    return null;
  }

  @VisibleForTesting
  static Set<String> getTypesFromScm(String scm) {
    return FormPropertiesAnalyzer.getComponentTypesFromFormFile(scm);
  }

  @VisibleForTesting
  static String processCompilerOutput(String output, String srcPath) {
    // First, remove references to the temp source directory from the messages.
    String messages = output.replace(srcPath, "");

    // Then, format warnings and errors nicely.
    try {
      // Split the messages by \n and process each line separately.
      String[] lines = messages.split("\n");
      Pattern pattern = Pattern.compile("(.*?):(\\d+):\\d+: (error|warning)?:? ?(.*?)");
      StringBuilder sb = new StringBuilder();
      boolean skippedErrorOrWarning = false;
      for (String line : lines) {
        Matcher matcher = pattern.matcher(line);
        if (matcher.matches()) {
          // Determine whether it is an error or warning.
          String kind;
          String spanClass;
          // Scanner messages do not contain either 'error' or 'warning'.
          // I treat them as errors because they prevent compilation.
          if ("warning".equals(matcher.group(3))) {
            kind = "WARNING";
            spanClass = "compiler-WarningMarker";
          } else {
            kind = "ERROR";
            spanClass = "compiler-ErrorMarker";
          }

          // Extract the filename, lineNumber, and message.
          String filename = matcher.group(1);
          String lineNumber = matcher.group(2);
          String text = matcher.group(4);

          // If the error/warning is in a yail file, generate a div and append it to the
          // StringBuilder.
          if (filename.endsWith(YoungAndroidConstants.YAIL_EXTENSION)) {
            skippedErrorOrWarning = false;
            sb.append("<div><span class='" + spanClass + "'>" + kind + "</span>: " +
                StringUtils.escape(filename) + " line " + lineNumber + ": " +
                StringUtils.escape(text) + "</div>");
          } else {
            // The error/warning is in runtime.scm. Don't append it to the StringBuilder.
            skippedErrorOrWarning = true;
          }

          // Log the message, first truncating it if it is too long.
          if (text.length() > MAX_COMPILER_MESSAGE_LENGTH) {
            text = text.substring(0, MAX_COMPILER_MESSAGE_LENGTH);
          }
        } else {
          // The line isn't an error or a warning. This is expected.
          // If the line begins with two spaces, it is a continuation of the previous
          // error/warning.
          if (line.startsWith("  ")) {
            // If we didn't skip the most recent error/warning, append the line to our
            // StringBuilder.
            if (!skippedErrorOrWarning) {
              sb.append(StringUtils.escape(line)).append("<br>");
            }
          } else {
            skippedErrorOrWarning = false;
            // We just append the line to our StringBuilder.
            sb.append(StringUtils.escape(line)).append("<br>");
          }
        }
      }
      messages = sb.toString();
    } catch (Exception e) {
      // Report exceptions that happen during the processing of output, but don't make the
      // whole build fail.
      e.printStackTrace();

      // We were not able to process the output, so we just escape for HTML.
      messages = StringUtils.escape(messages);
    }

    return messages;
  }

  /*
   * Adds quotes around the given userName and encodes embedded quotes as \".
   */
  private static String quotifyUserName(String userName) {
    Preconditions.checkNotNull(userName);
    int length = userName.length();
    StringBuilder sb = new StringBuilder(length + 2);
    sb.append('"');
    for (int i = 0; i < length; i++) {
      char ch = userName.charAt(i);
      if (ch == '"') {
        sb.append('\\').append(ch);
      } else {
        sb.append(ch);
      }
    }
    sb.append('"');
    return sb.toString();
  }

  /*
   * Loads the project properties file of a Young Android project.
   */
  private Project getProjectProperties(File projectRoot) {
    return new Project(projectRoot.getAbsolutePath() + SEPARATOR + PROJECT_PROPERTIES_FILE_NAME);
  }
}<|MERGE_RESOLUTION|>--- conflicted
+++ resolved
@@ -6,11 +6,8 @@
 
 package com.google.appinventor.buildserver;
 
-<<<<<<< HEAD
+import com.google.appinventor.buildserver.stats.StatReporter;
 import com.google.appinventor.buildserver.tasks.*;
-=======
-import com.google.appinventor.buildserver.stats.StatReporter;
->>>>>>> 180b95bc
 import com.google.appinventor.common.utils.StringUtils;
 import com.google.common.annotations.VisibleForTesting;
 import com.google.common.base.Charsets;
@@ -60,13 +57,8 @@
   // appengine/src/com/google/appinventor/server/project/youngandroid/YoungAndroidProjectService
   // They should probably be in some place shared with the server
   private static final String PROJECT_DIRECTORY = "youngandroidproject";
-<<<<<<< HEAD
-  private static final String PROJECT_PROPERTIES_FILE_NAME = PROJECT_DIRECTORY + "/" +
-      "project.properties";
-=======
   private static final String PROJECT_PROPERTIES_FILE_NAME = PROJECT_DIRECTORY + SEPARATOR
       + "project.properties";
->>>>>>> 180b95bc
   private static final String KEYSTORE_FILE_NAME = YoungAndroidConstants.PROJECT_KEYSTORE_LOCATION;
 
   private static final String FORM_PROPERTIES_EXTENSION =
@@ -170,7 +162,9 @@
         CompilerContext context = new CompilerContext.Builder(project, ext)
             .withTypes(componentTypes)
             .withBlocks(componentBlocks)
+            .withFormOrientations(formOrientations)
             .withReporter(r)
+            .withStatReporter(statReporter)
             .withCompanion(isForCompanion)
             .withEmulator(isForEmulator)
             .withDangerousPermissions(includeDangerousPermissions)
@@ -181,7 +175,6 @@
             .build();
 
         // Invoke YoungAndroid compiler
-<<<<<<< HEAD
         Compiler compiler = new Compiler.Builder()
             .withContext(context)
             .withType(ext)
@@ -223,25 +216,13 @@
                 isForCompanion, isForEmulator, includeDangerousPermissions, keyStorePath,
                 childProcessRam, dexCachePath, outputFileName, reporter, isAab); */
         boolean success = executor.get();
+        statReporter.stopBuild(compiler, success);
         r.close();
-
-        // Retrieve compiler messages and convert to HTML and log
-        String srcPath = projectRoot.getAbsolutePath() + "/" + PROJECT_DIRECTORY + "/../src/";
-        String messages = processCompilerOutput(context.getReporter().getSystemOutput(),
-=======
-        boolean success =
-            Compiler.compile(project, componentTypes, componentBlocks, formOrientations, console,
-                console, userErrors,
-                isForCompanion, isForEmulator, includeDangerousPermissions, keyStorePath,
-                childProcessRam, dexCachePath, outputFileName, reporter, isAab, statReporter);
-        console.close();
-        userErrors.close();
 
         // Retrieve compiler messages and convert to HTML and log
         String srcPath = projectRoot.getAbsolutePath() + SEPARATOR + PROJECT_DIRECTORY + SEPARATOR
             + ".." + SEPARATOR + "src" + SEPARATOR;
-        String messages = processCompilerOutput(output.toString(PathUtil.DEFAULT_CHARSET),
->>>>>>> 180b95bc
+        String messages = processCompilerOutput(context.getReporter().getSystemOutput(),
             srcPath);
 
         if (success) {
