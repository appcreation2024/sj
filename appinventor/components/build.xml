--- conflicted
+++ resolved
@@ -167,17 +167,14 @@
         <!-- Conditionally included libraries -->
         <pathelement location="${lib.dir}/twitter/twitter4j-core-3.0.5.jar" />
         <pathelement location="${lib.dir}/twitter/twitter4j-media-support-3.0.5.jar" />
-<<<<<<< HEAD
+        <pathelement location="${lib.dir}/apache-http/httpcore-4.3.2.jar" />
+        <pathelement location="${lib.dir}/apache-http/httpmime-4.3.4.jar" />
         <pathelement location="${public.build.dir}/ftc/Analytics/classes.jar" />
         <pathelement location="${public.build.dir}/ftc/FtcCommon/classes.jar" />
         <pathelement location="${public.build.dir}/ftc/ModernRobotics/classes.jar" />
         <pathelement location="${public.build.dir}/ftc/RobotCore/classes.jar" />
         <pathelement location="${public.build.dir}/ftc/WirelessP2p/classes.jar" />
         <pathelement location="${lib.dir}/ftc/d2xx.jar" />
-=======
-        <pathelement location="${lib.dir}/apache-http/httpcore-4.3.2.jar" />
-        <pathelement location="${lib.dir}/apache-http/httpmime-4.3.4.jar" />
->>>>>>> 88667f61
         <pathelement location="${lib.dir}/fusiontables/fusiontables.jar" />
         <pathelement location="${lib.dir}/oauth/google-api-client-1.10.3-beta.jar" />
         <pathelement location="${lib.dir}/oauth/google-api-client-android2-1.10.3-beta.jar" />
@@ -280,17 +277,14 @@
           <pathelement location="${lib.dir}/acra/acra-4.4.0.jar" />
           <pathelement location="${lib.dir}/twitter/twitter4j-core-3.0.5.jar" />
           <pathelement location="${lib.dir}/twitter/twitter4j-media-support-3.0.5.jar" />
-<<<<<<< HEAD
+          <pathelement location="${lib.dir}/apache-http/httpcore-4.3.2.jar" />
+          <pathelement location="${lib.dir}/apache-http/httpmime-4.3.4.jar" />
           <pathelement location="${public.build.dir}/ftc/Analytics/classes.jar" />
           <pathelement location="${public.build.dir}/ftc/FtcCommon/classes.jar" />
           <pathelement location="${public.build.dir}/ftc/ModernRobotics/classes.jar" />
           <pathelement location="${public.build.dir}/ftc/RobotCore/classes.jar" />
           <pathelement location="${public.build.dir}/ftc/WirelessP2p/classes.jar" />
           <pathelement location="${lib.dir}/ftc/d2xx.jar" />
-=======
-          <pathelement location="${lib.dir}/apache-http/httpcore-4.3.2.jar" />
-          <pathelement location="${lib.dir}/apache-http/httpmime-4.3.4.jar" />
->>>>>>> 88667f61
           <pathelement location="${lib.dir}/fusiontables/fusiontables.jar" />
           <pathelement location="${lib.dir}/oauth/google-api-client-1.10.3-beta.jar" />
           <pathelement location="${lib.dir}/oauth/google-api-client-android2-1.10.3-beta.jar" />
