--- conflicted
+++ resolved
@@ -32,11 +32,7 @@
 
   @Test 
   public void testSplitString() {
-<<<<<<< HEAD
-    YailList text = JavaStringUtils.split("abcde", "");
-=======
     YailList text = JavaStringUtils.split("abcde", Pattern.quote(""));
->>>>>>> 8c332d43
     assertEquals(5, text.size());
   }
 
