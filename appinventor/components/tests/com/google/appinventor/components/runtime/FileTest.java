// -*- mode: java; c-basic-offset: 2; -*-
// Copyright © 2018-2020 Massachusetts Institute of Technology, All rights reserved.
// Released under the Apache License, Version 2.0
// http://www.apache.org/licenses/LICENSE-2.0

package com.google.appinventor.components.runtime;

import android.Manifest;
import com.google.appinventor.components.runtime.shadows.ShadowActivityCompat;
import com.google.appinventor.components.runtime.shadows.ShadowAsynchUtil;
import com.google.appinventor.components.runtime.shadows.ShadowEventDispatcher;
import com.google.appinventor.components.runtime.util.IOUtils;
import com.google.appinventor.components.runtime.util.QUtil;
import org.junit.Before;
import org.junit.Test;
import org.robolectric.Shadows;
import org.robolectric.annotation.Config;

import java.io.FileOutputStream;
import java.io.IOException;
import java.nio.charset.Charset;

/**
 * Tests for the File component.
 *
 * @author ewpatton@mit.edu (Evan W. Patton)
 */
@Config(shadows = {ShadowActivityCompat.class})
public class FileTest extends FileTestBase {
  private static final String DATA = "test data";
  protected static final String TARGET_FILE = "test.txt";
  protected File file;

  @Before
  public void setUp() {
    super.setUp();
    file = new File(getForm());
  }

  /**
   * Tests that the File component can read files when given the special file
   * path "//". In a compiled app, this reads from the app's compiled assets.
   * For the REPL, this reads from a special directory AppInventor/assets/
   * on the external storage.
   */
  @Test
  public void testFileDoubleSlash() {
    grantFilePermissions();
    file.ReadFrom("//" + TARGET_FILE);
    ShadowAsynchUtil.runAllPendingRunnables();
    runAllEvents();
    ShadowEventDispatcher.assertEventFired(file, "GotText", "Hello, world!\n");
  }

  /**
   * Tests that the File component can read files when given a relative file
   * name. In a compiled app, this reads from the app's private data directory.
   * For the REPL, this reads from a special directory AppInventor/data/
   * on the external storage.
   */
  @Test
  public void testFileRelative() {
    grantFilePermissions();
    writeTempFile(TARGET_FILE, DATA, false);
    testReadFile(TARGET_FILE, DATA);
  }

  /**
   * Tests that the File component can read files when given an absolute file
   * name. In both compiled apps and the REPL, this reads from the given file
   * from the root of the external storage.
   */
  @Test
  public void testFileAbsolute() {
    grantFilePermissions();
    writeTempFile(TARGET_FILE, DATA, true);
    testReadFile("/" + TARGET_FILE, DATA);
  }

  /**
   * Tests that the file component will report a PermissionDenied event when
   * the user denies a request for READ_EXTERNAL_STORAGE.
   */
  @Test
  public void testFilePermissionDenied() {
    denyFilePermissions();
    file.ReadFrom("/" + TARGET_FILE);
    ShadowActivityCompat.denyLastRequestedPermissions();
    runAllEvents();
    ShadowEventDispatcher.assertPermissionDenied(Manifest.permission.READ_EXTERNAL_STORAGE);
  }

  /// Helper functions

<<<<<<< HEAD
=======
  /**
   * Helper function to grant read/write permissions to the app.
   */
  public void grantFilePermissions() {
    Shadows.shadowOf(getForm()).grantPermissions(Manifest.permission.READ_EXTERNAL_STORAGE);
    Shadows.shadowOf(getForm()).grantPermissions(Manifest.permission.WRITE_EXTERNAL_STORAGE);
  }

  /**
   * Helper function to deny read/write permissions to the app.
   */
  public void denyFilePermissions() {
    Shadows.shadowOf(getForm()).denyPermissions(Manifest.permission.READ_EXTERNAL_STORAGE);
    Shadows.shadowOf(getForm()).denyPermissions(Manifest.permission.WRITE_EXTERNAL_STORAGE);
  }

  /**
   * Write a temporary file to the file of the given {@code name} with the given
   * {@code content}.
   *
   * @param name the name of the file to write
   * @param content the content of the file
   * @param external true if the file should be written to external storage,
   *                 otherwise false.
   * @return the absolute path of the file
   */
  public String writeTempFile(String name, String content, boolean external) {
    String target;
    if (external) {
      target = QUtil.getExternalStoragePath(getForm());
    } else if (getForm().isRepl()) {
      target = QUtil.getReplDataPath(getForm(), false);
    } else {
      target = getForm().getFilesDir().getAbsolutePath();
    }
    target += "/" + name;
    FileOutputStream out = null;
    try {
      java.io.File targetFile = new java.io.File(target);
      targetFile.deleteOnExit();
      if (!targetFile.getParentFile().exists()) {
        if (!targetFile.getParentFile().mkdirs()) {
          throw new IOException();
        }
      }
      out = new FileOutputStream(target);
      out.write(content.getBytes(Charset.forName("UTF-8")));
      return targetFile.getAbsolutePath();
    } catch (IOException e) {
      throw new IllegalStateException("Unable to prepare test", e);
    } finally {
      IOUtils.closeQuietly(TAG, out);
    }
  }

>>>>>>> d119c3c5
  private void testReadFile(String filename, String expectedData) {
    file.ReadFrom(filename);
    ShadowAsynchUtil.runAllPendingRunnables();
    runAllEvents();
    ShadowEventDispatcher.assertEventFired(file, "GotText", expectedData);
  }

}<|MERGE_RESOLUTION|>--- conflicted
+++ resolved
@@ -92,8 +92,6 @@
 
   /// Helper functions
 
-<<<<<<< HEAD
-=======
   /**
    * Helper function to grant read/write permissions to the app.
    */
@@ -149,7 +147,6 @@
     }
   }
 
->>>>>>> d119c3c5
   private void testReadFile(String filename, String expectedData) {
     file.ReadFrom(filename);
     ShadowAsynchUtil.runAllPendingRunnables();
