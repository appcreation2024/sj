--- conflicted
+++ resolved
@@ -75,29 +75,10 @@
       DOC_MAP.put("Storage", "storage");
       DOC_MAP.put("Connectivity", "connectivity");
       DOC_MAP.put("LEGO\u00AE MINDSTORMS\u00AE", "legomindstorms");
+      DOC_MAP.put("iSENSE Project", "isense");
       //DOC_MAP.put("Experimental", "experimental");
     }
 
-<<<<<<< HEAD
-  // Mapping of component categories to names consisting only of lower-case letters,
-  // suitable for appearing in URLs.
-  private static final Map<String, String> DOC_MAP =
-      new HashMap<String, String>();
-  static {
-    DOC_MAP.put("User Interface", "userinterface");
-    DOC_MAP.put("Layout", "layout");
-    DOC_MAP.put("Media", "media");
-    DOC_MAP.put("Drawing and Animation", "animation");
-    DOC_MAP.put("Sensors", "sensors");
-    DOC_MAP.put("Social", "social");
-    DOC_MAP.put("Storage", "storage");
-    DOC_MAP.put("Connectivity", "connectivity");
-    DOC_MAP.put("LEGO\u00AE MINDSTORMS\u00AE", "legomindstorms");
-    DOC_MAP.put("iSENSE Project", "isense");
-    //DOC_MAP.put("Experimental", "experimental");
-  }
-=======
->>>>>>> 889a0f5f
 
     private String name;
 
