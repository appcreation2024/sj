--- conflicted
+++ resolved
@@ -323,51 +323,51 @@
   public static final String PROPERTY_TYPE_THEME = "theme";
 
   /**
-<<<<<<< HEAD
-   * Chart types.
-   * @see
-   * com.google.appinventor.client.editor.youngandroid.properties.YoungAndroidChartTypeChoicePropertyEditor
-   */
-  public static final String PROPERTY_TYPE_CHART_TYPE = "chart_type";
-
-  /**
-   * DataFile columns
-   * @see
-   *  com.google.appinventor.client.editor.youngandroid.properties.YoungAndroidDataFileSelectorPropertyEditor
-   */
-  public static final String PROPERTY_TYPE_DATA_FILE_COLUMN = "data_file_column";
-
-  /**
-   * ChartData Data Source component
-   * @see
-   *  com.google.appinventor.client.editor.youngandroid.properties.YoungAndroidComponentSelectorPropertyEditor
-   */
-  public static final String PROPERTY_TYPE_CHART_DATA_SOURCE = "chart_data_source";
-
-  /**
-   * Chart Pie Chart radius
-   * @see
-   *  com.google.appinventor.client.editor.youngandroid.properties.YoungAndroidIntegerRangePropertyEditor
-   */
-  public static final String PROPERTY_TYPE_CHART_PIE_RADIUS = "chart_pie_radius";
-
-  /**
-   * Chart Point Shape for Scatter Chart
-   * @see
-   *  com.google.appinventor.client.editor.youngandroid.properties.YoungAndroidChartPointShapeChoicePropertyEditor
-   */
-  public static final String PROPERTY_TYPE_CHART_POINT_SHAPE = "chart_point_shape";
-
-  /**
-   * Chart Line Type for Line Chart
-   * @see
-   *  com.google.appinventor.client.editor.youngandroid.properties.YoungAndroidChartLineTypeChoicePropertyEditor
-   */
-  public static final String PROPERTY_TYPE_CHART_LINE_TYPE = "chart_line_type";
-=======
    * Choices of navigation methods. {@link
    * com.google.appinventor.client.editor.youngandroid.properties.YoungAndroidNavigationMethodChoicePropertyEditor}
    */
   public static final String PROPERTY_TYPE_NAVIGATION_METHOD = "navigation_method";
->>>>>>> d119c3c5
+
+  /**
+   * Chart types.
+   * @see
+   * com.google.appinventor.client.editor.youngandroid.properties.YoungAndroidChartTypeChoicePropertyEditor
+   */
+  public static final String PROPERTY_TYPE_CHART_TYPE = "chart_type";
+
+  /**
+   * DataFile columns
+   * @see
+   *  com.google.appinventor.client.editor.youngandroid.properties.YoungAndroidDataFileSelectorPropertyEditor
+   */
+  public static final String PROPERTY_TYPE_DATA_FILE_COLUMN = "data_file_column";
+
+  /**
+   * ChartData Data Source component
+   * @see
+   *  com.google.appinventor.client.editor.youngandroid.properties.YoungAndroidComponentSelectorPropertyEditor
+   */
+  public static final String PROPERTY_TYPE_CHART_DATA_SOURCE = "chart_data_source";
+
+  /**
+   * Chart Pie Chart radius
+   * @see
+   *  com.google.appinventor.client.editor.youngandroid.properties.YoungAndroidIntegerRangePropertyEditor
+   */
+  public static final String PROPERTY_TYPE_CHART_PIE_RADIUS = "chart_pie_radius";
+
+  /**
+   * Chart Point Shape for Scatter Chart
+   * @see
+   *  com.google.appinventor.client.editor.youngandroid.properties.YoungAndroidChartPointShapeChoicePropertyEditor
+   */
+  public static final String PROPERTY_TYPE_CHART_POINT_SHAPE = "chart_point_shape";
+
+  /**
+   * Chart Line Type for Line Chart
+   * @see
+   *  com.google.appinventor.client.editor.youngandroid.properties.YoungAndroidChartLineTypeChoicePropertyEditor
+   */
+  public static final String PROPERTY_TYPE_CHART_LINE_TYPE = "chart_line_type";
+
 }