--- conflicted
+++ resolved
@@ -199,18 +199,16 @@
   public static final String PROPERTY_TYPE_SIZING = "sizing";
 
   /**
-<<<<<<< HEAD
+   * FirebaseURL -- A type of String property that has a special default value
+   * selected via a checkbox.
+   */
+
+  public static final String PROPERTY_TYPE_FIREBASE_URL = "FirbaseURL";
+
+  /**
    * Specifies how a picture is scaled when its dimensions are changed.
    * Choices are 0 - Scale proportionally, 1 - Scale to fit
    * See {@link com.google.appinventor.client.widgets.properties.ScalingChoicePropertyEditor}
    */
-  public static final String PROPERTY_TYPE_SCALING = "scaling";
-=======
-   * FirebaseURL -- A type of String property that has a special default value
-   * selected via a checkbox.
-   */
-
-  public static final String PROPERTY_TYPE_FIREBASE_URL = "FirbaseURL";
->>>>>>> 2d426e9e
-
+   public static final String PROPERTY_TYPE_SCALING = "scaling";
 }