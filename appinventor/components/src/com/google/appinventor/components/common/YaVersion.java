--- conflicted
+++ resolved
@@ -302,10 +302,6 @@
   // - CANVAS_COMPONENT_VERSION was incremented to 9.
   // For YOUNG_ANDROID_VERSION 114:
   // - FORM_COMPONENT_VERSION was incremented to 14.
-<<<<<<< HEAD
-
-  public static final int YOUNG_ANDROID_VERSION = 114;
-=======
   // For YOUNG_ANDROID_VERSION 115:
   // - CANVAS_COMPONENT_VERSION was incremented to 10.
   // For YOUNG_ANDROID_VERSION 116:
@@ -317,9 +313,10 @@
   // For YOUNG_ANDROID_VERSION 119:
   // - TEXTBOX_COMPONENT_VERSION was incremented to 5
   // - WEBVIEWER_COMPONENT_VERSION was incremented to 6
-
-  public static final int YOUNG_ANDROID_VERSION = 119;
->>>>>>> 0b1c1003
+  // For YOUNG_ANDROID_VERSION 120:
+  // - FORM_COMPONENT_VERSION was incremented to 15.
+
+  public static final int YOUNG_ANDROID_VERSION = 120;
 
   // ............................... Blocks Language Version Number ...............................
 
@@ -575,11 +572,9 @@
   // For FORM_COMPONENT_VERSION 13:
   // - The Screen.Scrollable property was set to False by default
   // For FORM_COMPONENT_VERSION 14:
-<<<<<<< HEAD
+  // - The Screen1.AppName was added and no block need to be changed.
+  // For FORM_COMPONENT_VERSION 15:
   // - The Screen.ShowStatusBar was added.
-=======
-  // - The Screen1.AppName was added and no block need to be changed.
->>>>>>> 0b1c1003
   public static final int FORM_COMPONENT_VERSION = 14;
 
   // For FUSIONTABLESCONTROL_COMPONENT_VERSION 2:
