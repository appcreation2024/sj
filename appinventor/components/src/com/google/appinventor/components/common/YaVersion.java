--- conflicted
+++ resolved
@@ -378,16 +378,11 @@
   // - CLOCK_COMPONENT_VERSION was incremented to 3
   // For YOUNG_ANDROID_VERSION 150:
   // - IMAGE_COMPONENT_VERSION was incremented to 3
-<<<<<<< HEAD
   // For YOUNG_ANDROID_VERSION 151:
   // - FORM_COMPONENT_VERSION was incremented to 20
   // - HORIZONTALARRANGEMENT_COMPONENT_VERSION was incremented to 4
 
   public static final int YOUNG_ANDROID_VERSION = 151;
-=======
-
-  public static final int YOUNG_ANDROID_VERSION = 150;
->>>>>>> e4518081
 
   // ............................... Blocks Language Version Number ...............................
 
@@ -1023,8 +1018,6 @@
   // key as the Companion it is replacing, as the Package Manager
   // is invoked from the running Companion.
 
-<<<<<<< HEAD
-=======
   // ACCEPTABLE_COMPANION_PACKAGE is the package name for the
   // appropriate Companion. Different versions (forks) of App Inventor
   // should use their own Companion. This variable holds the value
@@ -1034,7 +1027,6 @@
 
   public static final String ACCEPTABLE_COMPANION_PACKAGE = "edu.mit.appinventor.aicompanion3";
 
->>>>>>> e4518081
   public static final String PREFERRED_COMPANION = "2.36";
   public static final String COMPANION_UPDATE_URL = "";
   public static final String COMPANION_UPDATE_URL1 = "";
