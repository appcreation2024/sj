--- conflicted
+++ resolved
@@ -256,21 +256,16 @@
   // - DATEPICKER_COMPONENT_VERSION was incremented to 1.
   // For YOUNG_ANDROID_VERSION 92:
   // - TIMEPICKER_COMPONENT_VERSION was incremented to 1
-<<<<<<< HEAD
-  // For YOUNG_ANDROID_VERSION 93;
-  // - CONTACTPICKER_COMPONENT_VERSION was incremented to 5
-
-    public static final int YOUNG_ANDROID_VERSION = 93;
-=======
   // For YOUNG_ANDROID_VERSION 93:
   // - FILE_COMPONENT_VERSION was incremented to 1.
   // For YOUNG_ANDROID_VERSION 94:
   // - YANDEX_COMPONENT_VERSION was incremented to 1.
   // For YOUNG_ANDROID_VERSION 95:
   // - BUTTON_COMPONENT_VERSION was incremented to 6.
+  // For YOUNG_ANDROID_VERSION 96;
+  // - CONTACTPICKER_COMPONENT_VERSION was incremented to 5
 
   public static final int YOUNG_ANDROID_VERSION = 95;
->>>>>>> 3e4a54f5
 
   // ............................... Blocks Language Version Number ...............................
 
