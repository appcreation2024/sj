// -*- mode: java; c-basic-offset: 2; -*-
// Copyright 2009-2011 Google, All Rights reserved
// Copyright 2011-2012 MIT, All rights reserved
// Released under the Apache License, Version 2.0
// http://www.apache.org/licenses/LICENSE-2.0

package com.google.appinventor.components.common;

/**
 * Contains constants related to Young Android system, blocks, and component
 * version numbers.
 *
 */
public class YaVersion {
  private YaVersion() {
  }

  // ............................ Young Android System Version Number .............................

  // YOUNG_ANDROID_VERSION must be incremented when either the blocks language or a component
  // changes.
  // TODO(lizlooney) - should this version number be generated so that it is automatically
  // incremented when the blocks language or a component changes?

  // For YOUNG_ANDROID_VERSION 2:
  // - The Logger component was removed. The Notifier component should be used instead.
  // - TINYWEBDB_COMPONENT_VERSION was incremented to 2.
  // For YOUNG_ANDROID_VERSION 3:
  // - BLOCKS_LANGUAGE_VERSION was incremented to 2.
  // For YOUNG_ANDROID_VERSION 4:
  // - The LegoNxtConnection component was added.
  // For YOUNG_ANDROID_VERSION 5:
  // - The Camera component was added.
  // For YOUNG_ANDROID_VERSION 6:
  // - FORM_COMPONENT_VERSION was incremented to 2.
  // For YOUNG_ANDROID_VERSION 7:
  // - The Bluetooth component was added.
  // For YOUNG_ANDROID_VERSION 8:
  // - PLAYER_COMPONENT_VERSION was incremented to 2.
  // - SOUND_COMPONENT_VERSION was incremented to 2.
  // - VIDEOPLAYER_COMPONENT_VERSION was incremented to 2.
  // For YOUNG_ANDROID_VERSION 9:
  // - The LegoNxtConnection component was removed without backwards compatibility.
  // - The LegoMindstormsNxtDirect component was added.
  // - The LegoMindstormsNxtDrive component was added.
  // - The Bluetooth component was removed without backwards compatibility.
  // - The BluetoothClient component was added.
  // - The BluetoothServer component was added.
  // For YOUNG_ANDROID_VERSION 10:
  // - ACTIVITYSTARTER_COMPONENT_VERSION was incremented to 2.
  // For YOUNG_ANDROID_VERSION 11:
  // - BLUETOOTHCLIENT_COMPONENT_VERSION was incremented to 2.
  // - BLUETOOTHSERVER_COMPONENT_VERSION was incremented to 2.
  // For YOUNG_ANDROID_VERSION_12:
  // - TWITTER_COMPONENT_VERSION was incremented to 2.
  // - The Twitter component was changed to support OAuth authentication.
  // For YOUNG_ANDROID_VERSION 13:
  // - The LegoMindstormsNxtTouchSensor component was added.
  // - The LegoMindstormsNxtLightSensor component was added.
  // - The LegoMindstormsNxtSoundSensor component was added.
  // - The LegoMindstormsNxtUltrasonicSensor component was added.
  // For YOUNG_ANDROID_VERSION 14:
  // - LegoMindstormsNXT* components were renamed.
  // For YOUNG_ANDROID_VERSION 15:
  // - TEXTBOX_COMPONENT_VERSION was incremented to 2.
  // For YOUNG_ANDROID_VERSION 16:
  // - FORM_COMPONENT_VERSION was incremented to 3.
  // For YOUNG_ANDROID_VERSION 17:
  // - BLOCKS_LANGUAGE_VERSION was incremented to 3.
  // For YOUNG_ANDROID_VERSION 18:
  // - ACTIVITYSTARTER_COMPONENT_VERSION was incremented to 3.
  // - BLUETOOTHCLIENT_COMPONENT_VERSION was incremented to 3.
  // - BLUETOOTHSERVER_COMPONENT_VERSION was incremented to 3.
  // - FORM_COMPONENT_VERSION was incremented to 4.
  // - PLAYER_COMPONENT_VERSION was incremented to 3.
  // - SOUND_COMPONENT_VERSION was incremented to 3.
  // - VIDEOPLAYER_COMPONENT_VERSION was incremented to 3.
  // For YOUNG_ANDROID_VERSION 19:
  // - The NxtColorSensor component was added.
  // For YOUNG_ANDROID_VERSION 20:
  // - The SoundRecorder component was added.
  // For YOUNG_ANDROID_VERSION 21:
  // - BUTTON_COMPONENT_VERSION was incremented to 2.
  // - CHECKBOX_COMPONENT_VERSION was incremented to 2.
  // - CONTACTPICKER_COMPONENT_VERSION was incremented to 2.
  // - EMAILPICKER_COMPONENT_VERSION was incremented to 2.
  // - IMAGEPICKER_COMPONENT_VERSION was incremented to 2.
  // - LABEL_COMPONENT_VERSION was incremented to 2.
  // - LISTPICKER_COMPONENT_VERSION was incremented to 2.
  // - PASSWORDTEXTBOX_COMPONENT_VERSION was incremented to 2.
  // - PHONENUMBERPICKER_COMPONENT_VERSION was incremented to 2.
  // - TEXTBOX_COMPONENT_VERSION was incremented to 3.
  // For YOUNG_ANDROID_VERSION 22:
  // - BLOCKS_LANGUAGE_VERSION was incremented to 4.
  // - CANVAS_COMPONENT_VERSION was incremented to 2.
  // For YOUNG_ANDROID_VERSION 23:
  // - IMAGESPRITE_COMPONENT_VERSION was incremented to 2.
  // For YOUNG_ANDROID_VERSION 24:
  // - BLOCKS_LANGUAGE_VERSION was incremented to 5.
  // For YOUNG_ANDROID_VERSION 25:
  // - BLOCKS_LANGUAGE_VERSION was incremented to 6.
  // For YOUNG_ANDROID_VERSION 26:
  // - In .scm files, values for asset, BluetoothClient, component, lego_nxt_sensor_port,
  // and string properties no longer contain leading and trailing quotes.
  // For YOUNG_ANDROID_VERSION 27:
  // - BLUETOOTHCLIENT_COMPONENT_VERSION was incremented to 4.
  // - BLUETOOTHSERVER_COMPONENT_VERSION was incremented to 4.
  // For YOUNG_ANDROID_VERSION 28:
  // - BLOCKS_LANGUAGE_VERSION was incremented to 7.
  // For YOUNG_ANDROID_VERSION 29:
  // - BLOCKS_LANGUAGE_VERSION was incremented to 8.
  // For YOUNG_ANDROID_VERSION 30:
  // - BLOCKS_LANGUAGE_VERSION was incremented to 9.
  // For YOUNG_ANDROID_VERSION 31:
  // - BLOCKS_LANGUAGE_VERSION was incremented to 10.
  // For YOUNG_ANDROID_VERSION 32:
  // - LISTPICKER_COMPONENT_VERSION was incremented to 3.
  // For YOUNG_ANDROID_VERSION 33:
  // - CANVAS_COMPONENT_VERSION was incremented to 3.
  // For YOUNG_ANDROID_VERSION 34:
  // - IMAGESPRITE_COMPONENT_VERSION was incremented to 3.
  // - BALL_COMPONENT_VERSION was incremented to 2.
  // For YOUNG_ANDROID_VERSION 35:
  // - FORM_COMPONENT_VERSION was incremented to 5.
  // For YOUNG_ANDROID_VERSION 36:
  // - FusiontablesControl component was added
  // - BLOCKS_LANGUAGE_VERSION was incremented to 11 (CSV-related list functions)
  // For YOUNG_ANDROID_VERSION 37:
  // - CANVAS_COMPONENT_VERSION was incremented to 4.
  // For YOUNG_ANDROID_VERSION 38:
  // - CONTACTPICKER_COMPONENT_VERSION was incremented to 3.
  // - IMAGEPICKER_COMPONENT_VERSION was incremented to 3.
  // - LISTPICKER_COMPONENT_VERSION was incremented to 4.
  // - PHONENUMBERPICKER_COMPONENT_VERSION was incremented to 3.
  // For YOUNG_ANDROID_VERSION 39:
  // - BLOCKS_LANGUAGE_VERSION was incremented to 12
  // For YOUNG_ANDROID_VERSION 40:
  // - BUTTON_COMPONENT_VERSION was incremented to 3.
  // For YOUNG_ANDROID_VERSION 41:
  // - FORM_COMPONENT_VERSION was incremented to 6.
  // - BLOCKS_LANGUAGE_VERSION was incremented to 13
  // For YOUNG_ANDROID_VERSION 42:
  // - The Web component was added.
  // For YOUNG_ANDROID_VERSION 43:
  // - BALL_COMPONENT_VERSION was incremented to 3.
  // - IMAGESPRITE_COMPONENT_VERSION was incremented to 4.
  // For YOUNG_ANDROID_VERSION 44:
  // - BLOCKS_LANGUAGE_VERSION was incremented to 14
  // For YOUNG_ANDROID_VERSION 45:
  // - ORIENTATIONSENSOR_COMPONENT_VERSION was incremented to 2.
  // For YOUNG_ANDROID_VERSION 46:
  // - BLOCKS_LANGUAGE_VERSION was incremented to 15.
  // For YOUNG_ANDROID_VERSION 47:
  // - WebViewer component was added
  // For YOUNG_ANDROID_VERSION 48:
  // - WEB_COMPONENT_VERSION was incremented to 2.
  // For YOUNG_ANDROID_VERSION 49:
  // - WEBVIEWER_COMPONENT_VERSION was incremented to 2.
  // For YOUNG_ANDROID_VERSION 50:
  // - TEXTBOX_COMPONENT_VERSION was incremented to 4:
  // For YOUNG_ANDROID_VERSION 51:
  // - CANVAS_COMPONENT_VERSION was incremented to 5.
  // - BLOCKS_LANGUAGE_VERSION was incremented to 16.
  // For YOUNG_ANDROID_VERSION 52:
  // - BLOCKS_LANGUAGE_VERSION was incremented to 17.
  // For YOUNG_ANDROID_VERSION 53:
  // - BLUETOOTHCLIENT_COMPONENT_VERSION was incremented to 5.
  // - BLUETOOTHSERVER_COMPONENT_VERSION was incremented to 5.
  // For YOUNG_ANDROID_VERSION 54:
  // - BUTTON_COMPONENT_VERSION was incremented to 4.
  // - CONTACTPICKER_COMPONENT_VERSION was incremented to 4.
  // - IMAGEPICKER_COMPONENT_VERSION was incremented to 4.
  // - LISTPICKER_COMPONENT_VERSION was incremented to 5.
  // - PHONENUMBERPICKER_COMPONENT_VERSION was incremented to 4.
  // For YOUNG_ANDROID_VERSION 55:
  // - ACCELEROMETERSENSOR_COMPONENT_VERSION was incremented to 2.
  // For YOUNG_ANDROID_VERSION 56
  // - LOCATIONSENSOR_COMPONENT_VERSION was incremented to 2
  // For YOUNG_ANDROID_VERSION 57:
  // - PLAYER_COMPONENT_VERSION was incremented to 4.
  // For YOUNG_ANDROID_VERSION 58:
  // - FORM_COMPONENT_VERSION was incremented to 7.
  // For YOUNG_ANDROID_VERION 59:
  // - The Camcorder component was added.
  // For YOUNG_ANDROID_VERSION 60:
  // - VIDEOPLAYER_COMPONENT_VERSION was incremented to 4.
  // For YOUNG_ANDROID_VERSION 61:
  // - HORIZONTALARRANGEMENT_COMPONENT_VERSION was incremented to 2
  // - VERTICALARRANGEMENT_COMPONENT_VERSION was incremented to 2
  // - FORM_COMPONENT_VERSION was incremented to 8
  // For YOUNG_ANDROID_VERSION 62:
  // - BALL_COMPONENT_VERSION was incremented to 4.
  // - CANVAS_COMPONENT_VERSION was incremented to 6.
  // - IMAGESPRITE_COMPONENT_VERSION was incremented to 5.
  // For YOUNG_ANDROID_VERSION 63:
  // - ACTIVITYSTARTER_COMPONENT_VERSION was incremented to 4.
  // - FORM_COMPONENT_VERSION was incremented to 9.
  // - LISTPICKER_COMPONENT_VERSION was incremented to 6.
  // For YOUNG_ANDROID_VERSION 64:
  // - FUSIONTABLESCONTROL_COMPONENT_VERSION was incremented to 2.
  // For YOUNG_ANDROID_VERSION 65:
  // - BALL_COMPONENT_VERSION was incremented to 5.
  // - CANVAS_COMPONENT_VERSION was incremented to 7.
  // - IMAGESPRITE_COMPONENT_VERSION was incremented to 6.
  // For YOUNG_ANDROID_VERSION 66:
  // - FORM_COMPONENT_VERSION was incremented to 10.
  // For YOUNG_ANDROID_VERSION 67:
  // - TEXTING_COMPONENT_VERSION was incremented to 2.
  // For YOUNG_ANDROID_VERSION 68:
  // - Phone Status Block was added.
  // For YOUNG_ANDROID_VERSION 69:
  // - IMAGEPICKER_COMPONENT_VERSION was incremented to 5.
  // For YOUNG_ANDROID_VERSION 70:
  // - TEXTING_COMPONENT_VERSION was incremented to 3.
  // For YOUNG_ANDROID_VERSION 71:
  // - NOTIFIER_COMPONENT_VERSION was incremented to 2.
  // For YOUNG_ANDROID_VERSION 72:
  // - WEBVIEWER_COMPONENT_VERSION was incremented to 3
  // For YOUNG_ANDROID_VERSION 73:
  // - BUTTON_COMPONENT_VERSION was incremented to 5.
  // For YOUNG_ANDROID_VERSION 74:
  // - SLIDER_COMPONENT_VERSION was incremented to 1.
  // For YOUNG_ANDROID_VERSION 75:
  // - WEBVIEWER_COMPONENT_VERSION was incremented to 3
  // For YOUNG_ANDROID_VERSION 76:
  // - PLAYER_COMPONENT_VERSION was incremented to 5
  // For YOUNG_ANDROID_VERSION 77:
  // - TWITTER_COMPONENT_VERSION was incremented to 3
  // For YOUNG_ANDROID_VERSION 78:
  // - NEARFIELD_COMPONENT_VERSION was incremented to 1
  // For YOUNG_ANDROID_VERSION 79:
  // - FORM_COMPONENT_VERSION was incremented to 11.
  // For YOUNG_ANDROID_VERSION 80:
  // - LISTPICKER_COMPONENT_VERSION was incremented to 7.
  // For YOUNG_ANDROID_VERSION 81:
  // - NOTIFIER_COMPONENT_VERSION was incremented to 3.
  // For YOUNG_ANDROID_VERSION 82:
  // - ACCELEROMETERSENSOR_COMPONENT_VERSION was incremented to 3.
  // For YOUNG_ANDROID_VERSION 83:
  // - LISTPICKER_COMPONENT_VERSION was incremented to 8.
  // For YOUNG_ANDROID_VERSION 84:
  // - FORM_COMPONENT_VERSION was incremented to 12.
  // For YOUNG_ANDROID_VERSION 85:
  // - CAMERA_COMPONENT_VERSION was incremented to 2.
  // For YOUNG_ANDROID_VERSION 86:
  // - VIDEOPLAYER_COMPONENT_VERSION was incremented to 5.
  // - The Sharing Component was added
  // For YOUNG_ANDROID_VERSION 87:
  // - WEBVIEWER_COMPONENT_VERSION was incremented to 4
  // For YOUNG_ANDROID_VERSION 88:
  // - SPINNER_COMPONENT_VERSION was incremented to 1
  // For YOUNG_ANDROID_VERSION 89:
  // - LISTVIEW_COMPONENT_VERSION was incremented to 1.
  // For YOUNG_ANDROID_VERSION 90:
  // - TEXTTOSPEECH_COMPONENT_VERSION was incremented to 2
  // For YOUNG_ANDROID_VERSION 91:
  // - DATEPICKER_COMPONENT_VERSION was incremented to 1.
  // For YOUNG_ANDROID_VERSION 92:
  // - TIMEPICKER_COMPONENT_VERSION was incremented to 1
  // For YOUNG_ANDROID_VERSION 93:
  // - FILE_COMPONENT_VERSION was incremented to 1.
  // For YOUNG_ANDROID_VERSION 94:
  // - YANDEX_COMPONENT_VERSION was incremented to 1.
  // For YOUNG_ANDROID_VERSION 95:
  // - BUTTON_COMPONENT_VERSION was incremented to 6.
  // For YOUNG_ANDROID_VERSION 96:
  // - TIMEPICKER_COMPONENT_VERSION was incremented to 2.
  // For YOUNG_ANDROID_VERSION 97:
  // - PLAYER_COMPONENT_VERSION was incremented to 6
  // For YOUNG_ANDROID_VERSION 98:
  // - PHONECALL_COMPONENT_VERSION was incremented to 2.
  // For YOUNG_ANDROID_VERSION 99:
  // - CONTACTPICKER_COMPONENT_VERSION was incremented to 5
  // For YOUNG_ANDROID_VERSION 100:
  // - DATEPICKER_COMPONENT_VERSION was incremented to 2.
  // For YOUNG_ANDROID_VERSION 101:
  // - FORM_COMPONENT_VERSION was incremented to 13.
  // For YOUNG_ANDROID_VERSION 102:
  // - FUSIONTABLESCONTROL_COMPONENT_VERSION was incremented to 3.
  // For YOUNG_ANDROID_VERSION 103:
  // - LISTVIEW_COMPONENT_VERSION was incremented to 2.
  // For YOUNG_ANDROID_VERSION 104:
  // - TWITTER_COMPONENT_VERSION was incremented to 4.
  // For YOUNG_ANDROID_VERSION 105:
  // - WEB_COMPONENT_VERSION was incremented to 4.
  // For YOUNG_ANDROID_VERSION 106:
  // - LISTVIEW_COMPONENT_VERSION was incremented to 3.
  // For YOUNG_ANDROID_VERSION 107:
  // - WEBVIEWER_COMPONENT_VERSION was incremented to 5
  // For YOUNG_ANDROID_VERSION 108:
  // - New Obsfucate Text Block was added and BLOCKS_LANGUAGE_VERSION incremented to 18
  // For YOUNG_ANDROID_VERION 109:
  // - Added PROXIMITYSENSOR_COMPONENT_VERSION
  // For YOUNG_ANDROID_VERSION 110:
  // - LABEL_COMPONENT_VERSION was incremented to 3.
  // For YOUNG_ANDROID_VERSION 111:
  // - BARCODESCANNER_COMPONENT_VERSION was incremented to 2.
  // For YOUNG_ANDROID_VERSION 112:
  // First test of new upgrading architecture: Dave Wolber's Canvas name changes
  // For YOUNG_ANDROID_VERSION 113:
  // Second test of new upgrading architecture: Evan Thomas's fillCircle argument for Canvas.DrawCircle
  // - CANVAS_COMPONENT_VERSION was incremented to 9.
  // For YOUNG_ANDROID_VERSION 114:
  // - FORM_COMPONENT_VERSION was incremented to 14.
  // For YOUNG_ANDROID_VERSION 115:
  // - CANVAS_COMPONENT_VERSION was incremented to 10.
  // For YOUNG_ANDROID_VERSION 116:
  // - LISTPICKER_COMPONENT_VERSION was incremented to 9.
  // For YOUNG_ANDROID_VERSION 117:
  // - LISTVIEW_COMPONENT_VERSION was incremented to 4.
  // For YOUNG_ANDROID_VERSION 118:
  // - SOUND_RECORDER_COMPONENT_VERSION was incremented to 2.
  // For YOUNG_ANDROID_VERSION 119:
  // - TEXTBOX_COMPONENT_VERSION was incremented to 5
  // - WEBVIEWER_COMPONENT_VERSION was incremented to 6
  // For YOUNG_ANDROID_VERSION 120:
<<<<<<< HEAD
  // - FORM_COMPONENT_VERSION was incremented to 15.

  public static final int YOUNG_ANDROID_VERSION = 120;
=======
  // - SLIDER_COMPONENT_VERSION was incremented to 2
  // For YOUNG_ANDROID_VERSION 121:
  // - NOTIFIER_COMPONENT_VERSION was incremented to 4
  // For YOUNG_ANDROID_VERSION 122:
  // - EMAILPICKER_COMPONENT_VERSION was incremented to 3
  // - PASSWORDTEXTBOX_COMPONENT_VERSION was incremented to 3
  // For YOUNG_ANDROID_VERSION 123:
  // - TEXTTOSPEECH_COMPONENT_VERSION was incremented to 3

  public static final int YOUNG_ANDROID_VERSION = 123;
>>>>>>> 0ae6e772

  // ............................... Blocks Language Version Number ...............................

  // NOTE(lizlooney,user) - when the blocks language changes:
  // 1. Increment YOUNG_ANDROID_VERSION above.
  // 2. Increment BLOCKS_LANGUAGE_VERSION here
  // 3. ***Add code in yacodeblocks.BlockSaveFile#upgradeLanguage to upgrade the .blk file contents
  // 4. Add code in YoungAndroidFormUpgrader to upgrade the source file
  // *** BlockSaveFile is no longer used in App Inventor 2 (Feb. 2014)

  // For BLOCKS_LANGUAGE_VERSION 2:
  // - Allow arguments of different procedures and events to have the same names.
  // For BLOCKS_LANGUAGE_VERSION 3:
  // - Some String operations were added: text<, text=, text>, trim, upcase, downcase
  // For BLOCKS_LANGUAGE_VERSION 4:
  // Added: replace all, copy list, insert list item, for each in range
  // For BLOCKS_LANGUAGE_VERSION 5:
  // - The Math trigonometry functions' formal parameter names were changed, and two
  //   blocks (degrees-to-radians and radians-to-degrees) were added.
  // For BLOCKS_LANGUAGE_VERSION 6:
  // - Text blocks, comments, and complaints are encoded on save and decoded on load to
  // preserve international characters.
  // For BLOCKS_LANGUAGE_VERSION 7:
  // - Corrupted character sequences in comments are replaced with * when .blk files are upgraded.
  // For BLOCKS_LANGUAGE_VERSION 8:
  // - Socket labels of some text blocks were changed.
  // For BLOCKS_LANGUAGE_VERSION 9:
  // - Socket labels for degrees-to-radians and radians-to-degrees were fixed.
  // For BLOCKS_LANGUAGE_VERSION 10:
  // - Added not-equal block.  Add "as" descriptor to def block.
  // For BLOCKS_LANGUAGE_VERSION 11:
  // - CSV-related list functions were added (list to csv row, list to csv table,
  //   list from csv row, list from csv table)
  // For BLOCKS_LANGUAGE_VERSION 12:
  // - Changed multiply symbol from star to times; change subtract symbol from hyphen to minus
  // For BLOCKS_LANGUAGE_VERSION 13:
  // - Added open-screen and open-screen-with-start-text.
  // For BLOCKS_LANGUAGE_VERSION 14:
  // - Added generated blocks for component object methods and properties.
  // For BLOCKS_LANGUAGE_VERSION 15:
  // - Added "is text empty?" to Text drawer.
  // For BLOCKS_LANGUAGE_VERSION 16:
  // - Added make-color and split-color to Color drawer.
  // For BLOCKS_LANGUAGE_VERSION 17:
  // - Changed open-screen to open-another-screen
  // - Changed open-screen-with-start-text to open-another-screen-with-start-value
  // - Marked get-startup-text as a bad block
  // - Added get-start-value
  // - Added get-plain-start-text
  // - Marked close-screen-with-result as a bad block
  // - Added close-screen-with-value
  // - Added close-screen-with-plain-text
  // For BLOCKS_LANGUAGE_VERSION 18:
  // - New Obsfucate Text Block was added
  public static final int BLOCKS_LANGUAGE_VERSION = 18;

  // ................................. Component Version Numbers ..................................

  // NOTE(lizlooney,user) - when a new component is added:
  // 1. Increment YOUNG_ANDROID_VERSION above.
  // 2. Add the version number for the new component below

  // NOTE(lizlooney,user) - when a component changes:
  // 1. Increment YOUNG_ANDROID_VERSION above.
  // 2. Increment the version number for that component below
  // 3. Add code in com.google.appinventor.client.youngandroid.YoungAndroidFormUpgrader#
  //    upgradeComponentProperties to upgrade the .scm file contents
  // *** OBSOLETE 4. Add code in openblocks.yacodeblocks.BlockSaveFile#upgradeComponentBlocks to
  // *** OBSOLETE upgrade the .blk file contents (not used in AI 2)
  // 4. For AI2, update the table in blocklyeditor/src/versioning.js


  // Note added after internationalization (8/25/2014)
  // If you add any properties, events or methods to a component you *must*:

  //   Add an entry for each new property/event/method into
  //   OdeMessages.java iff a property with that name doesn't already
  //   exist (so if you are adding a property that has the same name as
  //   another property in a different component, you don't do it a
  //   second time). To add the "Foo" property you would add:

  //         @defaultMessage("Foo")
  //         @description(""
  //         String FooProperties();

  //   If you edit the description of a component (but not yet a
  //   property,method or event of that component) you must also find and
  //   update the description in OdeMessages.java



  //For ACCELEROMETERSENSOR_COMPONENT_VERSION 2:
  // - AccelerometerSensor.MinimumInterval property was added.
  // - AccelerometerSensor.AccelerationChanged method was modified to wait for
  //   the minimum interval to elapse before calling a shaking event when necessary.
  //For ACCELEROMETERSENSOR_COMPONENT_VERSION 3:
  // - AccelerometerSensor.Sensitivty property was added.
  public static final int ACCELEROMETERSENSOR_COMPONENT_VERSION = 3;

  // For ACTIVITYSTARTER_COMPONENT_VERSION 2:
  // - The ActivityStarter.DataType, ActivityStarter.ResultType, and ActivityStarter.ResultUri
  //   properties were added.
  // - The ActivityStarter.ResolveActivity method was added.
  // - The ActivityStarter.ActivityError event was added.
  // For ACTIVITYSTARTER_COMPONENT_VERSION 3:
  // - The ActivityStarter.ActivityError event was marked userVisible false and is no longer used.
  // For ACTIVITYSTARTER_COMPONENT_VERSION 4:
  // - The ActivityStarter.StartActivity was edited to use the parent Form's open screen
  //   animation to transition to next activity.
  public static final int ACTIVITYSTARTER_COMPONENT_VERSION = 4;

  // For BALL_COMPONENT_VERSION 2:
  // - The PointTowards method was added (for all sprites)
  // - The heading property was changed from int to double (for all sprites)
  // For BALL_COMPONENT_VERSION 3:
  // - The Z property was added (also for ImageSprite)
  // For BALL_COMPONENT_VERSION 4:
  // - The TouchUp, TouchDown, and Flung events were added. (for all sprites)
  // For BALL_COMPONENT_VERSION 5:
  // - Callback parameters speed and heading were added to Flung. (for all sprites)
  public static final int BALL_COMPONENT_VERSION = 5;

  // For BARCODESCANNER_COMPONENT_VERSION 2:
  // -- UseExternalScanner property was added (default true)
  public static final int BARCODESCANNER_COMPONENT_VERSION = 2;

  // For BLUETOOTHCLIENT_COMPONENT_VERSION 2:
  // - The BluetoothClient.Enabled property was added.
  // For BLUETOOTHCLIENT_COMPONENT_VERSION 3:
  // - The BluetoothClient.BluetoothError event was marked userVisible false and is no longer used.
  // For BLUETOOTHCLIENT_COMPONENT_VERSION 4:
  // - The BluetoothClient.DelimiterByte property was added.
  // For BLUETOOTHCLIENT_COMPONENT_VERSION 5:
  // - The BluetoothClient.Secure property was added.
  public static final int BLUETOOTHCLIENT_COMPONENT_VERSION = 5;

  // For BLUETOOTHSERVER_COMPONENT_VERSION 2:
  // - The BluetoothServer.Enabled property was added.
  // For BLUETOOTHSERVER_COMPONENT_VERSION 3:
  // - The BluetoothServer.BluetoothError event was marked userVisible false and is no longer used.
  // For BLUETOOTHSERVER_COMPONENT_VERSION 4:
  // - The BluetoothServer.DelimiterByte property was added.
  // For BLUETOOTHSERVER_COMPONENT_VERSION 5:
  // - The BluetoothServer.Secure property was added.
  public static final int BLUETOOTHSERVER_COMPONENT_VERSION = 5;

  // For BUTTON_COMPONENT_VERSION 2:
  // - The Alignment property was renamed to TextAlignment.
  // For BUTTON_COMPONENT_VERSION 3:
  // - The LongClick event was added.
  // For BUTTON_COMPONENT_VERSION 4:
  // - The Shape property was added.
  // For BUTTON_COMPONENT_VERSION 5:
  // - The ShowFeedback property was added.
  // For BUTTON_COMPONENT_VERSION 6:
  // - Added TouchUp and TouchDown events
  // - FontSize, FontBold, FontItalic properties made visible in block editor
  public static final int BUTTON_COMPONENT_VERSION = 6;

  public static final int CAMCORDER_COMPONENT_VERSION = 1;

  // For CAMERA_COMPONENT_VERSION 2:
  // - The UseFront property was added.
   public static final int CAMERA_COMPONENT_VERSION = 2;

  // For CANVAS_COMPONENT_VERSION 2:
  // - The LineWidth property was added.
  // For CANVAS_COMPONENT_VERSION 3:
  // - The FontSize property was added.
  // - The TextAlignment property was added.
  // - The DrawText method was added.
  // - The DrawTextAtAngle method was added.
  // For CANVAS_COMPONENT_VERSION 4:
  // - Added Save and SaveAs methods
  // For CANVAS_COMPONENT_VERSION 5:
  // - Added GetBackgroundPixelColor, GetPixelColor, and SetBackgroundPixelColor methods.
  // For CANVAS_COMPONENT_VERSION 6:
  // - Added TouchDown, TouchUp, and Flung events.
  // For CANVAS_COMPONENT_VERSION 7:
  // - Callback parameters speed and heading were added to Flung. (for all sprites)
  // For CANVAS_COMPONENT_VERSION 8:
  // Dave Wolber's Canvas name changes:
  // - DrawCircle parameter names changed to centerx,centery, radius
  // - Touched parameter touchedSprite name changed to touchedAnySprite
  // - Dragged parameter draggedSprite name changed to draggedAnySprite
  // For CANVAS_COMPONENT_VERSION 9:
  // - DrawCircle has new fourth parameter (for isFilled), due to Evan Thomas
  // For CANVAS_COMPONENT_VERSION 10:
  // - The default value of the TextAlignment property was changed to Component.ALIGNMENT_CENTER
  public static final int CANVAS_COMPONENT_VERSION = 10;

  // For CHECKBOX_COMPONENT_VERSION 2:
  // - The Value property was renamed to Checked.
  public static final int CHECKBOX_COMPONENT_VERSION = 2;

  public static final int CLOCK_COMPONENT_VERSION = 1;

  // For CONTACTPICKER_COMPONENT_VERSION 2:
  // - The Alignment property was renamed to TextAlignment.
  // For CONTACTPICKER_COMPONENT_VERSION 3:
  // - The method Open was added.
  // For CONTACTPICKER_COMPONENT_VERSION 4:
  // - The Shape property was added.
  // For CONTACTPICKER_COMPONENT_VERSION 5:
  // - Added PhoneNumber, PhoneNumberList, and EmailAddressList to ContactPicker.
  // - For Eclair and up, we now use ContactsContract instead of the deprecated Contacts.
  public static final int CONTACTPICKER_COMPONENT_VERSION = 5;

  // For DATEPICKER_COMPONENT_VERSION 2:
  // The datepicker dialog was updated to show the current date
  // instead of the last set date by default.
  // The SetDateToDisplay and LaunchPicker methods were added to
  // give the user more control of what time is displayed in the
  // datepicker dialog.
  public static final int DATEPICKER_COMPONENT_VERSION = 2;

  // For EMAILPICKER_COMPONENT_VERSION 2:
  // - The Alignment property was renamed to TextAlignment.
  // For EMAILPICKER_COMPONENT_VERSION 3:
  // - RequestFocus function was added (via TextBoxBase)
  public static final int EMAILPICKER_COMPONENT_VERSION = 3;

  // For FILE_COMPONENT_VERSION 1:
  public static final int FILE_COMPONENT_VERSION = 1;

  // For FORM_COMPONENT_VERSION 2:
  // - The Screen.Scrollable property was added.
  // For FORM_COMPONENT_VERSION 3:
  // - The Screen.Icon property was added.
  // For FORM_COMPONENT_VERSION 4:
  // - The Screen.ErrorOccurred event was added.
  // For FORM_COMPONENT_VERSION 5:
  // - The Screen.ScreenOrientation property and Screen.ScreenOrientationChanged event were added.
  // For FORM_COMPONENT_VERSION 6:
  // - The SwitchForm and SwitchFormWithArgs methods were removed and the OtherScreenClosed event
  // was added.
  // For FORM_COMPONENT_VERSION 7:
  // - The VersionCode and VersionName properties were added.
  // For FROM_COMPONENT_VERSION 8:
  // - The AlignHorizontal property was added
  // - The AlignVertical property was added
  // For FORM_COMPONENT_VERSION 9:
  // - The OpenScreenAnimation property was added
  // - The CloseScreenAnimation property was added
  // For FORM_COMPONENT_VERSION 10:
  // - The BackPressed event was added.
  // For FORM_COMPONENT_VERSION 11:
  // - OpenScreenAnimation and CloseScreenAnimation are now properties.
  // For FORM_COMPONENT_VERSION 12:
  // - AboutScreen property was added
  // For FORM_COMPONENT_VERSION 13:
  // - The Screen.Scrollable property was set to False by default
  // For FORM_COMPONENT_VERSION 14:
  // - The Screen1.AppName was added and no block need to be changed.
  // For FORM_COMPONENT_VERSION 15:
  // - The Screen.ShowStatusBar was added.
  public static final int FORM_COMPONENT_VERSION = 14;

  // For FUSIONTABLESCONTROL_COMPONENT_VERSION 2:
  // - The Fusiontables API was migrated from SQL to V1
  // For FUSIONTABLESCONTROL_COMPONENT_VERSION 3:
  // - InsertRow, GetRows and GetRowsWithConditions was added.
  // - KeyFile, UseServiceAuthentication and ServiceAccountEmail
  //   were added.
  public static final int FUSIONTABLESCONTROL_COMPONENT_VERSION = 3;

  public static final int GAMECLIENT_COMPONENT_VERSION = 1;

  // For HORIZONTALARRANGEMENT_COMPONENT_VERSION 2:
  // - The AlignHorizontal property was added
  // - The AlignVertical property was added
  public static final int HORIZONTALARRANGEMENT_COMPONENT_VERSION = 2;

  public static final int IMAGE_COMPONENT_VERSION = 1;

  // For IMAGEPICKER_COMPONENT_VERSION 2:
  // - The Alignment property was renamed to TextAlignment.
  // For IMAGEPICKER_COMPONENT_VERSION 3:
  // - The method Open was added.
  // For IMAGEPICKER_COMPONENT_VERSION 4:
  // - The Shape property was added.
  // For IMAGEPICKER_COMPONENT_VERSION 5:
  // - The ImagePath property was changed to Selection, and now returns a file path to
  //   external storage

  public static final int IMAGEPICKER_COMPONENT_VERSION = 5;

  // For IMAGESPRITE_COMPONENT_VERSION 2:
  // - The Rotates property was added.
  // For IMAGESPRITE_COMPONENT_VERSION 3:
  // - The PointTowards method was added (for all sprites)
  // - The heading property was changed from int to double (for all sprites)
  // For IMAGESPRITE_COMPONENT_VERSION 4:
  // - The Z property was added (also for Ball)
  // For IMAGESPRITE_COMPONENT_VERSION 5:
  // - The TouchUp, TouchDown, and Flung events were added. (for all sprites)
  // For IMAGESPRITE_COMPONENT_VERSION 6:
  // - Callback parameters speed and heading were added to Flung. (for all sprites)
  public static final int IMAGESPRITE_COMPONENT_VERSION = 6;

  // For LABEL_COMPONENT_VERSION 2:
  // - The Alignment property was renamed to TextAlignment.
  // For LABEL_COMPONENT_VERSION 3:
  // - The HasMargins property was added
  public static final int LABEL_COMPONENT_VERSION = 3;

  // For LISTPICKER_COMPONENT_VERSION 2:
  // - The Alignment property was renamed to TextAlignment.
  // For LISTPICKER_COMPONENT_VERSION 3:
  // - The SelectionIndex read-write property was added.
  // For LISTPICKER_COMPONENT_VERSION 4:
  // - The method Open was added.
  // For LISTPICKER_COMPONENT_VERSION 5:
  // - The Shape property was added.
  // For LISTPICKER_COMPONENT_VERSION 6:
  // - The getIntent method was modified to provide the ListPickerActivity
  //   with the parent Form's open screen animation.
  // For LISTPICKER_COMPONENT_VERSION 7:
  // - Added ShowFilterBar property
  // For LISTPICKER_COMPONENT_VERSION 8:
  // - Added title property
  // For LISTPICKER_COMPONENT_VERSION 9:
  // - Added ItemTextColor, ItemBackgroundColor
  public static final int LISTPICKER_COMPONENT_VERSION = 9;

  // For LISTVIEW_COMPONENT_VERSION 1:
  // - Initial version.
  // For LISTVIEW_COMPONENT_VERSION 2:
  // - Added Elements property
  // For LISTVIEW_COMPONENT_VERSION 3:
  // - Added BackgroundColor Property
  // - Added TextColor Property
  // For LISTVIEW_COMPONENT_VERSION 4:
  // - Added TextSize Property
  public static final int LISTVIEW_COMPONENT_VERSION = 4;

  // For LOCATIONSENSOR_COMPONENT_VERSION 2:
  // - The TimeInterval and DistanceInterval properties were added.
  public static final int LOCATIONSENSOR_COMPONENT_VERSION = 2;

  // For NEARFIELD_COMPONENT_VERSION 1:
  public static final int NEARFIELD_COMPONENT_VERSION = 1;

  // For NOTIFIER_COMPONENT_VERSION 2:
  // - To ShowChooseDialog and ShowTextDialog, new arg was added to indicate if dialog is cancelable
  // For NOTIFIER_COMPONENT_VERSION 3:
  // - Added NotifierColor, TextColor and NotifierLength options
  // For NOTIFIER_COMPONENT_VERSION 4:
  // - Added a ShowProgressDialog method, and a DismissProgressDialog method
  public static final int NOTIFIER_COMPONENT_VERSION = 4;

  public static final int NXT_COLORSENSOR_COMPONENT_VERSION = 1;

  public static final int NXT_DIRECT_COMMANDS_COMPONENT_VERSION = 1;

  public static final int NXT_DRIVE_COMPONENT_VERSION = 1;

  public static final int NXT_LIGHTSENSOR_COMPONENT_VERSION = 1;

  public static final int NXT_SOUNDSENSOR_COMPONENT_VERSION = 1;

  public static final int NXT_TOUCHSENSOR_COMPONENT_VERSION = 1;

  public static final int NXT_ULTRASONICSENSOR_COMPONENT_VERSION = 1;

  // For ORIENTATIONSENSOR_COMPONENT_VERSION = 2:
  // - The Yaw property was renamed to Azimuth.
  // - The yaw parameter to OrientationChanged was renamed to azimuth.
  public static final int ORIENTATIONSENSOR_COMPONENT_VERSION = 2;

  // For PASSWORDTEXTBOX_COMPONENT_VERSION 2:
  // - The Alignment property was renamed to TextAlignment.
  // For PASSWORDTEXTBOX_COMPONENT_VERSION 3:
  // - Added RequestFocus Function (via TextBoxBase)
  public static final int PASSWORDTEXTBOX_COMPONENT_VERSION = 3;

  public static final int PEDOMETER_COMPONENT_VERSION = 1;

  // For PHONECALL_COMPONENT_VERSION 2:
  // - The PhoneCallStarted event was added.
  // - The PhoneCallEnded event was added.
  // - The IncomingCallAnswered event was added.
  public static final int PHONECALL_COMPONENT_VERSION = 2;

  // For PHONENUMBERPICKER_COMPONENT_VERSION 2:
  // - The Alignment property was renamed to TextAlignment.
  // For PHONENUMBERPICKER_COMPONENT_VERSION 3:
  // - The method Open was added.
  // For PHONENUMBERPICKER_COMPONENT_VERSION 4:
  // - The Shape property was added.
  public static final int PHONENUMBERPICKER_COMPONENT_VERSION = 4;

  public static final int PHONESTATUS_COMPONENT_VERSION = 1;

  // For PLAYER_COMPONENT_VERSION 2:
  // - The Player.PlayerError event was added.
  // For PLAYER_COMPONENT_VERSION 3:
  // - The Player.PlayerError event was marked userVisible false and is no longer used.
  // For PLAYER_COMPONENT_VERSION 4:
  // - The Player.Completed event was added.
  // - The IsLooping property was added.
  // - The Volume property was added.
  // - The IsPlaying method was added.
  // For PLAYER_COMPONENT_VERSION 5:
  // - The IsLooping property was renamed to Loop.
  // For PLAYER_COMPONENT_VERSION 6:
  // - The PlayInForeground property was added.
  // - The OtherPlayerStarted event was added.

  public static final int PLAYER_COMPONENT_VERSION = 6;

  public static final int SHARING_COMPONENT_VERSION = 1;

  // For SLIDER_COMPONENT_VERSION 1:
  // - Initial version.
  // For SLIDER_COMPONENT_VERSION 2:
  // - Added the property to allow for the removal of the Thumb Slider
  public static final int SLIDER_COMPONENT_VERSION = 2;

  // For SPINNER_COMPONENT_VERSION 1:
  public static final int SPINNER_COMPONENT_VERSION = 1;

  // For SOUND_COMPONENT_VERSION 2:
  // - The Sound.SoundError event was added.
  // For SOUND_COMPONENT_VERSION 3:
  // - The Sound.SoundError event was marked userVisible false and is no longer used.
  public static final int SOUND_COMPONENT_VERSION = 3;

  // For SOUND_RECORDER_COMPONENT_VERSION 2:
  // - The SavedRecording property was added.
  public static final int SOUND_RECORDER_COMPONENT_VERSION = 2;

  public static final int SPEECHRECOGNIZER_COMPONENT_VERSION = 1;

  public static final int TABLEARRANGEMENT_COMPONENT_VERSION = 1;

  // For TEXTBOX_COMPONENT_VERSION 2:
  // - The TextBox.NumbersOnly property was added.
  // For TEXTBOX_COMPONENT_VERSION 3:
  // - The Alignment property was renamed to TextAlignment.
  // For TEXTBOX_COMPONENT_VERSION 4:
  // - The HideKeyboard method was added.
  // - The MultiLine property was added.
  // For TEXTBOX_COMPONENT_VERSION 5:
  // - RequestFocus method was added
  public static final int TEXTBOX_COMPONENT_VERSION = 5;

  // For TEXTING_COMPONENT_VERSION 2:
  // Texting over Wifi was implemented using Google Voice
  // This works only on phones with 2.0 (Eclair) or higher.
  // It requires that the user has a Google Voice account
  // and has the mobile Voice app installed on the phone.
  // Access to Google Voice is controlled through OAuth 2.
  // For TEXTING_COMPONENT_VERISON 3:
  // - receivingEnabled is now an integer in the range 1-3
  //   instead of a boolean
  public static final int TEXTING_COMPONENT_VERSION = 3;

  // For TEXTTOSPEECH_COMPONENT_VERSION 2:
  // - added speech pitch and rate
  // For TEXTTOSPEECH_COMPONENT_VERSION 3:
  // - the AvailableLanguages property was added
  // - the AvailableCountries property was added
  public static final int TEXTTOSPEECH_COMPONENT_VERSION = 3;

  // For TIMEPICKER_COMPONENT_VERSION 2:
  // After feedback from the forum, the timepicker dialog was updated
  // to show the current time instead of the last set time by default.
  // The SetTimeToDisplay and LaunchPicker methods were added to
  // give the user more control of what time is displayed in the
  // timepicker dialog.
  public static final int TIMEPICKER_COMPONENT_VERSION = 2;

  public static final int TINYDB_COMPONENT_VERSION = 1;

  // For TINYWEBDB_COMPONENT_VERSION 2:
  // - The TinyWebDB.ShowAlert method was removed. Notifier.ShowAlert should be used instead.
  public static final int TINYWEBDB_COMPONENT_VERSION = 2;

  // For TWITTER_COMPONENT_VERSION 2:
  // - The Authorize method and IsAuthorized event handler were added to support
  //   OAuth authentication (now requred by Twitter). These
  //   should be used instead of Login and IsLoggedIn. Login is still there but
  //   calling Login pops up a notification to use Authorize. IsLoggedIn will
  //   be changed to IsAuthorized when the blocks file is upgraded.
  // - Added CheckAuthorized method to check whether the user is already
  //   logged in and call IsAuthorized if so. We save the accessToken across app
  //   invocations, so it is possible that the app already has authorization
  //   when it starts up.
  // - Added DeAuthorize method to forget authorization token (logout, effectively).
  // - Added ConsumerKey and ConsumerSecret designer properties (required for
  //   Authorize)
  // - Added Username read-only property that returns the Twitter username when
  //   the user is logged in.
  // - The friend timeline was changed to be a list of tuples (lists), where
  //   each sub-list is (username message). The old format was just a list
  //   of messages and didn't include the username associated with each message.
  // For TWITTER_COMPONENT_VERSION 3:
  // - The 'SetStatus' procedure has been changed to 'Tweet' to be more intuitive.
  // - Added 'TweetWithImage' which uploads an image to TwitPic and adds it to
  //   a tweet to allow a user to tweet with a picture. This requires a TwitPic_API_Key
  //   property.
  // For TWITTER_COMPONENT_VERSION 4:
  // - Modified 'TweetWithImage' to upload images to Twitter directly because of the shutdown of
  //   TwitPic. The TwitPic_API_Key property is now deprecated and hidden.
  public static final int TWITTER_COMPONENT_VERSION = 4;

  // For VERTICALARRANGEMENT_COMPONENT_VERSION 2:
  // - The AlignHorizontal property was added
  // - The AlignVertical property was added
  public static final int VERTICALARRANGEMENT_COMPONENT_VERSION = 2;

  // For VIDEOPLAYER_COMPONENT_VERSION 2:
  // - The VideoPlayer.VideoPlayerError event was added.
  // For VIDEOPLAYER_COMPONENT_VERSION 3:
  // - The VideoPlayer.VideoPlayerError event was marked userVisible false and is no longer used.
  // For VIDEOPLAYER_COMPONENT_VERSION 4:
  // - The VideoPlayer.width and VideoPlayer.height variables were marked as user visible.
  // - The FullScreen property was added to the VideoPlayer.
  // For VIDEOPLAYER_COMPONENT_VERSION 5:
  // - The Volume property (setter only) was added to the VideoPlayer.
  public static final int VIDEOPLAYER_COMPONENT_VERSION = 5;

  public static final int VOTING_COMPONENT_VERSION = 1;

  // For WEB_COMPONENT_VERSION 2:
  // - The RequestHeaders and AllowCookies properties were added.
  // - The BuildPostData and ClearCookies methods were added.
  // - The existing PostText method was renamed to PostTextWithEncoding, and a new PostText
  //   method was added.
  // For WEB_COMPONENT_VERSION 3:
  // - PUT and DELETE Actions added (PutText, PutTextWithEncoding, PutFile, and Delete).
  // For WEB_COMPONENT_VERSION 4:
  // - Added method XMLTextDecode
  public static final int WEB_COMPONENT_VERSION = 4;

  // For WEBVIEWER_COMPONENT_VERSION 2:
  // - The CanGoForward and CanGoBack methods were added
  // For WEBVIEWER_COMPONENT_VERSION 3:
  // - Add UsesLocation property to set location permissions
  // For WEBVIEWER_COMPONENT_VERSION 4:
  // - Add WebViewString
  // For WEBVIEWER_COMPONENT_VERSION 5:
  // - IgnoreSslError property added
  // For WEBVIEWER_COMPONENT_VERSION 6:
  // - ClearCaches method was added
  public static final int WEBVIEWER_COMPONENT_VERSION = 6;


  // For YANDEX_COMPONENT_VERSION 1:
  // - Initial version.
  public static final int YANDEX_COMPONENT_VERSION = 1;

  //For PROXIMITYSENSOR_COMPONENT_VERSION: Initial Version
  public static final int PROXIMITYSENSOR_COMPONENT_VERSION = 1;

  // Rendezvous Server Location

  public static final String RENDEZVOUS_SERVER = "rendezvous.appinventor.mit.edu";

  // Companion Versions and Update Information

  // The PREFERRED_COMPANION is displayed to the end-user if
  // they ask (via the Help->About menu) and if they are told
  // that they need to update their companion
  //
  // ACCEPTABLE_COMPANIONS is a list of Companion VersionNames
  // which are usable with this version of the system.
  //
  // COMPANION_UPDATE_URL is the URL used by the Companion
  // Update Mechanism to find the Companion to download.
  // Note: This new Companion needs to be signed by the same
  // key as the Companion it is replacing, as the Package Manager
  // is invoked from the running Companion.

  public static final String PREFERRED_COMPANION = "2.26";
  public static final String COMPANION_UPDATE_URL = "";
  public static final String COMPANION_UPDATE_URL1 = "";
  public static final String [] ACCEPTABLE_COMPANIONS = { "2.26" };

  // Splash Screen Values
  public static final int SPLASH_SURVEY = 1;


}<|MERGE_RESOLUTION|>--- conflicted
+++ resolved
@@ -314,11 +314,6 @@
   // - TEXTBOX_COMPONENT_VERSION was incremented to 5
   // - WEBVIEWER_COMPONENT_VERSION was incremented to 6
   // For YOUNG_ANDROID_VERSION 120:
-<<<<<<< HEAD
-  // - FORM_COMPONENT_VERSION was incremented to 15.
-
-  public static final int YOUNG_ANDROID_VERSION = 120;
-=======
   // - SLIDER_COMPONENT_VERSION was incremented to 2
   // For YOUNG_ANDROID_VERSION 121:
   // - NOTIFIER_COMPONENT_VERSION was incremented to 4
@@ -327,9 +322,10 @@
   // - PASSWORDTEXTBOX_COMPONENT_VERSION was incremented to 3
   // For YOUNG_ANDROID_VERSION 123:
   // - TEXTTOSPEECH_COMPONENT_VERSION was incremented to 3
-
-  public static final int YOUNG_ANDROID_VERSION = 123;
->>>>>>> 0ae6e772
+  // For YOUNG_ANDROID_VERSION 124:
+  // - FORM_COMPONENT_VERSION was incremented to 15.
+
+  public static final int YOUNG_ANDROID_VERSION = 124;
 
   // ............................... Blocks Language Version Number ...............................
 
@@ -586,7 +582,7 @@
   // - The Screen1.AppName was added and no block need to be changed.
   // For FORM_COMPONENT_VERSION 15:
   // - The Screen.ShowStatusBar was added.
-  public static final int FORM_COMPONENT_VERSION = 14;
+  public static final int FORM_COMPONENT_VERSION = 15;
 
   // For FUSIONTABLESCONTROL_COMPONENT_VERSION 2:
   // - The Fusiontables API was migrated from SQL to V1
