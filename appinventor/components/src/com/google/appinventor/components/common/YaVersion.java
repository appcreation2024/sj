// -*- mode: java; c-basic-offset: 2; -*-
// Copyright 2009-2011 Google, All Rights reserved
// Copyright 2011-2019 MIT, All rights reserved
// Released under the Apache License, Version 2.0
// http://www.apache.org/licenses/LICENSE-2.0

package com.google.appinventor.components.common;

/**
 * Contains constants related to Young Android system, blocks, and component
 * version numbers.
 *
 */
public class YaVersion {
  private YaVersion() {
  }

  // ............................ Young Android System Version Number .............................

  // YOUNG_ANDROID_VERSION must be incremented when either the blocks language or a component
  // changes.
  // TODO(lizlooney) - should this version number be generated so that it is automatically
  // incremented when the blocks language or a component changes?

  // For YOUNG_ANDROID_VERSION 2:
  // - The Logger component was removed. The Notifier component should be used instead.
  // - TINYWEBDB_COMPONENT_VERSION was incremented to 2.
  // For YOUNG_ANDROID_VERSION 3:
  // - BLOCKS_LANGUAGE_VERSION was incremented to 2.
  // For YOUNG_ANDROID_VERSION 4:
  // - The LegoNxtConnection component was added.
  // For YOUNG_ANDROID_VERSION 5:
  // - The Camera component was added.
  // For YOUNG_ANDROID_VERSION 6:
  // - FORM_COMPONENT_VERSION was incremented to 2.
  // For YOUNG_ANDROID_VERSION 7:
  // - The Bluetooth component was added.
  // For YOUNG_ANDROID_VERSION 8:
  // - PLAYER_COMPONENT_VERSION was incremented to 2.
  // - SOUND_COMPONENT_VERSION was incremented to 2.
  // - VIDEOPLAYER_COMPONENT_VERSION was incremented to 2.
  // For YOUNG_ANDROID_VERSION 9:
  // - The LegoNxtConnection component was removed without backwards compatibility.
  // - The LegoMindstormsNxtDirect component was added.
  // - The LegoMindstormsNxtDrive component was added.
  // - The Bluetooth component was removed without backwards compatibility.
  // - The BluetoothClient component was added.
  // - The BluetoothServer component was added.
  // For YOUNG_ANDROID_VERSION 10:
  // - ACTIVITYSTARTER_COMPONENT_VERSION was incremented to 2.
  // For YOUNG_ANDROID_VERSION 11:
  // - BLUETOOTHCLIENT_COMPONENT_VERSION was incremented to 2.
  // - BLUETOOTHSERVER_COMPONENT_VERSION was incremented to 2.
  // For YOUNG_ANDROID_VERSION_12:
  // - TWITTER_COMPONENT_VERSION was incremented to 2.
  // - The Twitter component was changed to support OAuth authentication.
  // For YOUNG_ANDROID_VERSION 13:
  // - The LegoMindstormsNxtTouchSensor component was added.
  // - The LegoMindstormsNxtLightSensor component was added.
  // - The LegoMindstormsNxtSoundSensor component was added.
  // - The LegoMindstormsNxtUltrasonicSensor component was added.
  // For YOUNG_ANDROID_VERSION 14:
  // - LegoMindstormsNXT* components were renamed.
  // For YOUNG_ANDROID_VERSION 15:
  // - TEXTBOX_COMPONENT_VERSION was incremented to 2.
  // For YOUNG_ANDROID_VERSION 16:
  // - FORM_COMPONENT_VERSION was incremented to 3.
  // For YOUNG_ANDROID_VERSION 17:
  // - BLOCKS_LANGUAGE_VERSION was incremented to 3.
  // For YOUNG_ANDROID_VERSION 18:
  // - ACTIVITYSTARTER_COMPONENT_VERSION was incremented to 3.
  // - BLUETOOTHCLIENT_COMPONENT_VERSION was incremented to 3.
  // - BLUETOOTHSERVER_COMPONENT_VERSION was incremented to 3.
  // - FORM_COMPONENT_VERSION was incremented to 4.
  // - PLAYER_COMPONENT_VERSION was incremented to 3.
  // - SOUND_COMPONENT_VERSION was incremented to 3.
  // - VIDEOPLAYER_COMPONENT_VERSION was incremented to 3.
  // For YOUNG_ANDROID_VERSION 19:
  // - The NxtColorSensor component was added.
  // For YOUNG_ANDROID_VERSION 20:
  // - The SoundRecorder component was added.
  // For YOUNG_ANDROID_VERSION 21:
  // - BUTTON_COMPONENT_VERSION was incremented to 2.
  // - CHECKBOX_COMPONENT_VERSION was incremented to 2.
  // - CONTACTPICKER_COMPONENT_VERSION was incremented to 2.
  // - EMAILPICKER_COMPONENT_VERSION was incremented to 2.
  // - IMAGEPICKER_COMPONENT_VERSION was incremented to 2.
  // - LABEL_COMPONENT_VERSION was incremented to 2.
  // - LISTPICKER_COMPONENT_VERSION was incremented to 2.
  // - PASSWORDTEXTBOX_COMPONENT_VERSION was incremented to 2.
  // - PHONENUMBERPICKER_COMPONENT_VERSION was incremented to 2.
  // - TEXTBOX_COMPONENT_VERSION was incremented to 3.
  // For YOUNG_ANDROID_VERSION 22:
  // - BLOCKS_LANGUAGE_VERSION was incremented to 4.
  // - CANVAS_COMPONENT_VERSION was incremented to 2.
  // For YOUNG_ANDROID_VERSION 23:
  // - IMAGESPRITE_COMPONENT_VERSION was incremented to 2.
  // For YOUNG_ANDROID_VERSION 24:
  // - BLOCKS_LANGUAGE_VERSION was incremented to 5.
  // For YOUNG_ANDROID_VERSION 25:
  // - BLOCKS_LANGUAGE_VERSION was incremented to 6.
  // For YOUNG_ANDROID_VERSION 26:
  // - In .scm files, values for asset, BluetoothClient, component, lego_nxt_sensor_port,
  // and string properties no longer contain leading and trailing quotes.
  // For YOUNG_ANDROID_VERSION 27:
  // - BLUETOOTHCLIENT_COMPONENT_VERSION was incremented to 4.
  // - BLUETOOTHSERVER_COMPONENT_VERSION was incremented to 4.
  // For YOUNG_ANDROID_VERSION 28:
  // - BLOCKS_LANGUAGE_VERSION was incremented to 7.
  // For YOUNG_ANDROID_VERSION 29:
  // - BLOCKS_LANGUAGE_VERSION was incremented to 8.
  // For YOUNG_ANDROID_VERSION 30:
  // - BLOCKS_LANGUAGE_VERSION was incremented to 9.
  // For YOUNG_ANDROID_VERSION 31:
  // - BLOCKS_LANGUAGE_VERSION was incremented to 10.
  // For YOUNG_ANDROID_VERSION 32:
  // - LISTPICKER_COMPONENT_VERSION was incremented to 3.
  // For YOUNG_ANDROID_VERSION 33:
  // - CANVAS_COMPONENT_VERSION was incremented to 3.
  // For YOUNG_ANDROID_VERSION 34:
  // - IMAGESPRITE_COMPONENT_VERSION was incremented to 3.
  // - BALL_COMPONENT_VERSION was incremented to 2.
  // For YOUNG_ANDROID_VERSION 35:
  // - FORM_COMPONENT_VERSION was incremented to 5.
  // For YOUNG_ANDROID_VERSION 36:
  // - FusiontablesControl component was added
  // - BLOCKS_LANGUAGE_VERSION was incremented to 11 (CSV-related list functions)
  // For YOUNG_ANDROID_VERSION 37:
  // - CANVAS_COMPONENT_VERSION was incremented to 4.
  // For YOUNG_ANDROID_VERSION 38:
  // - CONTACTPICKER_COMPONENT_VERSION was incremented to 3.
  // - IMAGEPICKER_COMPONENT_VERSION was incremented to 3.
  // - LISTPICKER_COMPONENT_VERSION was incremented to 4.
  // - PHONENUMBERPICKER_COMPONENT_VERSION was incremented to 3.
  // For YOUNG_ANDROID_VERSION 39:
  // - BLOCKS_LANGUAGE_VERSION was incremented to 12
  // For YOUNG_ANDROID_VERSION 40:
  // - BUTTON_COMPONENT_VERSION was incremented to 3.
  // For YOUNG_ANDROID_VERSION 41:
  // - FORM_COMPONENT_VERSION was incremented to 6.
  // - BLOCKS_LANGUAGE_VERSION was incremented to 13
  // For YOUNG_ANDROID_VERSION 42:
  // - The Web component was added.
  // For YOUNG_ANDROID_VERSION 43:
  // - BALL_COMPONENT_VERSION was incremented to 3.
  // - IMAGESPRITE_COMPONENT_VERSION was incremented to 4.
  // For YOUNG_ANDROID_VERSION 44:
  // - BLOCKS_LANGUAGE_VERSION was incremented to 14
  // For YOUNG_ANDROID_VERSION 45:
  // - ORIENTATIONSENSOR_COMPONENT_VERSION was incremented to 2.
  // For YOUNG_ANDROID_VERSION 46:
  // - BLOCKS_LANGUAGE_VERSION was incremented to 15.
  // For YOUNG_ANDROID_VERSION 47:
  // - WebViewer component was added
  // For YOUNG_ANDROID_VERSION 48:
  // - WEB_COMPONENT_VERSION was incremented to 2.
  // For YOUNG_ANDROID_VERSION 49:
  // - WEBVIEWER_COMPONENT_VERSION was incremented to 2.
  // For YOUNG_ANDROID_VERSION 50:
  // - TEXTBOX_COMPONENT_VERSION was incremented to 4:
  // For YOUNG_ANDROID_VERSION 51:
  // - CANVAS_COMPONENT_VERSION was incremented to 5.
  // - BLOCKS_LANGUAGE_VERSION was incremented to 16.
  // For YOUNG_ANDROID_VERSION 52:
  // - BLOCKS_LANGUAGE_VERSION was incremented to 17.
  // For YOUNG_ANDROID_VERSION 53:
  // - BLUETOOTHCLIENT_COMPONENT_VERSION was incremented to 5.
  // - BLUETOOTHSERVER_COMPONENT_VERSION was incremented to 5.
  // For YOUNG_ANDROID_VERSION 54:
  // - BUTTON_COMPONENT_VERSION was incremented to 4.
  // - CONTACTPICKER_COMPONENT_VERSION was incremented to 4.
  // - IMAGEPICKER_COMPONENT_VERSION was incremented to 4.
  // - LISTPICKER_COMPONENT_VERSION was incremented to 5.
  // - PHONENUMBERPICKER_COMPONENT_VERSION was incremented to 4.
  // For YOUNG_ANDROID_VERSION 55:
  // - ACCELEROMETERSENSOR_COMPONENT_VERSION was incremented to 2.
  // For YOUNG_ANDROID_VERSION 56
  // - LOCATIONSENSOR_COMPONENT_VERSION was incremented to 2
  // For YOUNG_ANDROID_VERSION 57:
  // - PLAYER_COMPONENT_VERSION was incremented to 4.
  // For YOUNG_ANDROID_VERSION 58:
  // - FORM_COMPONENT_VERSION was incremented to 7.
  // For YOUNG_ANDROID_VERION 59:
  // - The Camcorder component was added.
  // For YOUNG_ANDROID_VERSION 60:
  // - VIDEOPLAYER_COMPONENT_VERSION was incremented to 4.
  // For YOUNG_ANDROID_VERSION 61:
  // - HORIZONTALARRANGEMENT_COMPONENT_VERSION was incremented to 2
  // - VERTICALARRANGEMENT_COMPONENT_VERSION was incremented to 2
  // - FORM_COMPONENT_VERSION was incremented to 8
  // For YOUNG_ANDROID_VERSION 62:
  // - BALL_COMPONENT_VERSION was incremented to 4.
  // - CANVAS_COMPONENT_VERSION was incremented to 6.
  // - IMAGESPRITE_COMPONENT_VERSION was incremented to 5.
  // For YOUNG_ANDROID_VERSION 63:
  // - ACTIVITYSTARTER_COMPONENT_VERSION was incremented to 4.
  // - FORM_COMPONENT_VERSION was incremented to 9.
  // - LISTPICKER_COMPONENT_VERSION was incremented to 6.
  // For YOUNG_ANDROID_VERSION 64:
  // - FUSIONTABLESCONTROL_COMPONENT_VERSION was incremented to 2.
  // For YOUNG_ANDROID_VERSION 65:
  // - BALL_COMPONENT_VERSION was incremented to 5.
  // - CANVAS_COMPONENT_VERSION was incremented to 7.
  // - IMAGESPRITE_COMPONENT_VERSION was incremented to 6.
  // For YOUNG_ANDROID_VERSION 66:
  // - FORM_COMPONENT_VERSION was incremented to 10.
  // For YOUNG_ANDROID_VERSION 67:
  // - TEXTING_COMPONENT_VERSION was incremented to 2.
  // For YOUNG_ANDROID_VERSION 68:
  // - Phone Status Block was added.
  // For YOUNG_ANDROID_VERSION 69:
  // - IMAGEPICKER_COMPONENT_VERSION was incremented to 5.
  // For YOUNG_ANDROID_VERSION 70:
  // - TEXTING_COMPONENT_VERSION was incremented to 3.
  // For YOUNG_ANDROID_VERSION 71:
  // - NOTIFIER_COMPONENT_VERSION was incremented to 2.
  // For YOUNG_ANDROID_VERSION 72:
  // - WEBVIEWER_COMPONENT_VERSION was incremented to 3
  // For YOUNG_ANDROID_VERSION 73:
  // - BUTTON_COMPONENT_VERSION was incremented to 5.
  // For YOUNG_ANDROID_VERSION 74:
  // - SLIDER_COMPONENT_VERSION was incremented to 1.
  // For YOUNG_ANDROID_VERSION 75:
  // - WEBVIEWER_COMPONENT_VERSION was incremented to 3
  // For YOUNG_ANDROID_VERSION 76:
  // - PLAYER_COMPONENT_VERSION was incremented to 5
  // For YOUNG_ANDROID_VERSION 77:
  // - TWITTER_COMPONENT_VERSION was incremented to 3
  // For YOUNG_ANDROID_VERSION 78:
  // - NEARFIELD_COMPONENT_VERSION was incremented to 1
  // For YOUNG_ANDROID_VERSION 79:
  // - FORM_COMPONENT_VERSION was incremented to 11.
  // For YOUNG_ANDROID_VERSION 80:
  // - LISTPICKER_COMPONENT_VERSION was incremented to 7.
  // For YOUNG_ANDROID_VERSION 81:
  // - NOTIFIER_COMPONENT_VERSION was incremented to 3.
  // For YOUNG_ANDROID_VERSION 82:
  // - ACCELEROMETERSENSOR_COMPONENT_VERSION was incremented to 3.
  // For YOUNG_ANDROID_VERSION 83:
  // - LISTPICKER_COMPONENT_VERSION was incremented to 8.
  // For YOUNG_ANDROID_VERSION 84:
  // - FORM_COMPONENT_VERSION was incremented to 12.
  // For YOUNG_ANDROID_VERSION 85:
  // - CAMERA_COMPONENT_VERSION was incremented to 2.
  // For YOUNG_ANDROID_VERSION 86:
  // - VIDEOPLAYER_COMPONENT_VERSION was incremented to 5.
  // - The Sharing Component was added
  // For YOUNG_ANDROID_VERSION 87:
  // - WEBVIEWER_COMPONENT_VERSION was incremented to 4
  // For YOUNG_ANDROID_VERSION 88:
  // - SPINNER_COMPONENT_VERSION was incremented to 1
  // For YOUNG_ANDROID_VERSION 89:
  // - LISTVIEW_COMPONENT_VERSION was incremented to 1.
  // For YOUNG_ANDROID_VERSION 90:
  // - TEXTTOSPEECH_COMPONENT_VERSION was incremented to 2
  // For YOUNG_ANDROID_VERSION 91:
  // - DATEPICKER_COMPONENT_VERSION was incremented to 1.
  // For YOUNG_ANDROID_VERSION 92:
  // - TIMEPICKER_COMPONENT_VERSION was incremented to 1
  // For YOUNG_ANDROID_VERSION 93:
  // - FILE_COMPONENT_VERSION was incremented to 1.
  // For YOUNG_ANDROID_VERSION 94:
  // - YANDEX_COMPONENT_VERSION was incremented to 1.
  // For YOUNG_ANDROID_VERSION 95:
  // - BUTTON_COMPONENT_VERSION was incremented to 6.
  // For YOUNG_ANDROID_VERSION 96:
  // - TIMEPICKER_COMPONENT_VERSION was incremented to 2.
  // For YOUNG_ANDROID_VERSION 97:
  // - PLAYER_COMPONENT_VERSION was incremented to 6
  // For YOUNG_ANDROID_VERSION 98:
  // - PHONECALL_COMPONENT_VERSION was incremented to 2.
  // For YOUNG_ANDROID_VERSION 99:
  // - CONTACTPICKER_COMPONENT_VERSION was incremented to 5
  // For YOUNG_ANDROID_VERSION 100:
  // - DATEPICKER_COMPONENT_VERSION was incremented to 2.
  // For YOUNG_ANDROID_VERSION 101:
  // - FORM_COMPONENT_VERSION was incremented to 13.
  // For YOUNG_ANDROID_VERSION 102:
  // - FUSIONTABLESCONTROL_COMPONENT_VERSION was incremented to 3.
  // For YOUNG_ANDROID_VERSION 103:
  // - LISTVIEW_COMPONENT_VERSION was incremented to 2.
  // For YOUNG_ANDROID_VERSION 104:
  // - TWITTER_COMPONENT_VERSION was incremented to 4.
  // For YOUNG_ANDROID_VERSION 105:
  // - WEB_COMPONENT_VERSION was incremented to 4.
  // For YOUNG_ANDROID_VERSION 106:
  // - LISTVIEW_COMPONENT_VERSION was incremented to 3.
  // For YOUNG_ANDROID_VERSION 107:
  // - WEBVIEWER_COMPONENT_VERSION was incremented to 5
  // For YOUNG_ANDROID_VERSION 108:
  // - New Obsfucate Text Block was added and BLOCKS_LANGUAGE_VERSION incremented to 18
  // For YOUNG_ANDROID_VERION 109:
  // - Added PROXIMITYSENSOR_COMPONENT_VERSION
  // For YOUNG_ANDROID_VERSION 110:
  // - LABEL_COMPONENT_VERSION was incremented to 3.
  // For YOUNG_ANDROID_VERSION 111:
  // - BARCODESCANNER_COMPONENT_VERSION was incremented to 2.
  // For YOUNG_ANDROID_VERSION 112:
  // First test of new upgrading architecture: Dave Wolber's Canvas name changes
  // For YOUNG_ANDROID_VERSION 113:
  // Second test of new upgrading architecture: Evan Thomas's fillCircle argument for Canvas.DrawCircle
  // - CANVAS_COMPONENT_VERSION was incremented to 9.
  // For YOUNG_ANDROID_VERSION 114:
  // - FORM_COMPONENT_VERSION was incremented to 14.
  // For YOUNG_ANDROID_VERSION 115:
  // - CANVAS_COMPONENT_VERSION was incremented to 10.
  // For YOUNG_ANDROID_VERSION 116:
  // - LISTPICKER_COMPONENT_VERSION was incremented to 9.
  // For YOUNG_ANDROID_VERSION 117:
  // - LISTVIEW_COMPONENT_VERSION was incremented to 4.
  // For YOUNG_ANDROID_VERSION 118:
  // - SOUND_RECORDER_COMPONENT_VERSION was incremented to 2.
  // For YOUNG_ANDROID_VERSION 119:
  // - TEXTBOX_COMPONENT_VERSION was incremented to 5
  // - WEBVIEWER_COMPONENT_VERSION was incremented to 6
  // For YOUNG_ANDROID_VERSION 120:
  // - SLIDER_COMPONENT_VERSION was incremented to 2
  // For YOUNG_ANDROID_VERSION 121:
  // - NOTIFIER_COMPONENT_VERSION was incremented to 4
  // For YOUNG_ANDROID_VERSION 122:
  // - EMAILPICKER_COMPONENT_VERSION was incremented to 3
  // - PASSWORDTEXTBOX_COMPONENT_VERSION was incremented to 3
  // For YOUNG_ANDROID_VERSION 123:
  // - TEXTTOSPEECH_COMPONENT_VERSION was incremented to 3
  // For YOUNG_ANDROID_VERSION 124:
  // - FORM_COMPONENT_VERSION was incremented to 15.
  // For YOUNG_ANDROID_VERSION 125:
  // - LISTVIEW_COMPONENT_VERSION was incremented to 5
  // For YOUNG_ANDROID_VERSION 126:
  // - ACTIVITYSTARTER_COMPONENT_VERSION was incremented to 5
  // For YOUNG_ANDROID_VERSION 127:
  // - FORM_COMPONENT_VERSION was incremented to 16.
  // For YOUNG_ANDROID_VERSION 128:
  // - BLOCKS_LANGUAGE_VERSION was incremented to 19
  // For YOUNG_ANDROID_VERSION 129:
  // - CLOCK_COMPONENT_VERSION was incremented to 2
  // For YOUNG_ANDROID_VERSION 130:
  // - TEXTTOSPEECH_COMPONENT_VERSION was incremented to 4
  // For YOUNG_ANDROID_VERSION 131:
  // - CONTACTPICKER_COMPONENT_VERSION was incremented to 6.
  // For YOUNG_ANDROID_VERSION 132:
  // - TEXTTOSPEECH_COMPONENT_VERSION was incremented to 5
  // For YOUNG_ANDROID_VERSION 133:
  // - FILE_COMPONENT_VERSION was incremented to 2
  // For YOUNG_ANDROID_VERSION 134:
  // - DATEPICKER_COMPONENT_VERSION was incremented to 3
  // - TIMEPICKER_COMPONENT_VERSION was incremented to 3
  // For YOUNG_ANDROID_VERSION 135:
  // - ACTIVITYSTARTER_COMPONENT_VERSION was incremented to 6
  // For YOUNG_ANDROID_VERSION 136:
  // - FORM_COMPONENT_VERSION was incremented to 17.
  // For YOUNG_ANDROID_VERSION 137:
  // - FORM_COMPONENT_VERSION was incremented to 18.
  // For YOUNG_ANDROID_VERSION 138:
  // - MEDIASTORE_COMPONENT_VERSION was incremented to 1
  // For YOUNG_ANDROID_VERSION 139:
  // - Reserved for FIRST Tech Challenge.
  // For YOUNG_ANDROID_VERSION 140:
  // - HORIZONTALARRANGEMENT_COMPONENT_VERSION was incremented to 3.
  // - VERTICALARRANGEMENT_COMPONENT_VERSION was incremented to 3
  // For YOUNG_ANDROID_VERSION 141:
  // - Reserved for FIRST Tech Challenge.
  // For YOUNG_ANDROID_VERSION 142:
  // - FORM_COMPONENT_VERSION was incremented to 19.
  // For YOUNG_ANDROID_VERSION 143:
  // - GyroscopeSensor component was added
  // For YOUNG_ANDROID_VERSION 144:
  // - Reserved for FIRST Tech Challenge.
  // For YOUNG_ANDROID_VERSION 145:
  // - Spelling of "obsfucate" was corrected to obfuscate and BLOCKS_LANGUAGE_VERSION incremented to 20
  // For YOUNG_ANDROID_VERSION 146:
  // - CAMERA_COMPONENT_VERSION was incremented to 3.
  // For YOUNG_ANDROID_VERSION 147:
  // - IMAGE_COMPONENT_VERSION was incremented to 2.
  // For YOUNG_ANDROID_VERSION 148:
  // - FIREBASE_COMPONENT_VERSION was incremented to 1
  // For YOUNG_ANDROID_VERSION 149:
  // - CLOCK_COMPONENT_VERSION was incremented to 3
  // For YOUNG_ANDROID_VERSION 150:
  // - IMAGE_COMPONENT_VERSION was incremented to 3
  // For YOUNG_ANDROID_VERSION 151:
  // - LOCATIONSENSOR_COMPONENT_VERSION was incremented to 3
  // For YOUNG_ANDROID_VERSION 152:
  // - FIREBASE_COMPONENT_VERSION was incremented to 2
  // For YOUNG_ANDROID_VERSION 153:
  // - The components Ev3Motors, Ev3{Color,Gyro,Touch,Ultrasonic}
  //   Sensor Ev3UI, Ev3Commands were added for EV3 support
  // For YOUNG_ANDROID_VERSION 154:
  // - PEDOMETER_COMPONENT_VERSION was incremented to 2
  // For YOUNG_ANDROID_VERSION 155:
  // - Extensions Support (non-visible only) added
  // For YOUNG_ANDROID_VERSION 156:
  // - FIREBASE_COMPONENT_VERSION was incremented to 3
  // For YOUNG_ANDROID_VERSION 157:
  // - LABEL_COMPONENT_VERSION was incremented to 4
  // For YOUNG_ANDROID_VERSION 158:
  // Added HorizontalScrollArrangement and VerticalScrollArrangement
  // For YOUNG_ANDROID_VERSION 159:
  // - FORM_COMPONENT_VERSION was incremented to 20
  // For YOUNG_ANDROID_VERSION 160:
  // - FORM_COMPONENT_VERSION was incremented to 21
  // For YOUNG_ANDROID_VERSION 161:
  // - BLOCKS_LANGUAGE_VERSION was incremented to 21
  // For YOUNG_ANDROID_VERSION 162:
  // - ACCELEROMETERSENSOR_COMPONENT_VERSION was incremented to 4
  // For YOUNG_ANDROID_VERSION 163:
  // Added CloudDB
  // For YOUNG_ANDROID_VERSION 164:
  // - Added Map
  // - Added Marker
  // - Added FeatureCollection
  // - Added Circle
  // - Added LineString
  // - Added Polygon
  // - Added Rectangle
  // For YOUNG_ANDROID_VERSION 165:
  // - MAP_COMPONENT_VERSION was incremented to 2
  // - MARKER_COMPONENT_VERSION was incremented to 2
  // For YOUNG_ANDROID_VERSION 166:
  // - MAP_COMPONENT_VERSION was incremented to 3
  // - FEATURE_COLLECTION_COMPONENT_VERSION was incremented to 2
  // For YOUNG_ANDROID_VERSION 167:
  // - FORM_COMPONENT_VERSION was incremented to 23
  // For YOUNG_ANDROID_VERSION 168:
  // - BLOCKS_LANGUAGE_VERSION was incremented to 22
  // For YOUNG_ANDROID_VERSION 169:
  // - NOTIFIER_COMPONENT_VERSION was incremented to 5
  // For YOUNG_ANDROID_VERSION 170:
  // - MAP_COMPONENT_VERSION was incremented to 4
  // For YOUNG_ANDROID_VERSION 171:
  // - FUSIONTABLESCONTROL_COMPONENT_VERSION was incremented to 4
  // For YOUNG_ANDROID_VERSION 172:
  // - WEBVIEWER_COMPONENT_VERSION was incremented to 7
  // For YOUNG_ANDROID_VERSION 173:
  // - FORM_COMPONENT_VERSION was incremented to 24
  // For YOUNG_ANDROID_VERSION 174:
  // - BLOCKS_LANGUAGE_VERSION was incremented to 23
  // For YOUNG_ANDROID_VERSION 175:
  // - MAP_COMPONENT_VERSION was incremented 5
  // For YOUNG_ANDROID_VERSION 176:
  // - PHONECALL_COMPONENT_VERSION was incremented to 3
  // - TEXTING_COMPONENT_VERSION was incremented to 4
  // For YOUNG_ANDROID_VERSION 177:
  // - NOTIFIER_COMPONENT_VERSION was incremented to 6
  // For YOUNG_ANDROID_VERSION 178:
  // - CLOCK_COMPONENT_VERSION was incremented to 4
  // For YOUNG_ANDROID_VERSION 179:
  // - BLOCKS_LANGUAGE_VERSION was incremented to 24
  // For YOUNG_ANDROID_VERSION 180:
  // - VIDEOPLAYER_COMPONENT_VERSION was incremented to 6
  // For YOUNG_ANDROID_VERSION 181:
  // - BLOCKS_LANGUAGE_VERSION was incremented to 25
  // For YOUNG_ANDROID_VERSION 182:
  // - BLOCKS_LANGUAGE_VERSION was incremented to 26
  // For YOUNG_ANDROID_VERSION 183:
  // - CANVAS_COMPONENT_VERSION was incremented to 11
  // For YOUNG_ANDROID_VERESION 184:
  // - Added Switch
  // For YOUNG_ANDROiD_VERSION 185:
  // - SPEECHRECOGNIZER_COMPONENT_VERSION was incremented to 2
  // For YOUNG_ANDROID_VERSION 186:
  // - BLOCKS_LANGUAGE_VERSION was incremented to 27
  // For YOUNG_ANDROID_VERSION 187:
  // - BAROMETER_COMPONENT_VERSION was initialized to 1
  // - HYGROMETER_COMPONENT_VERSION was initialized to 1
  // - LIGHTSENSOR_COMPONENT_VERSION was initialized to 1
  // - THERMOMETER_COMPONENT_VERSION was initialized to 1
  // For YOUNG_ANDROID_VERSION 188:
  // - Label component version incremented to 5
  // For YOUNG_ANDROID_VERSION 189:
  // - FORM_COMPONENT_VERSION was incremented to 25
  // For YOUNG_ANDROID_VERSION 190:
  // - WEB_COMPONENT_VERSION was incremented to 6
  // For YOUNG_ANDROID_VERSION 191:
  // - CANVAS_COMPONENT_VERSION was incremented to 12
  // For YOUNG_ANDROID_VERSION 192:
  // - BALL_COMPONENT_VERSION was incremented to 6
  // For YOUNG_ANDROID_VERSION 193:
  // - FORM_COMPONENT_VERSION was incremented to 26
  // For YOUNG_ANDROID_VERSION 194:
  // - CIRCLE_COMPONENT_VERSION was incremented to 2
  // - LINESTRING_COMPONENT_VERSION was incremented to 2
  // - MARKER_COMPONENT_VERSION was incremented to 3
  // - POLYGON_COMPONENT_VERSION was incremented to 2
  // - RECTANGLE_COMPONENT_VERSION was incremented to 2
  // - TEXTBOX_COMPONENT_VERSION was incremented to 6
  // For YOUNG_ANDROID_VERSION 195:
  // - PEDOMETER_COMPONENT_VERSION was incremented to 2
  // For YOUNG_ANDROID_VERSION 196:
  // - WEBVIEWER_COMPONENT_VERSION was incremented to 8
  // For YOUNG_ANDROID_VERSION 197:
  // - BLOCKS_LANGUAGE_VERSION was incremented to 28
  // - WEB_COMPONENT_VERSION was incremented to 7
  // For YOUNG_ANDROID_VERSION 198:
  // - IMAGE_COMPONENT_VERSION was incremented to 4
  // For YOUNG_ANDROID_VERSION 199:
  // - BLOCKS_LANGUAGE_VERSION was incremented to 29
  // For YOUNG_ANDROID_VERSION 200:
  // - FORM_COMPONENT_VERSION was incremented to 27.
  // For YOUNG_ANDROID_VERSION 201:
  // - CANVAS_COMPONENT_VERSION was incremented to 13
  // For YOUNG_ANDROID_VERSION 202:
  // - BLOCKS_LANGUAGE_VERSION was incremented to 30
  // For YOUNG_ANDROID_VERSION 203:
<<<<<<< HEAD
  // - BLOCKS_LANGUAGE_VERSION was incremented to 31

  public static final int YOUNG_ANDROID_VERSION = 203;
=======
  // - WEBVIEWER_COMPONENT_VERSION was incremented to 9
  // For YOUNG_ANDROID_VERSION 204:
  // - NAVIGATION_COMPONENT_VERSION was initialized to 1
  // - SERIAL_COMPONENT_VERSION was initialized to 1

  public static final int YOUNG_ANDROID_VERSION = 204;
>>>>>>> 96928efc

  // ............................... Blocks Language Version Number ...............................

  // NOTE(lizlooney,user) - when the blocks language changes:
  // 1. Increment YOUNG_ANDROID_VERSION above.
  // 2. Increment BLOCKS_LANGUAGE_VERSION here
  // 3. Add code in YoungAndroidFormUpgrader to upgrade the source file

  // For BLOCKS_LANGUAGE_VERSION 2:
  // - Allow arguments of different procedures and events to have the same names.
  // For BLOCKS_LANGUAGE_VERSION 3:
  // - Some String operations were added: text<, text=, text>, trim, upcase, downcase
  // For BLOCKS_LANGUAGE_VERSION 4:
  // Added: replace all, copy list, insert list item, for each in range
  // For BLOCKS_LANGUAGE_VERSION 5:
  // - The Math trigonometry functions' formal parameter names were changed, and two
  //   blocks (degrees-to-radians and radians-to-degrees) were added.
  // For BLOCKS_LANGUAGE_VERSION 6:
  // - Text blocks, comments, and complaints are encoded on save and decoded on load to
  // preserve international characters.
  // For BLOCKS_LANGUAGE_VERSION 7:
  // - Corrupted character sequences in comments are replaced with * when .blk files are upgraded.
  // For BLOCKS_LANGUAGE_VERSION 8:
  // - Socket labels of some text blocks were changed.
  // For BLOCKS_LANGUAGE_VERSION 9:
  // - Socket labels for degrees-to-radians and radians-to-degrees were fixed.
  // For BLOCKS_LANGUAGE_VERSION 10:
  // - Added not-equal block.  Add "as" descriptor to def block.
  // For BLOCKS_LANGUAGE_VERSION 11:
  // - CSV-related list functions were added (list to csv row, list to csv table,
  //   list from csv row, list from csv table)
  // For BLOCKS_LANGUAGE_VERSION 12:
  // - Changed multiply symbol from star to times; change subtract symbol from hyphen to minus
  // For BLOCKS_LANGUAGE_VERSION 13:
  // - Added open-screen and open-screen-with-start-text.
  // For BLOCKS_LANGUAGE_VERSION 14:
  // - Added generated blocks for component object methods and properties.
  // For BLOCKS_LANGUAGE_VERSION 15:
  // - Added "is text empty?" to Text drawer.
  // For BLOCKS_LANGUAGE_VERSION 16:
  // - Added make-color and split-color to Color drawer.
  // For BLOCKS_LANGUAGE_VERSION 17:
  // - Changed open-screen to open-another-screen
  // - Changed open-screen-with-start-text to open-another-screen-with-start-value
  // - Marked get-startup-text as a bad block
  // - Added get-start-value
  // - Added get-plain-start-text
  // - Marked close-screen-with-result as a bad block
  // - Added close-screen-with-value
  // - Added close-screen-with-plain-text
  // For BLOCKS_LANGUAGE_VERSION 18:
  // - New Obsfucate Text Block was added
  // For BLOCKS_LANGUAGE_VERSION 19:
  // The is-number block was modified to include dropdowns for base10, hex, and binary
  // The number-convert blocks was added
  // For BLOCKS_LANGUAGE_VERSION 20:
  // - Spelling of "Obsfucate" was corrected to Obfuscate in Text Block
  // For BLOCKS_LANGUAGE_VERSION 21:
  // - The is-text block was added.
  // For BLOCKS_LANGUAGE_VERSION 22:
  // - Break block was added.
  // For BLOCKS_LANGUAGE_VERSION 23:
  // - Bitwise and, ior, and xor blocks were added.
  // For BLOCKS_LANGUAGE_VERSION 24:
  // - List reverse block was added.
  // For BLOCKS_LANGUAGE_VERSION 25:
  // - List join with separator block was added.
  // For BLOCKS_LANGUAGE_VERSION 26:
  // - Generic event handlers were added.
  // For BLOCKS_LANGUAGE_VERSION 27:
  // - The text compare block was modified to include the not-equal operator
  // For BLOCKS_LANGUAGE_VERSION 28
  // - The dictionaries blocks were added.
  // For BLOCKS_LANGUAGE_VERSION 29
  // - The for-each-in-dictionary block was added.
  // For BLOCKS_LANGUAGE_VERSION 30:
  // - The Reverse Text block was added
  // For BLOCKS_LANGUAGE_VERSION 31
  // - The replace-all-mappings block was added.

  public static final int BLOCKS_LANGUAGE_VERSION = 31;

  // ................................. Target SDK Version Number ..................................

  public static final int TARGET_SDK_VERSION = 28;

  public static final String TARGET_ANDROID_VERSION = "Android 9.0 Pie";

  // ................................. Component Version Numbers ..................................

  // NOTE(lizlooney,user) - when a new component is added:
  // 1. Increment YOUNG_ANDROID_VERSION above.
  // 2. Add the version number for the new component below
  // 3. Add documentation to the appropriate html file in docs/reference/components.

  // NOTE(lizlooney,user) - when a component changes:
  // 1. Increment YOUNG_ANDROID_VERSION above.
  // 2. Increment the version number for that component below
  // 3. Add code in com.google.appinventor.client.youngandroid.YoungAndroidFormUpgrader#
  //    upgradeComponentProperties to upgrade the .scm file contents
  // 4. For AI2, update the table in blocklyeditor/src/versioning.js
  // 5. Update documentation in the appropriate html file in docs/reference/components.


  // Note added after internationalization (8/25/2014)
  // If you add any properties, events or methods to a component you *must*:

  //   Add an entry for each new property/event/method into
  //   OdeMessages.java iff a property with that name doesn't already
  //   exist (so if you are adding a property that has the same name as
  //   another property in a different component, you don't do it a
  //   second time). To add the "Foo" property you would add:

  //         @defaultMessage("Foo")
  //         @description("")
  //         String FooProperties();

  //   If you edit the description of a component (but not yet a
  //   property,method or event of that component) you must also find and
  //   update the description in OdeMessages.java



  //For ACCELEROMETERSENSOR_COMPONENT_VERSION 2:
  // - AccelerometerSensor.MinimumInterval property was added.
  // - AccelerometerSensor.AccelerationChanged method was modified to wait for
  //   the minimum interval to elapse before calling a shaking event when necessary.
  //For ACCELEROMETERSENSOR_COMPONENT_VERSION 3:
  // - AccelerometerSensor.Sensitivty property was added.
  //For ACCELEROMETERSENSOR_COMPONENT_VERSION 4:
  // - Added the LegacyMode property.
  public static final int ACCELEROMETERSENSOR_COMPONENT_VERSION = 4;

  // For ACTIVITYSTARTER_COMPONENT_VERSION 2:
  // - The ActivityStarter.DataType, ActivityStarter.ResultType, and ActivityStarter.ResultUri
  //   properties were added.
  // - The ActivityStarter.ResolveActivity method was added.
  // - The ActivityStarter.ActivityError event was added.
  // For ACTIVITYSTARTER_COMPONENT_VERSION 3:
  // - The ActivityStarter.ActivityError event was marked userVisible false and is no longer used.
  // For ACTIVITYSTARTER_COMPONENT_VERSION 4:
  // - The ActivityStarter.StartActivity was edited to use the parent Form's open screen
  //   animation to transition to next activity.
  // For ACTIVITYSTARTER_COMPONENT_VERSION 5:
  // - The ActivityStarter.ActivityCanceled event was added.
  // For ACTIVITYSTARTER_COMPONENT_VERSION 6:
  // - Extras property was added to accept a list of key-value pairs to put to the intent
  public static final int ACTIVITYSTARTER_COMPONENT_VERSION = 6;

  // For BALL_COMPONENT_VERSION 2:
  // - The PointTowards method was added (for all sprites)
  // - The heading property was changed from int to double (for all sprites)
  // For BALL_COMPONENT_VERSION 3:
  // - The Z property was added (also for ImageSprite)
  // For BALL_COMPONENT_VERSION 4:
  // - The TouchUp, TouchDown, and Flung events were added. (for all sprites)
  // For BALL_COMPONENT_VERSION 5:
  // - Callback parameters speed and heading were added to Flung. (for all sprites)
  // For BALL_COMPONENT_VERSION 6:
  // - The CenterAtOrigin property was added
  public static final int BALL_COMPONENT_VERSION = 6;

  // For BARCODESCANNER_COMPONENT_VERSION 2:
  // -- UseExternalScanner property was added (default true)
  public static final int BARCODESCANNER_COMPONENT_VERSION = 2;

  // For BLUETOOTHCLIENT_COMPONENT_VERSION 2:
  // - The BluetoothClient.Enabled property was added.
  // For BLUETOOTHCLIENT_COMPONENT_VERSION 3:
  // - The BluetoothClient.BluetoothError event was marked userVisible false and is no longer used.
  // For BLUETOOTHCLIENT_COMPONENT_VERSION 4:
  // - The BluetoothClient.DelimiterByte property was added.
  // For BLUETOOTHCLIENT_COMPONENT_VERSION 5:
  // - The BluetoothClient.Secure property was added.
  // For BLUETOOTHCLIENT_COMPONENT_VERSION 6:
  // - The BluetoothClient.DisconnectOnError property was added.
  public static final int BLUETOOTHCLIENT_COMPONENT_VERSION = 6;

  // For BLUETOOTHSERVER_COMPONENT_VERSION 2:
  // - The BluetoothServer.Enabled property was added.
  // For BLUETOOTHSERVER_COMPONENT_VERSION 3:
  // - The BluetoothServer.BluetoothError event was marked userVisible false and is no longer used.
  // For BLUETOOTHSERVER_COMPONENT_VERSION 4:
  // - The BluetoothServer.DelimiterByte property was added.
  // For BLUETOOTHSERVER_COMPONENT_VERSION 5:
  // - The BluetoothServer.Secure property was added.
  public static final int BLUETOOTHSERVER_COMPONENT_VERSION = 5;

  // For BUTTON_COMPONENT_VERSION 2:
  // - The Alignment property was renamed to TextAlignment.
  // For BUTTON_COMPONENT_VERSION 3:
  // - The LongClick event was added.
  // For BUTTON_COMPONENT_VERSION 4:
  // - The Shape property was added.
  // For BUTTON_COMPONENT_VERSION 5:
  // - The ShowFeedback property was added.
  // For BUTTON_COMPONENT_VERSION 6:
  // - Added TouchUp and TouchDown events
  // - FontSize, FontBold, FontItalic properties made visible in block editor
  public static final int BUTTON_COMPONENT_VERSION = 6;

  public static final int CAMCORDER_COMPONENT_VERSION = 1;

  // For CAMERA_COMPONENT_VERSION 2:
  // - The UseFront property was added.
  // For CAMERA_COMPONENT_VERSION 3:
  // - The UseFront property was removed :-( .
   public static final int CAMERA_COMPONENT_VERSION = 3;

  // For CANVAS_COMPONENT_VERSION 2:
  // - The LineWidth property was added.
  // For CANVAS_COMPONENT_VERSION 3:
  // - The FontSize property was added.
  // - The TextAlignment property was added.
  // - The DrawText method was added.
  // - The DrawTextAtAngle method was added.
  // For CANVAS_COMPONENT_VERSION 4:
  // - Added Save and SaveAs methods
  // For CANVAS_COMPONENT_VERSION 5:
  // - Added GetBackgroundPixelColor, GetPixelColor, and SetBackgroundPixelColor methods.
  // For CANVAS_COMPONENT_VERSION 6:
  // - Added TouchDown, TouchUp, and Flung events.
  // For CANVAS_COMPONENT_VERSION 7:
  // - Callback parameters speed and heading were added to Flung. (for all sprites)
  // For CANVAS_COMPONENT_VERSION 8:
  // Dave Wolber's Canvas name changes:
  // - DrawCircle parameter names changed to centerx,centery, radius
  // - Touched parameter touchedSprite name changed to touchedAnySprite
  // - Dragged parameter draggedSprite name changed to draggedAnySprite
  // For CANVAS_COMPONENT_VERSION 9:
  // - DrawCircle has new fourth parameter (for isFilled), due to Evan Thomas
  // For CANVAS_COMPONENT_VERSION 10:
  // - The default value of the TextAlignment property was changed to Component.ALIGNMENT_CENTER
  // For CANVAS_COMPONENT_VERSION 11:
  // - DrawShape & DrawArc was added
  // For CANVAS_COMPONENT_VERSION 12
  // - ExtendMovesOutsideCanvas was added
  // For CANVAS_COMPONENT_VERSION 13
  // - BackgroundImageinBase64 was added
  public static final int CANVAS_COMPONENT_VERSION = 13;

  // For CHECKBOX_COMPONENT_VERSION 2:
  // - The Value property was renamed to Checked.
  public static final int CHECKBOX_COMPONENT_VERSION = 2;

  // For CIRCLE_COMPONENT_VERSION 1:
  // - Initial implementation of Circle for Maps
  // For CIRCLE_COMPONENT_VERSION 2:
  // - Added fill and stroke opacity properties
  public static final int CIRCLE_COMPONENT_VERSION = 2;

  // For CLOCK_COMPONENT_VERSION 2:
  // - The pattern parameter was added to the FormatDate and FormatDateTime.
  // - Add Duration Support
  // For CLOCK_COMPONENT_VERSION 3:
  // - Duration Support was added
  // For CLOCK_COMPONENT_VERSION 4:
  // - MakeTime, MakeDate, MakeInstantFromParts methods were added
  public static final int CLOCK_COMPONENT_VERSION = 4;

  // For CONTACTPICKER_COMPONENT_VERSION 2:
  // - The Alignment property was renamed to TextAlignment.
  // For CONTACTPICKER_COMPONENT_VERSION 3:
  // - The method Open was added.
  // For CONTACTPICKER_COMPONENT_VERSION 4:
  // - The Shape property was added.
  // For CONTACTPICKER_COMPONENT_VERSION 5:
  // - Added PhoneNumber, PhoneNumberList, and EmailAddressList to ContactPicker.
  // - For Eclair and up, we now use ContactsContract instead of the deprecated Contacts.
  // For CONTACTPICKER_COMPONENT_VERSION 6:
  // - The ContactUri property was added
  public static final int CONTACTPICKER_COMPONENT_VERSION = 6;

  // For DATEPICKER_COMPONENT_VERSION 2:
  // The datepicker dialog was updated to show the current date
  // instead of the last set date by default.
  // The SetDateToDisplay and LaunchPicker methods were added to
  // give the user more control of what time is displayed in the
  // datepicker dialog.
  // For DATEPICKER_COMPONENT_VERSION 3:
  // - SetDateToDisplayFromInstant, and Instant property are added.
  public static final int DATEPICKER_COMPONENT_VERSION = 3;

  // For EMAILPICKER_COMPONENT_VERSION 2:
  // - The Alignment property was renamed to TextAlignment.
  // For EMAILPICKER_COMPONENT_VERSION 3:
  // - RequestFocus function was added (via TextBoxBase)
  public static final int EMAILPICKER_COMPONENT_VERSION = 3;

  // For FEATURE_COLLECTION_COMPONENT_VERSION 1:
  // - Initial FeatureCollection implementation for Maps
  // For FEATURE_COLLECTION_COMPONENT_VERSION 2:
  // - GeoJSONError event was renamed to LoadError
  // - GotGeoJSON event was renamed to GotFeatures
  // - ErrorLoadingFeatureCollection event was removed
  // - LoadedFeatureCollection event was removed
  public static final int FEATURE_COLLECTION_COMPONENT_VERSION = 2;

  // For FILE_COMPONENT_VERSION 2:
  // - The AfterFileSaved event was added.
  public static final int FILE_COMPONENT_VERSION = 2;

  // For FORM_COMPONENT_VERSION 2:
  // - The Screen.Scrollable property was added.
  // For FORM_COMPONENT_VERSION 3:
  // - The Screen.Icon property was added.
  // For FORM_COMPONENT_VERSION 4:
  // - The Screen.ErrorOccurred event was added.
  // For FORM_COMPONENT_VERSION 5:
  // - The Screen.ScreenOrientation property and Screen.ScreenOrientationChanged event were added.
  // For FORM_COMPONENT_VERSION 6:
  // - The SwitchForm and SwitchFormWithArgs methods were removed and the OtherScreenClosed event
  // was added.
  // For FORM_COMPONENT_VERSION 7:
  // - The VersionCode and VersionName properties were added.
  // For FROM_COMPONENT_VERSION 8:
  // - The AlignHorizontal property was added
  // - The AlignVertical property was added
  // For FORM_COMPONENT_VERSION 9:
  // - The OpenScreenAnimation property was added
  // - The CloseScreenAnimation property was added
  // For FORM_COMPONENT_VERSION 10:
  // - The BackPressed event was added.
  // For FORM_COMPONENT_VERSION 11:
  // - OpenScreenAnimation and CloseScreenAnimation are now properties.
  // For FORM_COMPONENT_VERSION 12:
  // - AboutScreen property was added
  // For FORM_COMPONENT_VERSION 13:
  // - The Screen.Scrollable property was set to False by default
  // For FORM_COMPONENT_VERSION 14:
  // - The Screen1.AppName was added and no block need to be changed.
  // For FORM_COMPONENT_VERSION 15:
  // - The Screen.ShowStatusBar was added.
  // For FORM_COMPONENT_VERSION 16:
  // - TitleVisible property was added
  // For FORM_COMPONENT_VERSION 17:
  // - The Screen.CompatibilityMode property was added
  // For FORM_COMPONENT_VERSION 18:
  // - Screen.CompatibilityMode property morphed into the
  //   Sizing property
  // For FORM_COMPONENT_VERSION 19:
  // - Added HideKeyboard method
  // For FORM_COMPONENT_VERSION 20:
  // - The Screen.ShowListsAsJson property was added
  // For FORM_COMPONENT_VERSION 21:
  // - The Screen.AccentColor property was added
  // - The Screen.PrimaryColor property was added
  // - The Screen.PrimaryColorDark property was added
  // - The Screen.Theme property was added
  // For FORM_COMPONENT_VERSION 22:
  // - The Classic option for themes was added
  // For FORM_COMPONENT_VERSION 23:
  // - The ActionBar property was deprecated
  // For FORM_COMPONENT_VERSION 24:
  // - Added the AskForPermission method
  // - Added the PermissionDenied event
  // - Added the PermissionGranted event
  // For FORM_COMOPONENT_VERSION 25:
  // - Sizing default value changed from Fixed to Responsive
  // For FORM_COMPONENT_VERSION 26:
  // - Updated the default value of ShowListsAsJson from false -> true
  // For FORM_COMPONENT_VERSION 27:
  // - Added the Platform and PlatformVersion read-only blocks
  public static final int FORM_COMPONENT_VERSION = 27;

  // For FUSIONTABLESCONTROL_COMPONENT_VERSION 2:
  // - The Fusiontables API was migrated from SQL to V1
  // For FUSIONTABLESCONTROL_COMPONENT_VERSION 3:
  // - InsertRow, GetRows and GetRowsWithConditions was added.
  // - KeyFile, UseServiceAuthentication and ServiceAccountEmail
  //   were added.
  // For FUSIONTABLESCONTROL_COMPONENT_VERSION 4:
  // - The LoadingDialogMessage property was added
  // - The ShowLoadingDialog property was added
  public static final int FUSIONTABLESCONTROL_COMPONENT_VERSION = 4;

  public static final int GAMECLIENT_COMPONENT_VERSION = 1;

  public static final int GYROSCOPESENSOR_COMPONENT_VERSION = 1;

  // For HORIZONTALARRANGEMENT_COMPONENT_VERSION 2:
  // - The AlignHorizontal property was added
  // - The AlignVertical property was added
  // For HORIZONTALARRANGEMENT_COMPONENT_VERSION 3:
  // - Added background color & image
  public static final int HORIZONTALARRANGEMENT_COMPONENT_VERSION = 3;

  public static final int HORIZONTALSCROLLARRANGEMENT_COMPONENT_VERSION = 1;

  // For IMAGE_COMPONENT_VERSION 2:
  // - The RotationAngle property was added.
  // For IMAGE_COMPONENT_VERSION 3:
  // - Scaling Property added, but hidden for now
  // For IMAGE_COMPONENT_VERSION 4:
  // - The Click event was added.
  // - The Clickable property was added.
  public static final int IMAGE_COMPONENT_VERSION = 4;

  // For IMAGEPICKER_COMPONENT_VERSION 2:
  // - The Alignment property was renamed to TextAlignment.
  // For IMAGEPICKER_COMPONENT_VERSION 3:
  // - The method Open was added.
  // For IMAGEPICKER_COMPONENT_VERSION 4:
  // - The Shape property was added.
  // For IMAGEPICKER_COMPONENT_VERSION 5:
  // - The ImagePath property was changed to Selection, and now returns a file path to
  //   external storage

  public static final int IMAGEPICKER_COMPONENT_VERSION = 5;

  // For IMAGESPRITE_COMPONENT_VERSION 2:
  // - The Rotates property was added.
  // For IMAGESPRITE_COMPONENT_VERSION 3:
  // - The PointTowards method was added (for all sprites)
  // - The heading property was changed from int to double (for all sprites)
  // For IMAGESPRITE_COMPONENT_VERSION 4:
  // - The Z property was added (also for Ball)
  // For IMAGESPRITE_COMPONENT_VERSION 5:
  // - The TouchUp, TouchDown, and Flung events were added. (for all sprites)
  // For IMAGESPRITE_COMPONENT_VERSION 6:
  // - Callback parameters speed and heading were added to Flung. (for all sprites)
  public static final int IMAGESPRITE_COMPONENT_VERSION = 6;

  // For LABEL_COMPONENT_VERSION 2:
  // - The Alignment property was renamed to TextAlignment.
  // For LABEL_COMPONENT_VERSION 3:
  // - The HasMargins property was added
  // For LABEL_COMPONENT_VERSION 4:
  // - The HTML format is defined.
  // For LABEL_COMPONENT_VERSION 5:
  // - The HTMLContent property is defined.

  public static final int LABEL_COMPONENT_VERSION = 5;

  // For LINESTRING_COMPONENT_VERSION 1:
  // - Initial LineString implementation for Maps
  // For LINESTRING_COMPONENT_VERSION 2:
  // - Added fill and stroke opacity properties
  public static final int LINESTRING_COMPONENT_VERSION = 2;

  // For LISTPICKER_COMPONENT_VERSION 2:
  // - The Alignment property was renamed to TextAlignment.
  // For LISTPICKER_COMPONENT_VERSION 3:
  // - The SelectionIndex read-write property was added.
  // For LISTPICKER_COMPONENT_VERSION 4:
  // - The method Open was added.
  // For LISTPICKER_COMPONENT_VERSION 5:
  // - The Shape property was added.
  // For LISTPICKER_COMPONENT_VERSION 6:
  // - The getIntent method was modified to provide the ListPickerActivity
  //   with the parent Form's open screen animation.
  // For LISTPICKER_COMPONENT_VERSION 7:
  // - Added ShowFilterBar property
  // For LISTPICKER_COMPONENT_VERSION 8:
  // - Added title property
  // For LISTPICKER_COMPONENT_VERSION 9:
  // - Added ItemTextColor, ItemBackgroundColor
  public static final int LISTPICKER_COMPONENT_VERSION = 9;

  // For LISTVIEW_COMPONENT_VERSION 1:
  // - Initial version.
  // For LISTVIEW_COMPONENT_VERSION 2:
  // - Added Elements property
  // For LISTVIEW_COMPONENT_VERSION 3:
  // - Added BackgroundColor Property
  // - Added TextColor Property
  // For LISTVIEW_COMPONENT_VERSION 4:
  // - Added TextSize Property
  // For LISTVIEW_COMPONENT_VERSION 5:
  // - Added SelectionColor Property
  public static final int LISTVIEW_COMPONENT_VERSION = 5;

  // For LOCATIONSENSOR_COMPONENT_VERSION 2:
  // - The TimeInterval and DistanceInterval properties were added.
  // For LOCATIONSENSOR_COMPONENT_VERSION 3:
  // - The speed parameter was added to the LocationChanged event
  public static final int LOCATIONSENSOR_COMPONENT_VERSION = 3;

  // For MAP_COMPONENT_VERSION 1:
  // - Initial Map implementation using OpenStreetMap
  // For MAP_COMPONENT_VERSION 2:
  // - Markers was renamed Features to reflect additional features (circles, etc.)
  // - LoadGeoJSONFromURL was renamed to LoadFromURL
  // - Added Save method
  // For MAP_COMPONENT_VERSION 3:
  // - GotGeoJSON was renamed to GotFeatures
  // - GeoJSONError was renamed to LoadError
  // For MAP_COMPONENT_VERSION 4:
  // - Added Rotation property
  // For MAP_COMPONENT_VERSION 5:
  // - Added ShowScale property
  // - Added ScaleUnits property
  public static final int MAP_COMPONENT_VERSION = 5;

  // For MARKER_COMPONENT_VERSION 1:
  // - Initial Marker implementation using OpenStreetMap
  // For MARKER_COMPONENT_VERSION 2:
  // - The ShowShadow property was removed
  // For MARKER_COMPONENT_VERSION 3:
  // - Added fill and stroke opacity properties
  public static final int MARKER_COMPONENT_VERSION = 3;

  // For NAVIGATION_COMPONENT_VERSION 1:
  // - Initial Navigation implementation
  public static final int NAVIGATION_COMPONENT_VERSION = 1;

  // For NEARFIELD_COMPONENT_VERSION 1:
  public static final int NEARFIELD_COMPONENT_VERSION = 1;

  // For NOTIFIER_COMPONENT_VERSION 2:
  // - To ShowChooseDialog and ShowTextDialog, new arg was added to indicate if dialog is cancelable
  // For NOTIFIER_COMPONENT_VERSION 3:
  // - Added NotifierColor, TextColor and NotifierLength options
  // For NOTIFIER_COMPONENT_VERSION 4:
  // - Added a ShowProgressDialog method, and a DismissProgressDialog method
  // For NOTIFIER_COMPONENT_VERSION 5:
  // - Added TextInputCanceled & ChoosingCanceled event
  // For NOTIFIER_COMPONENT_VERSION 6:
  // - Added a ShowPasswordDialog method
  public static final int NOTIFIER_COMPONENT_VERSION = 6;

  public static final int NXT_COLORSENSOR_COMPONENT_VERSION = 1;

  public static final int NXT_DIRECT_COMMANDS_COMPONENT_VERSION = 1;

  public static final int NXT_DRIVE_COMPONENT_VERSION = 1;

  public static final int NXT_LIGHTSENSOR_COMPONENT_VERSION = 1;

  public static final int NXT_SOUNDSENSOR_COMPONENT_VERSION = 1;

  public static final int NXT_TOUCHSENSOR_COMPONENT_VERSION = 1;

  public static final int NXT_ULTRASONICSENSOR_COMPONENT_VERSION = 1;

  public static final int EV3_MOTORS_COMPONENT_VERSION = 1;

  public static final int EV3_COLORSENSOR_COMPONENT_VERSION = 1;

  public static final int EV3_GYROSENSOR_COMPONENT_VERSION = 1;

  public static final int EV3_TOUCHSENSOR_COMPONENT_VERSION = 1;

  public static final int EV3_ULTRASONICSENSOR_COMPONENT_VERSION = 1;

  public static final int EV3_SOUND_COMPONENT_VERSION = 1;

  public static final int EV3_UI_COMPONENT_VERSION = 1;

  public static final int EV3_COMMANDS_COMPONENT_VERSION = 1;

  // For ORIENTATIONSENSOR_COMPONENT_VERSION = 2:
  // - The Yaw property was renamed to Azimuth.
  // - The yaw parameter to OrientationChanged was renamed to azimuth.
  public static final int ORIENTATIONSENSOR_COMPONENT_VERSION = 2;

  // For PASSWORDTEXTBOX_COMPONENT_VERSION 2:
  // - The Alignment property was renamed to TextAlignment.
  // For PASSWORDTEXTBOX_COMPONENT_VERSION 3:
  // - Added RequestFocus Function (via TextBoxBase)
  // For PASSWORDTEXTBOX_COMPONENT_VERSION 4:
  // - Added PasswordVisible property
  public static final int PASSWORDTEXTBOX_COMPONENT_VERSION = 4;

  // For PEDOMETER_COMPONENT_VERSION 2:
  // - The step sensing algorithm was updated to be more accurate.
  // - The GPS related functionality was removed.
  // For PEDOMETER_COMPONENT_VERSION 3:
  // - The Resume and Pause methods were removed.
  public static final int PEDOMETER_COMPONENT_VERSION = 3;

  // For PHONECALL_COMPONENT_VERSION 2:
  // - The PhoneCallStarted event was added.
  // - The PhoneCallEnded event was added.
  // - The IncomingCallAnswered event was added.
  // For PHONECALL_COMPONENT_VERSION 3:
  // - The MakePhoneCall method was renamed to MakePhoneCallDirect
  // - The MakePhoneCall method was added
  public static final int PHONECALL_COMPONENT_VERSION = 3;

  // For PHONENUMBERPICKER_COMPONENT_VERSION 2:
  // - The Alignment property was renamed to TextAlignment.
  // For PHONENUMBERPICKER_COMPONENT_VERSION 3:
  // - The method Open was added.
  // For PHONENUMBERPICKER_COMPONENT_VERSION 4:
  // - The Shape property was added.
  public static final int PHONENUMBERPICKER_COMPONENT_VERSION = 4;

  public static final int PHONESTATUS_COMPONENT_VERSION = 1;

  // For PLAYER_COMPONENT_VERSION 2:
  // - The Player.PlayerError event was added.
  // For PLAYER_COMPONENT_VERSION 3:
  // - The Player.PlayerError event was marked userVisible false and is no longer used.
  // For PLAYER_COMPONENT_VERSION 4:
  // - The Player.Completed event was added.
  // - The IsLooping property was added.
  // - The Volume property was added.
  // - The IsPlaying method was added.
  // For PLAYER_COMPONENT_VERSION 5:
  // - The IsLooping property was renamed to Loop.
  // For PLAYER_COMPONENT_VERSION 6:
  // - The PlayInForeground property was added.
  // - The OtherPlayerStarted event was added.

  public static final int PLAYER_COMPONENT_VERSION = 6;

  // For POLYGON_COMPONENT_VERSION 1:
  // - Initial Polygon implementation for Maps
  // For POLYGON_COMPONENT_VERSION 2:
  // - Added fill and stroke opacity properties
  public static final int POLYGON_COMPONENT_VERSION = 2;

  // For RECTANGLE_COMPONENT_VERSION 1:
  // - Initial Rectangle implementation for Maps
  // For RECTANGLE_COMPONENT_VERSION 2:
  // - Added fill and stroke opacity properties
  public static final int RECTANGLE_COMPONENT_VERSION = 2;

  public static final int SHARING_COMPONENT_VERSION = 1;

  // For SLIDER_COMPONENT_VERSION 1:
  // - Initial version.
  // For SLIDER_COMPONENT_VERSION 2:
  // - Added the property to allow for the removal of the Thumb Slider
  public static final int SLIDER_COMPONENT_VERSION = 2;

  // For SPINNER_COMPONENT_VERSION 1:
  public static final int SPINNER_COMPONENT_VERSION = 1;

  // For SOUND_COMPONENT_VERSION 2:
  // - The Sound.SoundError event was added.
  // For SOUND_COMPONENT_VERSION 3:
  // - The Sound.SoundError event was marked userVisible false and is no longer used.
  public static final int SOUND_COMPONENT_VERSION = 3;

  // For SOUND_RECORDER_COMPONENT_VERSION 2:
  // - The SavedRecording property was added.
  public static final int SOUND_RECORDER_COMPONENT_VERSION = 2;

  // For SPEECHRECOGNIZER_COMPONENT_VERSION 2:
  // - The UseLegacy property was added which is set to True by default.
  // - The Stop method was added, which works only when UseLegacy
  //   property is set to False.
  public static final int SPEECHRECOGNIZER_COMPONENT_VERSION = 2;

  // For SWITCH_COMPONENT_VERSION 1
  //  - Initial Version
  public static final int SWITCH_COMPONENT_VERSION = 1;

  public static final int TABLEARRANGEMENT_COMPONENT_VERSION = 1;

  // For TEXTBOX_COMPONENT_VERSION 2:
  // - The TextBox.NumbersOnly property was added.
  // For TEXTBOX_COMPONENT_VERSION 3:
  // - The Alignment property was renamed to TextAlignment.
  // For TEXTBOX_COMPONENT_VERSION 4:
  // - The HideKeyboard method was added.
  // - The MultiLine property was added.
  // For TEXTBOX_COMPONENT_VERSION 5:
  // - RequestFocus method was added
  // For TEXTBOX_COMPONENT_VERSION 6:
  // - ReadOnly property was added
  public static final int TEXTBOX_COMPONENT_VERSION = 6;

  // For TEXTING_COMPONENT_VERSION 2:
  // Texting over Wifi was implemented using Google Voice
  // This works only on phones with 2.0 (Eclair) or higher.
  // It requires that the user has a Google Voice account
  // and has the mobile Voice app installed on the phone.
  // Access to Google Voice is controlled through OAuth 2.
  // For TEXTING_COMPONENT_VERISON 3:
  // - receivingEnabled is now an integer in the range 1-3
  //   instead of a boolean
  // For TEXTING_COMPONENT_VERSION 4:
  // - The SendMessage method was renamed to SendMessageDirect and given
  //   conditional permissions
  // - The SendMessage method was added
  // - The ReceivingEnabled method was given conditional permissions
  public static final int TEXTING_COMPONENT_VERSION = 4;

  // For TEXTTOSPEECH_COMPONENT_VERSION 2:
  // - added speech pitch and rate
  // For TEXTTOSPEECH_COMPONENT_VERSION 3:
  // - the AvailableLanguages property was added
  // - the AvailableCountries property was added
  // For TEXTTOSPEECH_COMPONENT_VERSION 4:
  // - the Country designer property was changed to use a ChoicePropertyEditor
  // - the Language designer property was changed to use a ChoicePropertyEditor
  // For TEXTTOSPEECH_COMPONENT_VERSION 5:
  // - default value was added to the Country designer property
  // - default value was added to the Language designer property
  public static final int TEXTTOSPEECH_COMPONENT_VERSION = 5;

  // For TIMEPICKER_COMPONENT_VERSION 2:
  // After feedback from the forum, the timepicker dialog was updated
  // to show the current time instead of the last set time by default.
  // The SetTimeToDisplay and LaunchPicker methods were added to
  // give the user more control of what time is displayed in the
  // timepicker dialog.
  // For TIMEPICKER_COMPONENT_VERSION 3:
  // - SetTimeToDisplayFromInstant, and Instant property are added.
  public static final int TIMEPICKER_COMPONENT_VERSION = 3;

  // For TINYDB_COMPONENT_VERSION 2:
  // - Added Property: Namespace
  public static final int TINYDB_COMPONENT_VERSION = 2;

  // For TINYWEBDB_COMPONENT_VERSION 2:
  // - The TinyWebDB.ShowAlert method was removed. Notifier.ShowAlert should be used instead.
  public static final int TINYWEBDB_COMPONENT_VERSION = 2;

  // For FIREBASE_COMPONENT_VERSION 1:
  // - FirebaseDB component introduced
  // For FIREBASE_COMPONENT_VERSION 2:
  // - The AppendValue and RemoveFirst functions along
  //   with the FirstRemoved event were added
  // For FIREBASE_COMPONENT_VERSION 3:
  // - Added the ClearTag function, GetTagList and Persist
  public static final int FIREBASE_COMPONENT_VERSION = 3;

  // For CLOUDDB_COMPONENT_VERSION 1:
  // - CloudDB component introduced
  public static final int CLOUDDB_COMPONENT_VERSION = 1;

  // For TWITTER_COMPONENT_VERSION 2:
  // - The Authorize method and IsAuthorized event handler were added to support
  //   OAuth authentication (now requred by Twitter). These
  //   should be used instead of Login and IsLoggedIn. Login is still there but
  //   calling Login pops up a notification to use Authorize. IsLoggedIn will
  //   be changed to IsAuthorized when the blocks file is upgraded.
  // - Added CheckAuthorized method to check whether the user is already
  //   logged in and call IsAuthorized if so. We save the accessToken across app
  //   invocations, so it is possible that the app already has authorization
  //   when it starts up.
  // - Added DeAuthorize method to forget authorization token (logout, effectively).
  // - Added ConsumerKey and ConsumerSecret designer properties (required for
  //   Authorize)
  // - Added Username read-only property that returns the Twitter username when
  //   the user is logged in.
  // - The friend timeline was changed to be a list of tuples (lists), where
  //   each sub-list is (username message). The old format was just a list
  //   of messages and didn't include the username associated with each message.
  // For TWITTER_COMPONENT_VERSION 3:
  // - The 'SetStatus' procedure has been changed to 'Tweet' to be more intuitive.
  // - Added 'TweetWithImage' which uploads an image to TwitPic and adds it to
  //   a tweet to allow a user to tweet with a picture. This requires a TwitPic_API_Key
  //   property.
  // For TWITTER_COMPONENT_VERSION 4:
  // - Modified 'TweetWithImage' to upload images to Twitter directly because of the shutdown of
  //   TwitPic. The TwitPic_API_Key property is now deprecated and hidden.
  public static final int TWITTER_COMPONENT_VERSION = 4;

  // For VERTICALARRANGEMENT_COMPONENT_VERSION 2:
  // - The AlignHorizontal property was added
  // - The AlignVertical property was added
  // For VERTICALARRANGEMENT_COMPONENT_VERSION 3:
  // - Added background color & image
  public static final int VERTICALARRANGEMENT_COMPONENT_VERSION = 3;

  public static final int VERTICALSCROLLARRANGEMENT_COMPONENT_VERSION = 1;

  // For VIDEOPLAYER_COMPONENT_VERSION 2:
  // - The VideoPlayer.VideoPlayerError event was added.
  // For VIDEOPLAYER_COMPONENT_VERSION 3:
  // - The VideoPlayer.VideoPlayerError event was marked userVisible false and is no longer used.
  // For VIDEOPLAYER_COMPONENT_VERSION 4:
  // - The VideoPlayer.width and VideoPlayer.height variables were marked as user visible.
  // - The FullScreen property was added to the VideoPlayer.
  // For VIDEOPLAYER_COMPONENT_VERSION 5:
  // - The Volume property (setter only) was added to the VideoPlayer.
  // For VIDEOPLAYER_COMPONENT_VERSION 6:
  // - The Stop method was added to the VideoPlayer.
  public static final int VIDEOPLAYER_COMPONENT_VERSION = 6;

  public static final int VOTING_COMPONENT_VERSION = 1;

  // For WEB_COMPONENT_VERSION 2:
  // - The RequestHeaders and AllowCookies properties were added.
  // - The BuildPostData and ClearCookies methods were added.
  // - The existing PostText method was renamed to PostTextWithEncoding, and a new PostText
  //   method was added.
  // For WEB_COMPONENT_VERSION 3:
  // - PUT and DELETE Actions added (PutText, PutTextWithEncoding, PutFile, and Delete).
  // For WEB_COMPONENT_VERSION 4:
  // - Added method XMLTextDecode
  // For WEB_COMPONENT_VERSION 5:
  // - Added method UriDecode
  // For WEB_COMPONENT_VERSION 6:
  // - The Timeout property was added.
  // - The TimedOut event was added for timed out web requests.
  // For WEB_COMPONENT_VERSION 7:
  // - The JsonTextDecodeWithDictionaries method was added
  // - The XMLTextDecodeAsDictionary method was added.
  public static final int WEB_COMPONENT_VERSION = 7;

  // For WEBVIEWER_COMPONENT_VERSION 2:
  // - The CanGoForward and CanGoBack methods were added
  // For WEBVIEWER_COMPONENT_VERSION 3:
  // - Add UsesLocation property to set location permissions
  // For WEBVIEWER_COMPONENT_VERSION 4:
  // - Add WebViewString
  // For WEBVIEWER_COMPONENT_VERSION 5:
  // - IgnoreSslError property added
  // For WEBVIEWER_COMPONENT_VERSION 6:
  // - ClearCaches method was added
  // For WEBVIEWER_COMPONENT_VERSiON 7:
  // - Added WebViewStringChange event
  //For WEBVIEWER_COMPONENT_VERSION 8:
  // - Added PageLoaded event
  // For WEBVIEWER_COMPONENT_VERSION 9:
  // - Added BeforePageLoad event
  // - Added Stop, Reload, and ClearCookies methods
  // For WEBVIEWER_COMPONENT_VERSION 10:
  // - Added ErrorOccurred event
  // - Added RunJavaScript method
  public static final int WEBVIEWER_COMPONENT_VERSION = 10;

  // For MEDIASTORE_COMPONENT_VERSION 1:
  // - Initial Version.
  public static final int MEDIASTORE_COMPONENT_VERSION = 1;

  // For YANDEX_COMPONENT_VERSION 1:
  // - Initial version.
  public static final int YANDEX_COMPONENT_VERSION = 1;

  //For PROXIMITYSENSOR_COMPONENT_VERSION: Initial Version
  public static final int PROXIMITYSENSOR_COMPONENT_VERSION = 1;

  //For SERIAL_COMPONENT_VERSION: Initial Version
  public static final int SERIAL_COMPONENT_VERSION = 1;

  //For MAGNETICFIELDSENSOR_COMPONENT_VERSION: Initial Version
  public static final int MAGNETICFIELDSENSOR_COMPONENT_VERSION = 1;

  // Rendezvous Server Location
  public static final String RENDEZVOUS_SERVER = "rendezvous.appinventor.mit.edu";

  // For BAROMETER_COMPONENT_VERSION 1:
  // - Initial version

  // For HYGROMETER_COMPONENT_VERSION 1:
  // - Initial version

  // For LIGHTSENSOR_COMPONENT_VERSION 1:
  // - Initial version

  // For THERMOMETER_COMPONENT_VERSION 1:
  // - Initial version

  public static final int BAROMETER_COMPONENT_VERSION = 1;
  public static final int HYGROMETER_COMPONENT_VERSION = 1;
  public static final int LIGHTSENSOR_COMPONENT_VERSION = 1;
  public static final int THERMOMETER_COMPONENT_VERSION = 1;

  // Companion Versions and Update Information

  // The PREFERRED_COMPANION is displayed to the end-user if
  // they ask (via the Help->About menu) and if they are told
  // that they need to update their companion
  //
  // ACCEPTABLE_COMPANIONS is a list of Companion VersionNames
  // which are usable with this version of the system.
  //
  // COMPANION_UPDATE_URL is the URL used by the Companion
  // Update Mechanism to find the Companion to download.
  // Note: This new Companion needs to be signed by the same
  // key as the Companion it is replacing, as the Package Manager
  // is invoked from the running Companion.

  // ACCEPTABLE_COMPANION_PACKAGE is the package name for the
  // appropriate Companion. Different versions (forks) of App Inventor
  // should use their own Companion. This variable holds the value
  // of the Android Package for this version of App Inventor. The
  // default value here is for the MIT App Inventor service run
  // by MIT

  public static final String ACCEPTABLE_COMPANION_PACKAGE = "edu.mit.appinventor.aicompanion3";

  public static final String PREFERRED_COMPANION = "2.57b";
  public static final String COMPANION_UPDATE_URL = "";
  public static final String COMPANION_UPDATE_URL1 = "";
  public static final String COMPANION_UPDATE_EMULATOR_URL = "";
  public static final String [] ACCEPTABLE_COMPANIONS = { "2.57b", "2.57bu" };

  // Splash Screen Values
  public static final int SPLASH_SURVEY = 1;

}<|MERGE_RESOLUTION|>--- conflicted
+++ resolved
@@ -502,18 +502,14 @@
   // For YOUNG_ANDROID_VERSION 202:
   // - BLOCKS_LANGUAGE_VERSION was incremented to 30
   // For YOUNG_ANDROID_VERSION 203:
-<<<<<<< HEAD
-  // - BLOCKS_LANGUAGE_VERSION was incremented to 31
-
-  public static final int YOUNG_ANDROID_VERSION = 203;
-=======
   // - WEBVIEWER_COMPONENT_VERSION was incremented to 9
   // For YOUNG_ANDROID_VERSION 204:
   // - NAVIGATION_COMPONENT_VERSION was initialized to 1
   // - SERIAL_COMPONENT_VERSION was initialized to 1
-
-  public static final int YOUNG_ANDROID_VERSION = 204;
->>>>>>> 96928efc
+  // For YOUNG_ANDROID_VERSION 205:
+  // - BLOCKS_LANGUAGE_VERSION was incremented to 31
+
+  public static final int YOUNG_ANDROID_VERSION = 205;
 
   // ............................... Blocks Language Version Number ...............................
 
