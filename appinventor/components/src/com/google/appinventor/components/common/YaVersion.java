--- conflicted
+++ resolved
@@ -1,10 +1,6 @@
 // -*- mode: java; c-basic-offset: 2; -*-
 // Copyright 2009-2011 Google, All Rights reserved
-<<<<<<< HEAD
-// Copyright 2011-2021 MIT, All rights reserved
-=======
 // Copyright 2011-2024 MIT, All rights reserved
->>>>>>> 1d894436
 // Released under the Apache License, Version 2.0
 // http://www.apache.org/licenses/LICENSE-2.0
 
@@ -551,11 +547,6 @@
   // - VERTICALARRANGEMENT_COMPONENT_VERSION incremented to 4
   // - VERTICALSCROLLARRANGEMENT_COMPONENT_VERSION incremented to 2
   // - VIDEOPLAYER_COMPONENT_VERSION incremented to 7
-<<<<<<< HEAD
-  // For YOUNG_ANDROID_VERSION 213:
-  // - ABSOLUTEARRANGEMENT_COMPONENT_VERSION was added
-  public static final int YOUNG_ANDROID_VERSION = 213;
-=======
   // For YOUNG_ANDROID_VERSION 213 (ListView layouts)
   // - LISTVIEW_COMPONENT_VERSION was incremented to 6
   // For YOUNG_ANDROID_VERSION 214:
@@ -605,8 +596,9 @@
   // - TRENDLINE_COMPONENT_VERSION was introduced
   // For YOUNG_ANDROID_VERSION 228:
   // - Renamed LineOfBestFit to Trendline
-  public static final int YOUNG_ANDROID_VERSION = 228;
->>>>>>> 1d894436
+  // For YOUNG_ANDROID_VERSION 229:
+  // - ABSOLUTEARRANGEMENT_COMPONENT_VERSION was added
+  public static final int YOUNG_ANDROID_VERSION = 229;
 
   // ............................... Blocks Language Version Number ...............................
 
