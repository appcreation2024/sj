--- conflicted
+++ resolved
@@ -491,10 +491,6 @@
   // For YOUNG_ANDROID_VERSION 197:
   // - BLOCKS_LANGUAGE_VERSION was incremented to 28
   // - WEB_COMPONENT_VERSION was incremented to 7
-<<<<<<< HEAD
-
-  public static final int YOUNG_ANDROID_VERSION = 197;
-=======
   // For YOUNG_ANDROID_VERSION 198:
   // - IMAGE_COMPONENT_VERSION was incremented to 4
   // For YOUNG_ANDROID_VERSION 199:
@@ -520,7 +516,6 @@
   // - FILE_COMPONENT_VERSION was incremented to 3
   // - BLOCKS_LANGUAGE_VERSION was incremented to 33
   public static final int YOUNG_ANDROID_VERSION = 208;
->>>>>>> 399dc0cf
 
   // ............................... Blocks Language Version Number ...............................
 
@@ -594,10 +589,6 @@
   // - The text compare block was modified to include the not-equal operator
   // For BLOCKS_LANGUAGE_VERSION 28
   // - The dictionaries blocks were added.
-<<<<<<< HEAD
-
-  public static final int BLOCKS_LANGUAGE_VERSION = 28;
-=======
   // For BLOCKS_LANGUAGE_VERSION 29
   // - The for-each-in-dictionary block was added.
   // For BLOCKS_LANGUAGE_VERSION 30:
@@ -609,7 +600,6 @@
   // For BLOCKS_LANGUAGE_VERSION 33
   // - Added "contains any" and "contains all" options to the text contains block.
   public static final int BLOCKS_LANGUAGE_VERSION = 33;
->>>>>>> 399dc0cf
 
   // ................................. Target SDK Version Number ..................................
 
@@ -1003,10 +993,6 @@
   // - Added SelectionColor Property
   public static final int LISTVIEW_COMPONENT_VERSION = 5;
 
-  // For RECYCLERVIEW_COMPONENT_VERSION 1:
-  // - Initial version.
-  public static final int RECYCLERVIEW_COMPONENT_VERSION = 1;
-
   // For LOCATIONSENSOR_COMPONENT_VERSION 2:
   // - The TimeInterval and DistanceInterval properties were added.
   // For LOCATIONSENSOR_COMPONENT_VERSION 3:
