--- conflicted
+++ resolved
@@ -458,12 +458,6 @@
   // - Added Switch
   // For YOUNG_ANDROiD_VERSION 185:
   // - SPEECHRECOGNIZER_COMPONENT_VERSION was incremented to 2
-<<<<<<< HEAD
-  // For YOUNG_ANDROiD_VERSION 186:
-  // - CANVAS_COMPONENT_VERSION was incremented to 12
-
-  public static final int YOUNG_ANDROID_VERSION = 186;
-=======
   // For YOUNG_ANDROID_VERSION 186:
   // - BLOCKS_LANGUAGE_VERSION was incremented to 27
   // For YOUNG_ANDROID_VERSION 187:
@@ -477,9 +471,10 @@
   // - FORM_COMPONENT_VERSION was incremented to 25
   // For YOUNG_ANDROID_VERSION 190:
   // - WEB_COMPONENT_VERSION was incremented to 6
-
-  public static final int YOUNG_ANDROID_VERSION = 190;
->>>>>>> 8bce6ff5
+  // For YOUNG_ANDROID_VERSION 191:
+  // - CANVAS_COMPONENT_VERSION was incremented to 12
+
+  public static final int YOUNG_ANDROID_VERSION = 191;
 
   // ............................... Blocks Language Version Number ...............................
 
