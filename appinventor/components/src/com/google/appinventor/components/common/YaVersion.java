// -*- mode: java; c-basic-offset: 2; -*-
// Copyright 2009-2011 Google, All Rights reserved
// Copyright 2011-2022 MIT, All rights reserved
// Released under the Apache License, Version 2.0
// http://www.apache.org/licenses/LICENSE-2.0

package com.google.appinventor.components.common;

/**
 * Contains constants related to Young Android system, blocks, and component
 * version numbers.
 *
 */
public class YaVersion {
  private YaVersion() {
  }

  // ............................ Young Android System Version Number .............................

  // YOUNG_ANDROID_VERSION must be incremented when either the blocks language or a component
  // changes.
  // TODO(lizlooney) - should this version number be generated so that it is automatically
  // incremented when the blocks language or a component changes?

  // For YOUNG_ANDROID_VERSION 2:
  // - The Logger component was removed. The Notifier component should be used instead.
  // - TINYWEBDB_COMPONENT_VERSION was incremented to 2.
  // For YOUNG_ANDROID_VERSION 3:
  // - BLOCKS_LANGUAGE_VERSION was incremented to 2.
  // For YOUNG_ANDROID_VERSION 4:
  // - The LegoNxtConnection component was added.
  // For YOUNG_ANDROID_VERSION 5:
  // - The Camera component was added.
  // For YOUNG_ANDROID_VERSION 6:
  // - FORM_COMPONENT_VERSION was incremented to 2.
  // For YOUNG_ANDROID_VERSION 7:
  // - The Bluetooth component was added.
  // For YOUNG_ANDROID_VERSION 8:
  // - PLAYER_COMPONENT_VERSION was incremented to 2.
  // - SOUND_COMPONENT_VERSION was incremented to 2.
  // - VIDEOPLAYER_COMPONENT_VERSION was incremented to 2.
  // For YOUNG_ANDROID_VERSION 9:
  // - The LegoNxtConnection component was removed without backwards compatibility.
  // - The LegoMindstormsNxtDirect component was added.
  // - The LegoMindstormsNxtDrive component was added.
  // - The Bluetooth component was removed without backwards compatibility.
  // - The BluetoothClient component was added.
  // - The BluetoothServer component was added.
  // For YOUNG_ANDROID_VERSION 10:
  // - ACTIVITYSTARTER_COMPONENT_VERSION was incremented to 2.
  // For YOUNG_ANDROID_VERSION 11:
  // - BLUETOOTHCLIENT_COMPONENT_VERSION was incremented to 2.
  // - BLUETOOTHSERVER_COMPONENT_VERSION was incremented to 2.
  // For YOUNG_ANDROID_VERSION_12:
  // - TWITTER_COMPONENT_VERSION was incremented to 2.
  // - The Twitter component was changed to support OAuth authentication.
  // For YOUNG_ANDROID_VERSION 13:
  // - The LegoMindstormsNxtTouchSensor component was added.
  // - The LegoMindstormsNxtLightSensor component was added.
  // - The LegoMindstormsNxtSoundSensor component was added.
  // - The LegoMindstormsNxtUltrasonicSensor component was added.
  // For YOUNG_ANDROID_VERSION 14:
  // - LegoMindstormsNXT* components were renamed.
  // For YOUNG_ANDROID_VERSION 15:
  // - TEXTBOX_COMPONENT_VERSION was incremented to 2.
  // For YOUNG_ANDROID_VERSION 16:
  // - FORM_COMPONENT_VERSION was incremented to 3.
  // For YOUNG_ANDROID_VERSION 17:
  // - BLOCKS_LANGUAGE_VERSION was incremented to 3.
  // For YOUNG_ANDROID_VERSION 18:
  // - ACTIVITYSTARTER_COMPONENT_VERSION was incremented to 3.
  // - BLUETOOTHCLIENT_COMPONENT_VERSION was incremented to 3.
  // - BLUETOOTHSERVER_COMPONENT_VERSION was incremented to 3.
  // - FORM_COMPONENT_VERSION was incremented to 4.
  // - PLAYER_COMPONENT_VERSION was incremented to 3.
  // - SOUND_COMPONENT_VERSION was incremented to 3.
  // - VIDEOPLAYER_COMPONENT_VERSION was incremented to 3.
  // For YOUNG_ANDROID_VERSION 19:
  // - The NxtColorSensor component was added.
  // For YOUNG_ANDROID_VERSION 20:
  // - The SoundRecorder component was added.
  // For YOUNG_ANDROID_VERSION 21:
  // - BUTTON_COMPONENT_VERSION was incremented to 2.
  // - CHECKBOX_COMPONENT_VERSION was incremented to 2.
  // - CONTACTPICKER_COMPONENT_VERSION was incremented to 2.
  // - EMAILPICKER_COMPONENT_VERSION was incremented to 2.
  // - IMAGEPICKER_COMPONENT_VERSION was incremented to 2.
  // - LABEL_COMPONENT_VERSION was incremented to 2.
  // - LISTPICKER_COMPONENT_VERSION was incremented to 2.
  // - PASSWORDTEXTBOX_COMPONENT_VERSION was incremented to 2.
  // - PHONENUMBERPICKER_COMPONENT_VERSION was incremented to 2.
  // - TEXTBOX_COMPONENT_VERSION was incremented to 3.
  // For YOUNG_ANDROID_VERSION 22:
  // - BLOCKS_LANGUAGE_VERSION was incremented to 4.
  // - CANVAS_COMPONENT_VERSION was incremented to 2.
  // For YOUNG_ANDROID_VERSION 23:
  // - IMAGESPRITE_COMPONENT_VERSION was incremented to 2.
  // For YOUNG_ANDROID_VERSION 24:
  // - BLOCKS_LANGUAGE_VERSION was incremented to 5.
  // For YOUNG_ANDROID_VERSION 25:
  // - BLOCKS_LANGUAGE_VERSION was incremented to 6.
  // For YOUNG_ANDROID_VERSION 26:
  // - In .scm files, values for asset, BluetoothClient, component, lego_nxt_sensor_port,
  // and string properties no longer contain leading and trailing quotes.
  // For YOUNG_ANDROID_VERSION 27:
  // - BLUETOOTHCLIENT_COMPONENT_VERSION was incremented to 4.
  // - BLUETOOTHSERVER_COMPONENT_VERSION was incremented to 4.
  // For YOUNG_ANDROID_VERSION 28:
  // - BLOCKS_LANGUAGE_VERSION was incremented to 7.
  // For YOUNG_ANDROID_VERSION 29:
  // - BLOCKS_LANGUAGE_VERSION was incremented to 8.
  // For YOUNG_ANDROID_VERSION 30:
  // - BLOCKS_LANGUAGE_VERSION was incremented to 9.
  // For YOUNG_ANDROID_VERSION 31:
  // - BLOCKS_LANGUAGE_VERSION was incremented to 10.
  // For YOUNG_ANDROID_VERSION 32:
  // - LISTPICKER_COMPONENT_VERSION was incremented to 3.
  // For YOUNG_ANDROID_VERSION 33:
  // - CANVAS_COMPONENT_VERSION was incremented to 3.
  // For YOUNG_ANDROID_VERSION 34:
  // - IMAGESPRITE_COMPONENT_VERSION was incremented to 3.
  // - BALL_COMPONENT_VERSION was incremented to 2.
  // For YOUNG_ANDROID_VERSION 35:
  // - FORM_COMPONENT_VERSION was incremented to 5.
  // For YOUNG_ANDROID_VERSION 36:
  // - FusiontablesControl component was added
  // - BLOCKS_LANGUAGE_VERSION was incremented to 11 (CSV-related list functions)
  // For YOUNG_ANDROID_VERSION 37:
  // - CANVAS_COMPONENT_VERSION was incremented to 4.
  // For YOUNG_ANDROID_VERSION 38:
  // - CONTACTPICKER_COMPONENT_VERSION was incremented to 3.
  // - IMAGEPICKER_COMPONENT_VERSION was incremented to 3.
  // - LISTPICKER_COMPONENT_VERSION was incremented to 4.
  // - PHONENUMBERPICKER_COMPONENT_VERSION was incremented to 3.
  // For YOUNG_ANDROID_VERSION 39:
  // - BLOCKS_LANGUAGE_VERSION was incremented to 12
  // For YOUNG_ANDROID_VERSION 40:
  // - BUTTON_COMPONENT_VERSION was incremented to 3.
  // For YOUNG_ANDROID_VERSION 41:
  // - FORM_COMPONENT_VERSION was incremented to 6.
  // - BLOCKS_LANGUAGE_VERSION was incremented to 13
  // For YOUNG_ANDROID_VERSION 42:
  // - The Web component was added.
  // For YOUNG_ANDROID_VERSION 43:
  // - BALL_COMPONENT_VERSION was incremented to 3.
  // - IMAGESPRITE_COMPONENT_VERSION was incremented to 4.
  // For YOUNG_ANDROID_VERSION 44:
  // - BLOCKS_LANGUAGE_VERSION was incremented to 14
  // For YOUNG_ANDROID_VERSION 45:
  // - ORIENTATIONSENSOR_COMPONENT_VERSION was incremented to 2.
  // For YOUNG_ANDROID_VERSION 46:
  // - BLOCKS_LANGUAGE_VERSION was incremented to 15.
  // For YOUNG_ANDROID_VERSION 47:
  // - WebViewer component was added
  // For YOUNG_ANDROID_VERSION 48:
  // - WEB_COMPONENT_VERSION was incremented to 2.
  // For YOUNG_ANDROID_VERSION 49:
  // - WEBVIEWER_COMPONENT_VERSION was incremented to 2.
  // For YOUNG_ANDROID_VERSION 50:
  // - TEXTBOX_COMPONENT_VERSION was incremented to 4:
  // For YOUNG_ANDROID_VERSION 51:
  // - CANVAS_COMPONENT_VERSION was incremented to 5.
  // - BLOCKS_LANGUAGE_VERSION was incremented to 16.
  // For YOUNG_ANDROID_VERSION 52:
  // - BLOCKS_LANGUAGE_VERSION was incremented to 17.
  // For YOUNG_ANDROID_VERSION 53:
  // - BLUETOOTHCLIENT_COMPONENT_VERSION was incremented to 5.
  // - BLUETOOTHSERVER_COMPONENT_VERSION was incremented to 5.
  // For YOUNG_ANDROID_VERSION 54:
  // - BUTTON_COMPONENT_VERSION was incremented to 4.
  // - CONTACTPICKER_COMPONENT_VERSION was incremented to 4.
  // - IMAGEPICKER_COMPONENT_VERSION was incremented to 4.
  // - LISTPICKER_COMPONENT_VERSION was incremented to 5.
  // - PHONENUMBERPICKER_COMPONENT_VERSION was incremented to 4.
  // For YOUNG_ANDROID_VERSION 55:
  // - ACCELEROMETERSENSOR_COMPONENT_VERSION was incremented to 2.
  // For YOUNG_ANDROID_VERSION 56
  // - LOCATIONSENSOR_COMPONENT_VERSION was incremented to 2
  // For YOUNG_ANDROID_VERSION 57:
  // - PLAYER_COMPONENT_VERSION was incremented to 4.
  // For YOUNG_ANDROID_VERSION 58:
  // - FORM_COMPONENT_VERSION was incremented to 7.
  // For YOUNG_ANDROID_VERION 59:
  // - The Camcorder component was added.
  // For YOUNG_ANDROID_VERSION 60:
  // - VIDEOPLAYER_COMPONENT_VERSION was incremented to 4.
  // For YOUNG_ANDROID_VERSION 61:
  // - HORIZONTALARRANGEMENT_COMPONENT_VERSION was incremented to 2
  // - VERTICALARRANGEMENT_COMPONENT_VERSION was incremented to 2
  // - FORM_COMPONENT_VERSION was incremented to 8
  // For YOUNG_ANDROID_VERSION 62:
  // - BALL_COMPONENT_VERSION was incremented to 4.
  // - CANVAS_COMPONENT_VERSION was incremented to 6.
  // - IMAGESPRITE_COMPONENT_VERSION was incremented to 5.
  // For YOUNG_ANDROID_VERSION 63:
  // - ACTIVITYSTARTER_COMPONENT_VERSION was incremented to 4.
  // - FORM_COMPONENT_VERSION was incremented to 9.
  // - LISTPICKER_COMPONENT_VERSION was incremented to 6.
  // For YOUNG_ANDROID_VERSION 64:
  // - FUSIONTABLESCONTROL_COMPONENT_VERSION was incremented to 2.
  // For YOUNG_ANDROID_VERSION 65:
  // - BALL_COMPONENT_VERSION was incremented to 5.
  // - CANVAS_COMPONENT_VERSION was incremented to 7.
  // - IMAGESPRITE_COMPONENT_VERSION was incremented to 6.
  // For YOUNG_ANDROID_VERSION 66:
  // - FORM_COMPONENT_VERSION was incremented to 10.
  // For YOUNG_ANDROID_VERSION 67:
  // - TEXTING_COMPONENT_VERSION was incremented to 2.
  // For YOUNG_ANDROID_VERSION 68:
  // - Phone Status Block was added.
  // For YOUNG_ANDROID_VERSION 69:
  // - IMAGEPICKER_COMPONENT_VERSION was incremented to 5.
  // For YOUNG_ANDROID_VERSION 70:
  // - TEXTING_COMPONENT_VERSION was incremented to 3.
  // For YOUNG_ANDROID_VERSION 71:
  // - NOTIFIER_COMPONENT_VERSION was incremented to 2.
  // For YOUNG_ANDROID_VERSION 72:
  // - WEBVIEWER_COMPONENT_VERSION was incremented to 3
  // For YOUNG_ANDROID_VERSION 73:
  // - BUTTON_COMPONENT_VERSION was incremented to 5.
  // For YOUNG_ANDROID_VERSION 74:
  // - SLIDER_COMPONENT_VERSION was incremented to 1.
  // For YOUNG_ANDROID_VERSION 75:
  // - WEBVIEWER_COMPONENT_VERSION was incremented to 3
  // For YOUNG_ANDROID_VERSION 76:
  // - PLAYER_COMPONENT_VERSION was incremented to 5
  // For YOUNG_ANDROID_VERSION 77:
  // - TWITTER_COMPONENT_VERSION was incremented to 3
  // For YOUNG_ANDROID_VERSION 78:
  // - NEARFIELD_COMPONENT_VERSION was incremented to 1
  // For YOUNG_ANDROID_VERSION 79:
  // - FORM_COMPONENT_VERSION was incremented to 11.
  // For YOUNG_ANDROID_VERSION 80:
  // - LISTPICKER_COMPONENT_VERSION was incremented to 7.
  // For YOUNG_ANDROID_VERSION 81:
  // - NOTIFIER_COMPONENT_VERSION was incremented to 3.
  // For YOUNG_ANDROID_VERSION 82:
  // - ACCELEROMETERSENSOR_COMPONENT_VERSION was incremented to 3.
  // For YOUNG_ANDROID_VERSION 83:
  // - LISTPICKER_COMPONENT_VERSION was incremented to 8.
  // For YOUNG_ANDROID_VERSION 84:
  // - FORM_COMPONENT_VERSION was incremented to 12.
  // For YOUNG_ANDROID_VERSION 85:
  // - CAMERA_COMPONENT_VERSION was incremented to 2.
  // For YOUNG_ANDROID_VERSION 86:
  // - VIDEOPLAYER_COMPONENT_VERSION was incremented to 5.
  // - The Sharing Component was added
  // For YOUNG_ANDROID_VERSION 87:
  // - WEBVIEWER_COMPONENT_VERSION was incremented to 4
  // For YOUNG_ANDROID_VERSION 88:
  // - SPINNER_COMPONENT_VERSION was incremented to 1
  // For YOUNG_ANDROID_VERSION 89:
  // - LISTVIEW_COMPONENT_VERSION was incremented to 1.
  // For YOUNG_ANDROID_VERSION 90:
  // - TEXTTOSPEECH_COMPONENT_VERSION was incremented to 2
  // For YOUNG_ANDROID_VERSION 91:
  // - DATEPICKER_COMPONENT_VERSION was incremented to 1.
  // For YOUNG_ANDROID_VERSION 92:
  // - TIMEPICKER_COMPONENT_VERSION was incremented to 1
  // For YOUNG_ANDROID_VERSION 93:
  // - FILE_COMPONENT_VERSION was incremented to 1.
  // For YOUNG_ANDROID_VERSION 94:
  // - YANDEX_COMPONENT_VERSION was incremented to 1.
  // For YOUNG_ANDROID_VERSION 95:
  // - BUTTON_COMPONENT_VERSION was incremented to 6.
  // For YOUNG_ANDROID_VERSION 96:
  // - TIMEPICKER_COMPONENT_VERSION was incremented to 2.
  // For YOUNG_ANDROID_VERSION 97:
  // - PLAYER_COMPONENT_VERSION was incremented to 6
  // For YOUNG_ANDROID_VERSION 98:
  // - PHONECALL_COMPONENT_VERSION was incremented to 2.
  // For YOUNG_ANDROID_VERSION 99:
  // - CONTACTPICKER_COMPONENT_VERSION was incremented to 5
  // For YOUNG_ANDROID_VERSION 100:
  // - DATEPICKER_COMPONENT_VERSION was incremented to 2.
  // For YOUNG_ANDROID_VERSION 101:
  // - FORM_COMPONENT_VERSION was incremented to 13.
  // For YOUNG_ANDROID_VERSION 102:
  // - FUSIONTABLESCONTROL_COMPONENT_VERSION was incremented to 3.
  // For YOUNG_ANDROID_VERSION 103:
  // - LISTVIEW_COMPONENT_VERSION was incremented to 2.
  // For YOUNG_ANDROID_VERSION 104:
  // - TWITTER_COMPONENT_VERSION was incremented to 4.
  // For YOUNG_ANDROID_VERSION 105:
  // - WEB_COMPONENT_VERSION was incremented to 4.
  // For YOUNG_ANDROID_VERSION 106:
  // - LISTVIEW_COMPONENT_VERSION was incremented to 3.
  // For YOUNG_ANDROID_VERSION 107:
  // - WEBVIEWER_COMPONENT_VERSION was incremented to 5
  // For YOUNG_ANDROID_VERSION 108:
  // - New Obsfucate Text Block was added and BLOCKS_LANGUAGE_VERSION incremented to 18
  // For YOUNG_ANDROID_VERION 109:
  // - Added PROXIMITYSENSOR_COMPONENT_VERSION
  // For YOUNG_ANDROID_VERSION 110:
  // - LABEL_COMPONENT_VERSION was incremented to 3.
  // For YOUNG_ANDROID_VERSION 111:
  // - BARCODESCANNER_COMPONENT_VERSION was incremented to 2.
  // For YOUNG_ANDROID_VERSION 112:
  // First test of new upgrading architecture: Dave Wolber's Canvas name changes
  // For YOUNG_ANDROID_VERSION 113:
  // Second test of new upgrading architecture: Evan Thomas's fillCircle argument for Canvas.DrawCircle
  // - CANVAS_COMPONENT_VERSION was incremented to 9.
  // For YOUNG_ANDROID_VERSION 114:
  // - FORM_COMPONENT_VERSION was incremented to 14.
  // For YOUNG_ANDROID_VERSION 115:
  // - CANVAS_COMPONENT_VERSION was incremented to 10.
  // For YOUNG_ANDROID_VERSION 116:
  // - LISTPICKER_COMPONENT_VERSION was incremented to 9.
  // For YOUNG_ANDROID_VERSION 117:
  // - LISTVIEW_COMPONENT_VERSION was incremented to 4.
  // For YOUNG_ANDROID_VERSION 118:
  // - SOUND_RECORDER_COMPONENT_VERSION was incremented to 2.
  // For YOUNG_ANDROID_VERSION 119:
  // - TEXTBOX_COMPONENT_VERSION was incremented to 5
  // - WEBVIEWER_COMPONENT_VERSION was incremented to 6
  // For YOUNG_ANDROID_VERSION 120:
  // - SLIDER_COMPONENT_VERSION was incremented to 2
  // For YOUNG_ANDROID_VERSION 121:
  // - NOTIFIER_COMPONENT_VERSION was incremented to 4
  // For YOUNG_ANDROID_VERSION 122:
  // - EMAILPICKER_COMPONENT_VERSION was incremented to 3
  // - PASSWORDTEXTBOX_COMPONENT_VERSION was incremented to 3
  // For YOUNG_ANDROID_VERSION 123:
  // - TEXTTOSPEECH_COMPONENT_VERSION was incremented to 3
  // For YOUNG_ANDROID_VERSION 124:
  // - FORM_COMPONENT_VERSION was incremented to 15.
  // For YOUNG_ANDROID_VERSION 125:
  // - LISTVIEW_COMPONENT_VERSION was incremented to 5
  // For YOUNG_ANDROID_VERSION 126:
  // - ACTIVITYSTARTER_COMPONENT_VERSION was incremented to 5
  // For YOUNG_ANDROID_VERSION 127:
  // - FORM_COMPONENT_VERSION was incremented to 16.
  // For YOUNG_ANDROID_VERSION 128:
  // - BLOCKS_LANGUAGE_VERSION was incremented to 19
  // For YOUNG_ANDROID_VERSION 129:
  // - CLOCK_COMPONENT_VERSION was incremented to 2
  // For YOUNG_ANDROID_VERSION 130:
  // - TEXTTOSPEECH_COMPONENT_VERSION was incremented to 4
  // For YOUNG_ANDROID_VERSION 131:
  // - CONTACTPICKER_COMPONENT_VERSION was incremented to 6.
  // For YOUNG_ANDROID_VERSION 132:
  // - TEXTTOSPEECH_COMPONENT_VERSION was incremented to 5
  // For YOUNG_ANDROID_VERSION 133:
  // - FILE_COMPONENT_VERSION was incremented to 2
  // For YOUNG_ANDROID_VERSION 134:
  // - DATEPICKER_COMPONENT_VERSION was incremented to 3
  // - TIMEPICKER_COMPONENT_VERSION was incremented to 3
  // For YOUNG_ANDROID_VERSION 135:
  // - ACTIVITYSTARTER_COMPONENT_VERSION was incremented to 6
  // For YOUNG_ANDROID_VERSION 136:
  // - FORM_COMPONENT_VERSION was incremented to 17.
  // For YOUNG_ANDROID_VERSION 137:
  // - FORM_COMPONENT_VERSION was incremented to 18.
  // For YOUNG_ANDROID_VERSION 138:
  // - MEDIASTORE_COMPONENT_VERSION was incremented to 1
  // For YOUNG_ANDROID_VERSION 139:
  // - Reserved for FIRST Tech Challenge.
  // For YOUNG_ANDROID_VERSION 140:
  // - HORIZONTALARRANGEMENT_COMPONENT_VERSION was incremented to 3.
  // - VERTICALARRANGEMENT_COMPONENT_VERSION was incremented to 3
  // For YOUNG_ANDROID_VERSION 141:
  // - Reserved for FIRST Tech Challenge.
  // For YOUNG_ANDROID_VERSION 142:
  // - FORM_COMPONENT_VERSION was incremented to 19.
  // For YOUNG_ANDROID_VERSION 143:
  // - GyroscopeSensor component was added
  // For YOUNG_ANDROID_VERSION 144:
  // - Reserved for FIRST Tech Challenge.
  // For YOUNG_ANDROID_VERSION 145:
  // - Spelling of "obsfucate" was corrected to obfuscate and BLOCKS_LANGUAGE_VERSION incremented to 20
  // For YOUNG_ANDROID_VERSION 146:
  // - CAMERA_COMPONENT_VERSION was incremented to 3.
  // For YOUNG_ANDROID_VERSION 147:
  // - IMAGE_COMPONENT_VERSION was incremented to 2.
  // For YOUNG_ANDROID_VERSION 148:
  // - FIREBASE_COMPONENT_VERSION was incremented to 1
  // For YOUNG_ANDROID_VERSION 149:
  // - CLOCK_COMPONENT_VERSION was incremented to 3
  // For YOUNG_ANDROID_VERSION 150:
  // - IMAGE_COMPONENT_VERSION was incremented to 3
  // For YOUNG_ANDROID_VERSION 151:
  // - LOCATIONSENSOR_COMPONENT_VERSION was incremented to 3
  // For YOUNG_ANDROID_VERSION 152:
  // - FIREBASE_COMPONENT_VERSION was incremented to 2
  // For YOUNG_ANDROID_VERSION 153:
  // - The components Ev3Motors, Ev3{Color,Gyro,Touch,Ultrasonic}
  //   Sensor Ev3UI, Ev3Commands were added for EV3 support
  // For YOUNG_ANDROID_VERSION 154:
  // - PEDOMETER_COMPONENT_VERSION was incremented to 2
  // For YOUNG_ANDROID_VERSION 155:
  // - Extensions Support (non-visible only) added
  // For YOUNG_ANDROID_VERSION 156:
  // - FIREBASE_COMPONENT_VERSION was incremented to 3
  // For YOUNG_ANDROID_VERSION 157:
  // - LABEL_COMPONENT_VERSION was incremented to 4
  // For YOUNG_ANDROID_VERSION 158:
  // Added HorizontalScrollArrangement and VerticalScrollArrangement
  // For YOUNG_ANDROID_VERSION 159:
  // - FORM_COMPONENT_VERSION was incremented to 20
  // For YOUNG_ANDROID_VERSION 160:
  // - FORM_COMPONENT_VERSION was incremented to 21
  // For YOUNG_ANDROID_VERSION 161:
  // - BLOCKS_LANGUAGE_VERSION was incremented to 21
  // For YOUNG_ANDROID_VERSION 162:
  // - ACCELEROMETERSENSOR_COMPONENT_VERSION was incremented to 4
  // For YOUNG_ANDROID_VERSION 163:
  // Added CloudDB
  // For YOUNG_ANDROID_VERSION 164:
  // - Added Map
  // - Added Marker
  // - Added FeatureCollection
  // - Added Circle
  // - Added LineString
  // - Added Polygon
  // - Added Rectangle
  // For YOUNG_ANDROID_VERSION 165:
  // - MAP_COMPONENT_VERSION was incremented to 2
  // - MARKER_COMPONENT_VERSION was incremented to 2
  // For YOUNG_ANDROID_VERSION 166:
  // - MAP_COMPONENT_VERSION was incremented to 3
  // - FEATURE_COLLECTION_COMPONENT_VERSION was incremented to 2
  // For YOUNG_ANDROID_VERSION 167:
  // - FORM_COMPONENT_VERSION was incremented to 23
  // For YOUNG_ANDROID_VERSION 168:
  // - BLOCKS_LANGUAGE_VERSION was incremented to 22
  // For YOUNG_ANDROID_VERSION 169:
  // - NOTIFIER_COMPONENT_VERSION was incremented to 5
  // For YOUNG_ANDROID_VERSION 170:
  // - MAP_COMPONENT_VERSION was incremented to 4
  // For YOUNG_ANDROID_VERSION 171:
  // - FUSIONTABLESCONTROL_COMPONENT_VERSION was incremented to 4
  // For YOUNG_ANDROID_VERSION 172:
  // - WEBVIEWER_COMPONENT_VERSION was incremented to 7
  // For YOUNG_ANDROID_VERSION 173:
  // - FORM_COMPONENT_VERSION was incremented to 24
  // For YOUNG_ANDROID_VERSION 174:
  // - BLOCKS_LANGUAGE_VERSION was incremented to 23
  // For YOUNG_ANDROID_VERSION 175:
  // - MAP_COMPONENT_VERSION was incremented 5
  // For YOUNG_ANDROID_VERSION 176:
  // - PHONECALL_COMPONENT_VERSION was incremented to 3
  // - TEXTING_COMPONENT_VERSION was incremented to 4
  // For YOUNG_ANDROID_VERSION 177:
  // - NOTIFIER_COMPONENT_VERSION was incremented to 6
  // For YOUNG_ANDROID_VERSION 178:
  // - CLOCK_COMPONENT_VERSION was incremented to 4
  // For YOUNG_ANDROID_VERSION 179:
  // - BLOCKS_LANGUAGE_VERSION was incremented to 24
  // For YOUNG_ANDROID_VERSION 180:
  // - VIDEOPLAYER_COMPONENT_VERSION was incremented to 6
  // For YOUNG_ANDROID_VERSION 181:
  // - BLOCKS_LANGUAGE_VERSION was incremented to 25
  // For YOUNG_ANDROID_VERSION 182:
  // - BLOCKS_LANGUAGE_VERSION was incremented to 26
  // For YOUNG_ANDROID_VERSION 183:
  // - CANVAS_COMPONENT_VERSION was incremented to 11
  // For YOUNG_ANDROID_VERESION 184:
  // - Added Switch
  // For YOUNG_ANDROiD_VERSION 185:
  // - SPEECHRECOGNIZER_COMPONENT_VERSION was incremented to 2
  // For YOUNG_ANDROID_VERSION 186:
  // - BLOCKS_LANGUAGE_VERSION was incremented to 27
  // For YOUNG_ANDROID_VERSION 187:
  // - BAROMETER_COMPONENT_VERSION was initialized to 1
  // - HYGROMETER_COMPONENT_VERSION was initialized to 1
  // - LIGHTSENSOR_COMPONENT_VERSION was initialized to 1
  // - THERMOMETER_COMPONENT_VERSION was initialized to 1
  // For YOUNG_ANDROID_VERSION 188:
  // - Label component version incremented to 5
  // For YOUNG_ANDROID_VERSION 189:
  // - FORM_COMPONENT_VERSION was incremented to 25
  // For YOUNG_ANDROID_VERSION 190:
  // - WEB_COMPONENT_VERSION was incremented to 6
  // For YOUNG_ANDROID_VERSION 191:
  // - CANVAS_COMPONENT_VERSION was incremented to 12
  // For YOUNG_ANDROID_VERSION 192:
  // - BALL_COMPONENT_VERSION was incremented to 6
  // For YOUNG_ANDROID_VERSION 193:
  // - FORM_COMPONENT_VERSION was incremented to 26
  // For YOUNG_ANDROID_VERSION 194:
  // - CIRCLE_COMPONENT_VERSION was incremented to 2
  // - LINESTRING_COMPONENT_VERSION was incremented to 2
  // - MARKER_COMPONENT_VERSION was incremented to 3
  // - POLYGON_COMPONENT_VERSION was incremented to 2
  // - RECTANGLE_COMPONENT_VERSION was incremented to 2
  // - TEXTBOX_COMPONENT_VERSION was incremented to 6
  // For YOUNG_ANDROID_VERSION 195:
  // - PEDOMETER_COMPONENT_VERSION was incremented to 2
  // For YOUNG_ANDROID_VERSION 196:
  // - WEBVIEWER_COMPONENT_VERSION was incremented to 8
  // For YOUNG_ANDROID_VERSION 197:
  // - BLOCKS_LANGUAGE_VERSION was incremented to 28
  // - WEB_COMPONENT_VERSION was incremented to 7
  // For YOUNG_ANDROID_VERSION 198:
  // - IMAGE_COMPONENT_VERSION was incremented to 4
  // For YOUNG_ANDROID_VERSION 199:
  // - BLOCKS_LANGUAGE_VERSION was incremented to 29
  // For YOUNG_ANDROID_VERSION 200:
  // - FORM_COMPONENT_VERSION was incremented to 27.
  // For YOUNG_ANDROID_VERSION 201:
  // - CANVAS_COMPONENT_VERSION was incremented to 13
  // For YOUNG_ANDROID_VERSION 202:
  // - BLOCKS_LANGUAGE_VERSION was incremented to 30
  // For YOUNG_ANDROID_VERSION 203:
  // - WEBVIEWER_COMPONENT_VERSION was incremented to 9
  // For YOUNG_ANDROID_VERSION 204:
  // - NAVIGATION_COMPONENT_VERSION was initialized to 1
  // - SERIAL_COMPONENT_VERSION was initialized to 1
  // For YOUNG_ANDROID_VERSION 205:
  // - BLOCKS_LANGUAGE_VERSION was incremented to 31
  // For YOUNG_ANDROID_VERSION 206:
  // - YANDEX_COMPONENT_VERSION was incremented to 2.
  // For YOUNG_ANDROID_VERSION 207:
  // - BLOCKS_LANGUAGE_VERSION was incremented to 32
  // For YOUNG_ANDROID_VERSION 208:
  // - FILE_COMPONENT_VERSION was incremented to 3
  // - BLOCKS_LANGUAGE_VERSION was incremented to 33
  // For YOUNG_ANDROID_VERSION 209:
  // - WEB_COMPONENT_VERSION was incremented to 8
  // For YOUNG_ANDROID_VERSION 210:
  // - BALL_COMPONENT_VERSION was incremented to 7
  // - IMAGESPRITE_COMPONENT_VERSION was incremented to 7
  // For YOUNG_ANDROID_VERSION 211:
  // - CANVAS_COMPONENT_VERSION was incremented to 14
  // - CLOUDDB_COMPONENT_VERSION was incremented to 2
  // For YOUNG_ANDROID_VERSION 212 (helper blocks):
  // - BLOCKS_LANGUAGE_VERSION incremented to 34
  // - ACCELEROMETERSENSOR_COMPONENT_VERSION incremented to 5
  // - BALL_COMPONENT_VERSION incremented to 8
  // - BUTTON_COMPONENT_VERSION incremented to 7
  // - CANVAS_COMPONENT_VERSION incremented to 15
  // - DATEPICKER_COMPONENT_VERSION incremented to 4
  // - FORM_COMPONENT_VERSION incremented to 28
  // - HORIZONTALARRANGEMENT_COMPONENT_VERSION incremented to 4
  // - HORIZONTALSCROLLARRANGEMENT_COMPONENT_VERSION incremented to 2
  // - IMAGESPRITE_COMPONENT_VERSION incremented to 8
  // - MAP_COMPONENT_VERSION incremented to 6
  // - MARKER_COMPONENT_VERSION incremented to 4
  // - NAVIGATION_COMPONENT_VERSION incremented to 2
  // - NXT_DIRECT_COMMANDS_COMPONENT_VERSION incremented to 2
  // - EV3_COLORSENSOR_COMPONENT_VERSION incremented to 2
  // - EV3_GYROSENSOR_COMPONENT_VERSION incremented to 2
  // - EV3_ULTRASONICSENSOR_COMPONENT_VERSION incremented to 2
  // - SOUND_COMPONENT_VERSION incremented to 4
  // - TEXTING_COMPONENT_VERSION incremented to 5
  // - TIMEPICKER_COMPONENT_VERSION incremented to 4
  // - VERTICALARRANGEMENT_COMPONENT_VERSION incremented to 4
  // - VERTICALSCROLLARRANGEMENT_COMPONENT_VERSION incremented to 2
  // - VIDEOPLAYER_COMPONENT_VERSION incremented to 7
  // For YOUNG_ANDROID_VERSION 213 (ListView layouts)
  // - LISTVIEW_COMPONENT_VERSION was incremented to 6
  // For YOUNG_ANDROID_VERSION 214:
  // - FILE_COMPONENT_VERSION was incremented to 4
  // For YOUNG_ANDROID_VERSION 215:
  // Added Translator
  // For YOUNG_ANDROID_VERSION 216:
  // YandexTranslate turned into Translator (and YandexTranslate
  //   itself stubbed out and placed in INTERNAL
  // For YOUNG_ANDROID_VERION 217:
  // - Added GOOGLESHEETS_COMPONENT_VERSION
  // For YOUNG_ANDROID_VERION 218:
  // - SPREADSHEET_COMPONENT_VERSION = 1
  // - Renamed GoogleSheets to Spreadsheet
  // For YOUNG_ANDROID_VERSION 219:
  // - CHART_COMPONENT_VERSION was introduced
  // - CHART_DATA_2D_COMPONENT_VERSION was introduced
  // - DATA_FILE_COMPONENT_VERSION was introduced
  // - BLUETOOTHCLIENT_COMPONENT_VERSION was incremented to 7
  // For YOUNG_ANDROID_VERSION 220:
  // - CHART_COMPONENT_VERSION was incremented to 2
  // - SPREADSHEET_COMPONENT_VERSION was incremented to 2
  // For YOUNG_ANDROID_VERSION 221:
  // - BLUETOOTHCLIENT_COMPONENT_VERSION was incremented to 8
  // For YOUNG_ANDROID_VERSION 222:
  // - CHATBOT_COMPONENT_VERSION was introduced
  // For YOUNG_ANDROID_VERSION 223:
  // - IMAGEBOT_COMPONENT_VERSION was introduced
  // For YOUNG_ANDROID_VERSION 224:
<<<<<<< HEAD
  // - TEXTTOSPEEECH_COMPONENT_VERSION was incremented to 6
=======
  // - CHATBOT_COMPONENT_VERSION was incremented to 2
  // - IMAGEBOT_COMPONENT_VERSION was incremented to 2
>>>>>>> 461edc57

  public static final int YOUNG_ANDROID_VERSION = 224;

  // ............................... Blocks Language Version Number ...............................

  // NOTE(lizlooney,user) - when the blocks language changes:
  // 1. Increment YOUNG_ANDROID_VERSION above.
  // 2. Increment BLOCKS_LANGUAGE_VERSION here
  // 3. Add code in YoungAndroidFormUpgrader to upgrade the source file

  // For BLOCKS_LANGUAGE_VERSION 2:
  // - Allow arguments of different procedures and events to have the same names.
  // For BLOCKS_LANGUAGE_VERSION 3:
  // - Some String operations were added: text<, text=, text>, trim, upcase, downcase
  // For BLOCKS_LANGUAGE_VERSION 4:
  // Added: replace all, copy list, insert list item, for each in range
  // For BLOCKS_LANGUAGE_VERSION 5:
  // - The Math trigonometry functions' formal parameter names were changed, and two
  //   blocks (degrees-to-radians and radians-to-degrees) were added.
  // For BLOCKS_LANGUAGE_VERSION 6:
  // - Text blocks, comments, and complaints are encoded on save and decoded on load to
  // preserve international characters.
  // For BLOCKS_LANGUAGE_VERSION 7:
  // - Corrupted character sequences in comments are replaced with * when .blk files are upgraded.
  // For BLOCKS_LANGUAGE_VERSION 8:
  // - Socket labels of some text blocks were changed.
  // For BLOCKS_LANGUAGE_VERSION 9:
  // - Socket labels for degrees-to-radians and radians-to-degrees were fixed.
  // For BLOCKS_LANGUAGE_VERSION 10:
  // - Added not-equal block.  Add "as" descriptor to def block.
  // For BLOCKS_LANGUAGE_VERSION 11:
  // - CSV-related list functions were added (list to csv row, list to csv table,
  //   list from csv row, list from csv table)
  // For BLOCKS_LANGUAGE_VERSION 12:
  // - Changed multiply symbol from star to times; change subtract symbol from hyphen to minus
  // For BLOCKS_LANGUAGE_VERSION 13:
  // - Added open-screen and open-screen-with-start-text.
  // For BLOCKS_LANGUAGE_VERSION 14:
  // - Added generated blocks for component object methods and properties.
  // For BLOCKS_LANGUAGE_VERSION 15:
  // - Added "is text empty?" to Text drawer.
  // For BLOCKS_LANGUAGE_VERSION 16:
  // - Added make-color and split-color to Color drawer.
  // For BLOCKS_LANGUAGE_VERSION 17:
  // - Changed open-screen to open-another-screen
  // - Changed open-screen-with-start-text to open-another-screen-with-start-value
  // - Marked get-startup-text as a bad block
  // - Added get-start-value
  // - Added get-plain-start-text
  // - Marked close-screen-with-result as a bad block
  // - Added close-screen-with-value
  // - Added close-screen-with-plain-text
  // For BLOCKS_LANGUAGE_VERSION 18:
  // - New Obsfucate Text Block was added
  // For BLOCKS_LANGUAGE_VERSION 19:
  // The is-number block was modified to include dropdowns for base10, hex, and binary
  // The number-convert blocks was added
  // For BLOCKS_LANGUAGE_VERSION 20:
  // - Spelling of "Obsfucate" was corrected to Obfuscate in Text Block
  // For BLOCKS_LANGUAGE_VERSION 21:
  // - The is-text block was added.
  // For BLOCKS_LANGUAGE_VERSION 22:
  // - Break block was added.
  // For BLOCKS_LANGUAGE_VERSION 23:
  // - Bitwise and, ior, and xor blocks were added.
  // For BLOCKS_LANGUAGE_VERSION 24:
  // - List reverse block was added.
  // For BLOCKS_LANGUAGE_VERSION 25:
  // - List join with separator block was added.
  // For BLOCKS_LANGUAGE_VERSION 26:
  // - Generic event handlers were added.
  // For BLOCKS_LANGUAGE_VERSION 27:
  // - The text compare block was modified to include the not-equal operator
  // For BLOCKS_LANGUAGE_VERSION 28
  // - The dictionaries blocks were added.
  // For BLOCKS_LANGUAGE_VERSION 29
  // - The for-each-in-dictionary block was added.
  // For BLOCKS_LANGUAGE_VERSION 30:
  // - The Reverse Text block was added
  // For BLOCKS_LANGUAGE_VERSION 31
  // - The replace-all-mappings block was added.
  // For BLOCKS_LANGUAGE_VERSION 32
  // - The and/or blocks gained mutators.
  // For BLOCKS_LANGUAGE_VERSION 33
  // - Added "contains any" and "contains all" options to the text contains block.
  // For BLOCKS_LANGUAGE_VERSION 34
  // - The helpers_screen_names block was added.
  // - Add sanitizing concrete values to OptionLists.
  // For BLOCKS_LANGUAGE_VERSION 35
  // - Add PHOLO blocks
  // For BLOCKS_LANGUAGE_VERSION 36
  // - Add stats blocks
  // - Rename lists_*_number to lists_*_value
  // - Added "every component" block.
  public static final int BLOCKS_LANGUAGE_VERSION = 36;

  // ................................. Target SDK Version Number ..................................

  public static final int TARGET_SDK_VERSION = 31;

  public static final String TARGET_ANDROID_VERSION = "Android 12.0";

  // ................................. Component Version Numbers ..................................

  // NOTE(lizlooney,user) - when a new component is added:
  // 1. Increment YOUNG_ANDROID_VERSION above.
  // 2. Add the version number for the new component below
  // 3. Add documentation to the appropriate html file in docs/reference/components.

  // NOTE(lizlooney,user) - when a component changes:
  // 1. Increment YOUNG_ANDROID_VERSION above.
  // 2. Increment the version number for that component below
  // 3. Add code in com.google.appinventor.client.youngandroid.YoungAndroidFormUpgrader#
  //    upgradeComponentProperties to upgrade the .scm file contents
  // 4. For AI2, update the table in blocklyeditor/src/versioning.js
  // 5. Update documentation in the appropriate html file in docs/reference/components.


  // Note added after internationalization (8/25/2014)
  // If you add any properties, events or methods to a component you *must*:

  //   Add an entry for each new property/event/method into
  //   OdeMessages.java iff a property with that name doesn't already
  //   exist (so if you are adding a property that has the same name as
  //   another property in a different component, you don't do it a
  //   second time). To add the "Foo" property you would add:

  //         @defaultMessage("Foo")
  //         @description("")
  //         String FooProperties();

  //   If you edit the description of a component (but not yet a
  //   property,method or event of that component) you must also find and
  //   update the description in OdeMessages.java



  //For ACCELEROMETERSENSOR_COMPONENT_VERSION 2:
  // - AccelerometerSensor.MinimumInterval property was added.
  // - AccelerometerSensor.AccelerationChanged method was modified to wait for
  //   the minimum interval to elapse before calling a shaking event when necessary.
  //For ACCELEROMETERSENSOR_COMPONENT_VERSION 3:
  // - AccelerometerSensor.Sensitivty property was added.
  //For ACCELEROMETERSENSOR_COMPONENT_VERSION 4:
  // - Added the LegacyMode property.
  // For ACCELEROMERTERSENSOR_COMPONENT_VERSION 5:
  // - Adds Sensitivity dropdown block.
  public static final int ACCELEROMETERSENSOR_COMPONENT_VERSION = 5;

  // For ACTIVITYSTARTER_COMPONENT_VERSION 2:
  // - The ActivityStarter.DataType, ActivityStarter.ResultType, and ActivityStarter.ResultUri
  //   properties were added.
  // - The ActivityStarter.ResolveActivity method was added.
  // - The ActivityStarter.ActivityError event was added.
  // For ACTIVITYSTARTER_COMPONENT_VERSION 3:
  // - The ActivityStarter.ActivityError event was marked userVisible false and is no longer used.
  // For ACTIVITYSTARTER_COMPONENT_VERSION 4:
  // - The ActivityStarter.StartActivity was edited to use the parent Form's open screen
  //   animation to transition to next activity.
  // For ACTIVITYSTARTER_COMPONENT_VERSION 5:
  // - The ActivityStarter.ActivityCanceled event was added.
  // For ACTIVITYSTARTER_COMPONENT_VERSION 6:
  // - Extras property was added to accept a list of key-value pairs to put to the intent
  public static final int ACTIVITYSTARTER_COMPONENT_VERSION = 6;

  // For BALL_COMPONENT_VERSION 2:
  // - The PointTowards method was added (for all sprites)
  // - The heading property was changed from int to double (for all sprites)
  // For BALL_COMPONENT_VERSION 3:
  // - The Z property was added (also for ImageSprite)
  // For BALL_COMPONENT_VERSION 4:
  // - The TouchUp, TouchDown, and Flung events were added. (for all sprites)
  // For BALL_COMPONENT_VERSION 5:
  // - Callback parameters speed and heading were added to Flung. (for all sprites)
  // For BALL_COMPONENT_VERSION 6:
  // - The CenterAtOrigin property was added
  // For BALL_COMPONENT_VERSION 7:
  // - The MoveToPoint method was added (for all sprites)
  // For Ball_COMPONENT_VERSION 8:
  // - Adds dropdown blocks for Direction.
  public static final int BALL_COMPONENT_VERSION = 8;

  // For BARCODESCANNER_COMPONENT_VERSION 2:
  // -- UseExternalScanner property was added (default true)
  public static final int BARCODESCANNER_COMPONENT_VERSION = 2;

  // For BLUETOOTHCLIENT_COMPONENT_VERSION 2:
  // - The BluetoothClient.Enabled property was added.
  // For BLUETOOTHCLIENT_COMPONENT_VERSION 3:
  // - The BluetoothClient.BluetoothError event was marked userVisible false and is no longer used.
  // For BLUETOOTHCLIENT_COMPONENT_VERSION 4:
  // - The BluetoothClient.DelimiterByte property was added.
  // For BLUETOOTHCLIENT_COMPONENT_VERSION 5:
  // - The BluetoothClient.Secure property was added.
  // For BLUETOOTHCLIENT_COMPONENT_VERSION 6:
  // - The BluetoothClient.DisconnectOnError property was added.
  // For BLUETOOTHCLIENT_COMPONENT_VERSION 7:
  // - The BluetoothClient.PollingRate property was added.
  // For BLUETOOTHCLIENT_COMPONENT_VERSION 8:
  // - The BluetoothClient.NoLocationNeeded property was added.
  public static final int BLUETOOTHCLIENT_COMPONENT_VERSION = 8;

  // For BLUETOOTHSERVER_COMPONENT_VERSION 2:
  // - The BluetoothServer.Enabled property was added.
  // For BLUETOOTHSERVER_COMPONENT_VERSION 3:
  // - The BluetoothServer.BluetoothError event was marked userVisible false and is no longer used.
  // For BLUETOOTHSERVER_COMPONENT_VERSION 4:
  // - The BluetoothServer.DelimiterByte property was added.
  // For BLUETOOTHSERVER_COMPONENT_VERSION 5:
  // - The BluetoothServer.Secure property was added.
  public static final int BLUETOOTHSERVER_COMPONENT_VERSION = 5;

  // For BUTTON_COMPONENT_VERSION 2:
  // - The Alignment property was renamed to TextAlignment.
  // For BUTTON_COMPONENT_VERSION 3:
  // - The LongClick event was added.
  // For BUTTON_COMPONENT_VERSION 4:
  // - The Shape property was added.
  // For BUTTON_COMPONENT_VERSION 5:
  // - The ShowFeedback property was added.
  // For BUTTON_COMPONENT_VERSION 6:
  // - Added TouchUp and TouchDown events
  // - FontSize, FontBold, FontItalic properties made visible in block editor
  // For BUTTON_COMPONENT_VERSION 7:
  // - Assets helper block was added.
  public static final int BUTTON_COMPONENT_VERSION = 7;

  public static final int CAMCORDER_COMPONENT_VERSION = 1;

  // For CAMERA_COMPONENT_VERSION 2:
  // - The UseFront property was added.
  // For CAMERA_COMPONENT_VERSION 3:
  // - The UseFront property was removed :-( .
   public static final int CAMERA_COMPONENT_VERSION = 3;

  // For CANVAS_COMPONENT_VERSION 2:
  // - The LineWidth property was added.
  // For CANVAS_COMPONENT_VERSION 3:
  // - The FontSize property was added.
  // - The TextAlignment property was added.
  // - The DrawText method was added.
  // - The DrawTextAtAngle method was added.
  // For CANVAS_COMPONENT_VERSION 4:
  // - Added Save and SaveAs methods
  // For CANVAS_COMPONENT_VERSION 5:
  // - Added GetBackgroundPixelColor, GetPixelColor, and SetBackgroundPixelColor methods.
  // For CANVAS_COMPONENT_VERSION 6:
  // - Added TouchDown, TouchUp, and Flung events.
  // For CANVAS_COMPONENT_VERSION 7:
  // - Callback parameters speed and heading were added to Flung. (for all sprites)
  // For CANVAS_COMPONENT_VERSION 8:
  // Dave Wolber's Canvas name changes:
  // - DrawCircle parameter names changed to centerx,centery, radius
  // - Touched parameter touchedSprite name changed to touchedAnySprite
  // - Dragged parameter draggedSprite name changed to draggedAnySprite
  // For CANVAS_COMPONENT_VERSION 9:
  // - DrawCircle has new fourth parameter (for isFilled), due to Evan Thomas
  // For CANVAS_COMPONENT_VERSION 10:
  // - The default value of the TextAlignment property was changed to Component.ALIGNMENT_CENTER
  // For CANVAS_COMPONENT_VERSION 11:
  // - DrawShape & DrawArc was added
  // For CANVAS_COMPONENT_VERSION 12
  // - ExtendMovesOutsideCanvas was added
  // For CANVAS_COMPONENT_VERSION 13
  // - BackgroundImageinBase64 was added
  // For CANVAS_PROPERTY_VERSION 14
  // -TAP_THRESHOLD was changed from being constant to user settable
  // -TAP_THRESHOLD renamed to tapThreshold
  // -TapThreshold was added
  // For CANVAS_COMPONENT_VERSION 15
  // - Assets helper block was added.
  public static final int CANVAS_COMPONENT_VERSION = 15;

  // For CHART_COMPONENT_VERSION 2:
  // - The XFromZero and YFromZero properties were added
  // - The SetDomain and SetRange methods were added
  public static final int CHART_COMPONENT_VERSION = 2;

  public static final int CHART_DATA_2D_COMPONENT_VERSION = 1;

  // For CHATBOT_COMPONENT_VERSION: Initial Version
  // For CHATBOT_COMPONENT_VERSION 2:
  // - The ApiKey property was made visible in the designer view
  public static final int CHATBOT_COMPONENT_VERSION = 2;

  // For CHECKBOX_COMPONENT_VERSION 2:
  // - The Value property was renamed to Checked.
  public static final int CHECKBOX_COMPONENT_VERSION = 2;

  // For CIRCLE_COMPONENT_VERSION 1:
  // - Initial implementation of Circle for Maps
  // For CIRCLE_COMPONENT_VERSION 2:
  // - Added fill and stroke opacity properties
  public static final int CIRCLE_COMPONENT_VERSION = 2;

  // For CLOCK_COMPONENT_VERSION 2:
  // - The pattern parameter was added to the FormatDate and FormatDateTime.
  // - Add Duration Support
  // For CLOCK_COMPONENT_VERSION 3:
  // - Duration Support was added
  // For CLOCK_COMPONENT_VERSION 4:
  // - MakeTime, MakeDate, MakeInstantFromParts methods were added
  public static final int CLOCK_COMPONENT_VERSION = 4;

  // For CONTACTPICKER_COMPONENT_VERSION 2:
  // - The Alignment property was renamed to TextAlignment.
  // For CONTACTPICKER_COMPONENT_VERSION 3:
  // - The method Open was added.
  // For CONTACTPICKER_COMPONENT_VERSION 4:
  // - The Shape property was added.
  // For CONTACTPICKER_COMPONENT_VERSION 5:
  // - Added PhoneNumber, PhoneNumberList, and EmailAddressList to ContactPicker.
  // - For Eclair and up, we now use ContactsContract instead of the deprecated Contacts.
  // For CONTACTPICKER_COMPONENT_VERSION 6:
  // - The ContactUri property was added
  public static final int CONTACTPICKER_COMPONENT_VERSION = 6;

  public static final int DATA_FILE_COMPONENT_VERSION = 1;

  // For DATEPICKER_COMPONENT_VERSION 2:
  // The datepicker dialog was updated to show the current date
  // instead of the last set date by default.
  // The SetDateToDisplay and LaunchPicker methods were added to
  // give the user more control of what time is displayed in the
  // datepicker dialog.
  // For DATEPICKER_COMPONENT_VERSION 3:
  // - SetDateToDisplayFromInstant, and Instant property are added.
  // For DATEPICKER_COMPONENT_VERSION 3:
  // - Assets helper block was added.
  public static final int DATEPICKER_COMPONENT_VERSION = 4;

  // For EMAILPICKER_COMPONENT_VERSION 2:
  // - The Alignment property was renamed to TextAlignment.
  // For EMAILPICKER_COMPONENT_VERSION 3:
  // - RequestFocus function was added (via TextBoxBase)
  public static final int EMAILPICKER_COMPONENT_VERSION = 3;

  // For FEATURE_COLLECTION_COMPONENT_VERSION 1:
  // - Initial FeatureCollection implementation for Maps
  // For FEATURE_COLLECTION_COMPONENT_VERSION 2:
  // - GeoJSONError event was renamed to LoadError
  // - GotGeoJSON event was renamed to GotFeatures
  // - ErrorLoadingFeatureCollection event was removed
  // - LoadedFeatureCollection event was removed
  public static final int FEATURE_COLLECTION_COMPONENT_VERSION = 2;

  // For FILE_COMPONENT_VERSION 2:
  // - The AfterFileSaved event was added.
  // For FILE_COMPONENT_VERSION 3:
  // - The LegacyMode property was added.
  // For FILE_COMPONENT_VERSION 4:
  // - The DefaultScope property was added.
  // - The ReadPermission property was added.
  // - The WritePermission property was added.
  // - The LegacyMode property was removed. Use DefaultScope instead.
  public static final int FILE_COMPONENT_VERSION = 4;

  // For FORM_COMPONENT_VERSION 2:
  // - The Screen.Scrollable property was added.
  // For FORM_COMPONENT_VERSION 3:
  // - The Screen.Icon property was added.
  // For FORM_COMPONENT_VERSION 4:
  // - The Screen.ErrorOccurred event was added.
  // For FORM_COMPONENT_VERSION 5:
  // - The Screen.ScreenOrientation property and Screen.ScreenOrientationChanged event were added.
  // For FORM_COMPONENT_VERSION 6:
  // - The SwitchForm and SwitchFormWithArgs methods were removed and the OtherScreenClosed event
  // was added.
  // For FORM_COMPONENT_VERSION 7:
  // - The VersionCode and VersionName properties were added.
  // For FROM_COMPONENT_VERSION 8:
  // - The AlignHorizontal property was added
  // - The AlignVertical property was added
  // For FORM_COMPONENT_VERSION 9:
  // - The OpenScreenAnimation property was added
  // - The CloseScreenAnimation property was added
  // For FORM_COMPONENT_VERSION 10:
  // - The BackPressed event was added.
  // For FORM_COMPONENT_VERSION 11:
  // - OpenScreenAnimation and CloseScreenAnimation are now properties.
  // For FORM_COMPONENT_VERSION 12:
  // - AboutScreen property was added
  // For FORM_COMPONENT_VERSION 13:
  // - The Screen.Scrollable property was set to False by default
  // For FORM_COMPONENT_VERSION 14:
  // - The Screen1.AppName was added and no block need to be changed.
  // For FORM_COMPONENT_VERSION 15:
  // - The Screen.ShowStatusBar was added.
  // For FORM_COMPONENT_VERSION 16:
  // - TitleVisible property was added
  // For FORM_COMPONENT_VERSION 17:
  // - The Screen.CompatibilityMode property was added
  // For FORM_COMPONENT_VERSION 18:
  // - Screen.CompatibilityMode property morphed into the
  //   Sizing property
  // For FORM_COMPONENT_VERSION 19:
  // - Added HideKeyboard method
  // For FORM_COMPONENT_VERSION 20:
  // - The Screen.ShowListsAsJson property was added
  // For FORM_COMPONENT_VERSION 21:
  // - The Screen.AccentColor property was added
  // - The Screen.PrimaryColor property was added
  // - The Screen.PrimaryColorDark property was added
  // - The Screen.Theme property was added
  // For FORM_COMPONENT_VERSION 22:
  // - The Classic option for themes was added
  // For FORM_COMPONENT_VERSION 23:
  // - The ActionBar property was deprecated
  // For FORM_COMPONENT_VERSION 24:
  // - Added the AskForPermission method
  // - Added the PermissionDenied event
  // - Added the PermissionGranted event
  // For FORM_COMOPONENT_VERSION 25:
  // - Sizing default value changed from Fixed to Responsive
  // For FORM_COMPONENT_VERSION 26:
  // - Updated the default value of ShowListsAsJson from false -> true
  // For FORM_COMPONENT_VERSION 27:
  // - Added the Platform and PlatformVersion read-only blocks
  // For FORM_COMPONENT_VERSION 28:
  // - Added the AlternateText property
  // - Added the BigDefaultText property
  // For FORM_COMPONENT_VERSION 29:
  // - Adds dropdown blocks for ScreenAnimation.
  // - Adds dropdown blocks for HorizontalAlignment and VerticalAlignment.
  // - Adds dropdown block for ScreenOrientation.
  // - Assets helper block was added.
  // - Adds Permission dropdown block.
  // For FORM_COMPONENT_VERSION 30:
  // - Add DefaultFileScope designer property.
  public static final int FORM_COMPONENT_VERSION = 30;

  // For FUSIONTABLESCONTROL_COMPONENT_VERSION 2:
  // - The Fusiontables API was migrated from SQL to V1
  // For FUSIONTABLESCONTROL_COMPONENT_VERSION 3:
  // - InsertRow, GetRows and GetRowsWithConditions was added.
  // - KeyFile, UseServiceAuthentication and ServiceAccountEmail
  //   were added.
  // For FUSIONTABLESCONTROL_COMPONENT_VERSION 4:
  // - The LoadingDialogMessage property was added
  // - The ShowLoadingDialog property was added
  public static final int FUSIONTABLESCONTROL_COMPONENT_VERSION = 4;

  public static final int GAMECLIENT_COMPONENT_VERSION = 1;

  public static final int GYROSCOPESENSOR_COMPONENT_VERSION = 1;

  // For HORIZONTALARRANGEMENT_COMPONENT_VERSION 2:
  // - The AlignHorizontal property was added
  // - The AlignVertical property was added
  // For HORIZONTALARRANGEMENT_COMPONENT_VERSION 3:
  // - Added background color & image
  // For HORIZONTALARRANGEMENT_COMPONENT_VERSION 4:
  // - Add HorizontalAlignment and VerticalAlignment dropdown blocks.
  // - Assets helper block was added.
  public static final int HORIZONTALARRANGEMENT_COMPONENT_VERSION = 4;

  // For HORIZONTALSCROLLARRANGEMENT_COMPONENT_VERSION 2:
  // - Add HorizontalAlignment and VerticalAlignment dropdown blocks.
  // - Assets helper block was added.
  public static final int HORIZONTALSCROLLARRANGEMENT_COMPONENT_VERSION = 2;

  // For IMAGE_COMPONENT_VERSION 2:
  // - The RotationAngle property was added.
  // For IMAGE_COMPONENT_VERSION 3:
  // - Scaling Property added, but hidden for now
  // For IMAGE_COMPONENT_VERSION 4:
  // - The Click event was added.
  // - The Clickable property was added.
  // For IMAGE_COMPONENT_VERSION 5:
  // - The AlternateText property was added.
  // For IMAGE_COMPONENT_VERSION 6:
  // - Assets helper block was added.
  public static final int IMAGE_COMPONENT_VERSION = 6;

  // For IMAGEBOT_COMPONENT_VERSION 2:
  // - The ApiKey property was made available in the designer
  public static final int IMAGEBOT_COMPONENT_VERSION = 2;

  // For IMAGEPICKER_COMPONENT_VERSION 2:
  // - The Alignment property was renamed to TextAlignment.
  // For IMAGEPICKER_COMPONENT_VERSION 3:
  // - The method Open was added.
  // For IMAGEPICKER_COMPONENT_VERSION 4:
  // - The Shape property was added.
  // For IMAGEPICKER_COMPONENT_VERSION 5:
  // - The ImagePath property was changed to Selection, and now returns a file path to
  //   external storage

  public static final int IMAGEPICKER_COMPONENT_VERSION = 5;

  // For IMAGESPRITE_COMPONENT_VERSION 2:
  // - The Rotates property was added.
  // For IMAGESPRITE_COMPONENT_VERSION 3:
  // - The PointTowards method was added (for all sprites)
  // - The heading property was changed from int to double (for all sprites)
  // For IMAGESPRITE_COMPONENT_VERSION 4:
  // - The Z property was added (also for Ball)
  // For IMAGESPRITE_COMPONENT_VERSION 5:
  // - The TouchUp, TouchDown, and Flung events were added. (for all sprites)
  // For IMAGESPRITE_COMPONENT_VERSION 6:
  // - Callback parameters speed and heading were added to Flung. (for all sprites)
  // For IMAGESPRITE_COMPONENT_VERSION 7:
  // - The MoveToPoint method was added (for all sprites)
  // For IMAGESPRITE_COMPONENT_VERSION 8:
  // - Adds dropdown blocks for Direction.
  // - Assets helper block was added.
  public static final int IMAGESPRITE_COMPONENT_VERSION = 8;

  // For LABEL_COMPONENT_VERSION 2:
  // - The Alignment property was renamed to TextAlignment.
  // For LABEL_COMPONENT_VERSION 3:
  // - The HasMargins property was added
  // For LABEL_COMPONENT_VERSION 4:
  // - The HTML format is defined.
  // For LABEL_COMPONENT_VERSION 5:
  // - The HTMLContent property is defined.

  public static final int LABEL_COMPONENT_VERSION = 5;

  // For LINESTRING_COMPONENT_VERSION 1:
  // - Initial LineString implementation for Maps
  // For LINESTRING_COMPONENT_VERSION 2:
  // - Added fill and stroke opacity properties
  public static final int LINESTRING_COMPONENT_VERSION = 2;

  // For LISTPICKER_COMPONENT_VERSION 2:
  // - The Alignment property was renamed to TextAlignment.
  // For LISTPICKER_COMPONENT_VERSION 3:
  // - The SelectionIndex read-write property was added.
  // For LISTPICKER_COMPONENT_VERSION 4:
  // - The method Open was added.
  // For LISTPICKER_COMPONENT_VERSION 5:
  // - The Shape property was added.
  // For LISTPICKER_COMPONENT_VERSION 6:
  // - The getIntent method was modified to provide the ListPickerActivity
  //   with the parent Form's open screen animation.
  // For LISTPICKER_COMPONENT_VERSION 7:
  // - Added ShowFilterBar property
  // For LISTPICKER_COMPONENT_VERSION 8:
  // - Added title property
  // For LISTPICKER_COMPONENT_VERSION 9:
  // - Added ItemTextColor, ItemBackgroundColor
  public static final int LISTPICKER_COMPONENT_VERSION = 9;

  // For LISTVIEW_COMPONENT_VERSION 1:
  // - Initial version.
  // For LISTVIEW_COMPONENT_VERSION 2:
  // - Added Elements property
  // For LISTVIEW_COMPONENT_VERSION 3:
  // - Added BackgroundColor Property
  // - Added TextColor Property
  // For LISTVIEW_COMPONENT_VERSION 4:
  // - Added TextSize Property
  // For LISTVIEW_COMPONENT_VERSION 5:
  // - Added SelectionColor Property
  // For LISTVIEW_COMPONENT_VERSION 6:
  // - Added ...
  public static final int LISTVIEW_COMPONENT_VERSION = 6;

  // For LOCATIONSENSOR_COMPONENT_VERSION 2:
  // - The TimeInterval and DistanceInterval properties were added.
  // For LOCATIONSENSOR_COMPONENT_VERSION 3:
  // - The speed parameter was added to the LocationChanged event
  public static final int LOCATIONSENSOR_COMPONENT_VERSION = 3;

  // For MAP_COMPONENT_VERSION 1:
  // - Initial Map implementation using OpenStreetMap
  // For MAP_COMPONENT_VERSION 2:
  // - Markers was renamed Features to reflect additional features (circles, etc.)
  // - LoadGeoJSONFromURL was renamed to LoadFromURL
  // - Added Save method
  // For MAP_COMPONENT_VERSION 3:
  // - GotGeoJSON was renamed to GotFeatures
  // - GeoJSONError was renamed to LoadError
  // For MAP_COMPONENT_VERSION 4:
  // - Added Rotation property
  // For MAP_COMPONENT_VERSION 5:
  // - Added ShowScale property
  // - Added ScaleUnits property
  // For MAP_COMPONENT_VERSION 6:
  // - Adds ScaleUnits and MapType dropdowns.
  public static final int MAP_COMPONENT_VERSION = 6;

  // For MARKER_COMPONENT_VERSION 1:
  // - Initial Marker implementation using OpenStreetMap
  // For MARKER_COMPONENT_VERSION 2:
  // - The ShowShadow property was removed
  // For MARKER_COMPONENT_VERSION 3:
  // - Added fill and stroke opacity properties
  // For MARKER_COMPONENT_VERSION 4:
  // - Add AlignHorizontal and AlignVertical dropdown blocks.
  // - Assets helper block was added.
  public static final int MARKER_COMPONENT_VERSION = 4;

  // For NAVIGATION_COMPONENT_VERSION 1:
  // - Initial Navigation implementation
  // For NAVIGATION_COMPONENT_VERSION 2:
  // - Adds TransportMethod dropdown.
  public static final int NAVIGATION_COMPONENT_VERSION = 2;

  // For NEARFIELD_COMPONENT_VERSION 1:
  public static final int NEARFIELD_COMPONENT_VERSION = 1;

  // For NOTIFIER_COMPONENT_VERSION 2:
  // - To ShowChooseDialog and ShowTextDialog, new arg was added to indicate if dialog is cancelable
  // For NOTIFIER_COMPONENT_VERSION 3:
  // - Added NotifierColor, TextColor and NotifierLength options
  // For NOTIFIER_COMPONENT_VERSION 4:
  // - Added a ShowProgressDialog method, and a DismissProgressDialog method
  // For NOTIFIER_COMPONENT_VERSION 5:
  // - Added TextInputCanceled & ChoosingCanceled event
  // For NOTIFIER_COMPONENT_VERSION 6:
  // - Added a ShowPasswordDialog method
  public static final int NOTIFIER_COMPONENT_VERSION = 6;

  public static final int NXT_COLORSENSOR_COMPONENT_VERSION = 1;

  // For NXT_DIRECT_COMMANDS_COMPONENT_VERSION 2:
  // - Adds dropdown blocks.
  public static final int NXT_DIRECT_COMMANDS_COMPONENT_VERSION = 2;

  public static final int NXT_DRIVE_COMPONENT_VERSION = 1;

  public static final int NXT_LIGHTSENSOR_COMPONENT_VERSION = 1;

  public static final int NXT_SOUNDSENSOR_COMPONENT_VERSION = 1;

  public static final int NXT_TOUCHSENSOR_COMPONENT_VERSION = 1;

  public static final int NXT_ULTRASONICSENSOR_COMPONENT_VERSION = 1;

  public static final int EV3_MOTORS_COMPONENT_VERSION = 1;

  // For EV3_COLORSENSOR_COMPONENT_VERSION 2:
  // - Remove SetAmbientMode, SetColorMode, and SetReflectedMode. Use Mode setter instead.
  // - Add ColorSensorMode dropdown.
  public static final int EV3_COLORSENSOR_COMPONENT_VERSION = 2;

  // For EV3_GYROSENSOR_COMPONENT_VERSION 2:
  // - Remove SetAngleMode and SetRateMode. Use Mode setter instead.
  // - Add GyroSensorMode dropdown block.
  public static final int EV3_GYROSENSOR_COMPONENT_VERSION = 2;

  public static final int EV3_TOUCHSENSOR_COMPONENT_VERSION = 1;

  // For EV3_ULTRASONICSENSOR_COMPONENT_VERSION 2:
  // - Remove SetCmUnit and SetInchUnit. Use Unit setter instead.
  // - Add UltrasonicSensorUnit dropdown block.
  public static final int EV3_ULTRASONICSENSOR_COMPONENT_VERSION = 2;

  public static final int EV3_SOUND_COMPONENT_VERSION = 1;

  public static final int EV3_UI_COMPONENT_VERSION = 1;

  public static final int EV3_COMMANDS_COMPONENT_VERSION = 1;

  // For ORIENTATIONSENSOR_COMPONENT_VERSION = 2:
  // - The Yaw property was renamed to Azimuth.
  // - The yaw parameter to OrientationChanged was renamed to azimuth.
  public static final int ORIENTATIONSENSOR_COMPONENT_VERSION = 2;

  // For PASSWORDTEXTBOX_COMPONENT_VERSION 2:
  // - The Alignment property was renamed to TextAlignment.
  // For PASSWORDTEXTBOX_COMPONENT_VERSION 3:
  // - Added RequestFocus Function (via TextBoxBase)
  // For PASSWORDTEXTBOX_COMPONENT_VERSION 4:
  // - Added PasswordVisible property
  // For For PASSWORDTEXTBOX_COMPONENT_VERSION 5:
  // - Added NumbersOnly property
  public static final int PASSWORDTEXTBOX_COMPONENT_VERSION = 5;

  // For PEDOMETER_COMPONENT_VERSION 2:
  // - The step sensing algorithm was updated to be more accurate.
  // - The GPS related functionality was removed.
  // For PEDOMETER_COMPONENT_VERSION 3:
  // - The Resume and Pause methods were removed.
  public static final int PEDOMETER_COMPONENT_VERSION = 3;

  // For PHONECALL_COMPONENT_VERSION 2:
  // - The PhoneCallStarted event was added.
  // - The PhoneCallEnded event was added.
  // - The IncomingCallAnswered event was added.
  // For PHONECALL_COMPONENT_VERSION 3:
  // - The MakePhoneCall method was renamed to MakePhoneCallDirect
  // - The MakePhoneCall method was added
  public static final int PHONECALL_COMPONENT_VERSION = 3;

  // For PHONENUMBERPICKER_COMPONENT_VERSION 2:
  // - The Alignment property was renamed to TextAlignment.
  // For PHONENUMBERPICKER_COMPONENT_VERSION 3:
  // - The method Open was added.
  // For PHONENUMBERPICKER_COMPONENT_VERSION 4:
  // - The Shape property was added.
  public static final int PHONENUMBERPICKER_COMPONENT_VERSION = 4;

  public static final int PHONESTATUS_COMPONENT_VERSION = 1;

  // For PLAYER_COMPONENT_VERSION 2:
  // - The Player.PlayerError event was added.
  // For PLAYER_COMPONENT_VERSION 3:
  // - The Player.PlayerError event was marked userVisible false and is no longer used.
  // For PLAYER_COMPONENT_VERSION 4:
  // - The Player.Completed event was added.
  // - The IsLooping property was added.
  // - The Volume property was added.
  // - The IsPlaying method was added.
  // For PLAYER_COMPONENT_VERSION 5:
  // - The IsLooping property was renamed to Loop.
  // For PLAYER_COMPONENT_VERSION 6:
  // - The PlayInForeground property was added.
  // - The OtherPlayerStarted event was added.

  public static final int PLAYER_COMPONENT_VERSION = 6;

  // For POLYGON_COMPONENT_VERSION 1:
  // - Initial Polygon implementation for Maps
  // For POLYGON_COMPONENT_VERSION 2:
  // - Added fill and stroke opacity properties
  public static final int POLYGON_COMPONENT_VERSION = 2;

  // For RECTANGLE_COMPONENT_VERSION 1:
  // - Initial Rectangle implementation for Maps
  // For RECTANGLE_COMPONENT_VERSION 2:
  // - Added fill and stroke opacity properties
  public static final int RECTANGLE_COMPONENT_VERSION = 2;

  public static final int SHARING_COMPONENT_VERSION = 1;

  // For SLIDER_COMPONENT_VERSION 1:
  // - Initial version.
  // For SLIDER_COMPONENT_VERSION 2:
  // - Added the property to allow for the removal of the Thumb Slider
  public static final int SLIDER_COMPONENT_VERSION = 2;

  // For SPINNER_COMPONENT_VERSION 1:
  public static final int SPINNER_COMPONENT_VERSION = 1;

  // For SOUND_COMPONENT_VERSION 2:
  // - The Sound.SoundError event was added.
  // For SOUND_COMPONENT_VERSION 3:
  // - The Sound.SoundError event was marked userVisible false and is no longer used.
  // For SOUND_COMPONENT_VERSION 4:
  // - Assets helper block was added.
  public static final int SOUND_COMPONENT_VERSION = 4;

  // For SOUND_RECORDER_COMPONENT_VERSION 2:
  // - The SavedRecording property was added.
  public static final int SOUND_RECORDER_COMPONENT_VERSION = 2;

  // For SPEECHRECOGNIZER_COMPONENT_VERSION 2:
  // - The UseLegacy property was added which is set to True by default.
  // - The Stop method was added, which works only when UseLegacy
  //   property is set to False.
  // For SPEECHRECOGNIZER_COMPONENT_VERSION 3:
  // - The Language property was added.
  public static final int SPEECHRECOGNIZER_COMPONENT_VERSION = 3;

  // For SPREADSHEET_COMPONENT_VERSION 2:
  // - Added the HasHeaders property
  // - The ReadCol method was renamed to ReadColumn
  // - The GotColData event was renamed to GotColumnData
  // - The WriteCol method was renamed to WriteColumn
  // - The FinishedWriteCol event was renamed to FinishedWriteColumn
  // - The AddCol method was renamed to AddColumn
  // - The FinishedAddCol event was renamed to FinishedAddColumn
  // - The RemoveCol method was renamed to RemoveColumn
  // - The FinishedRemoveCol event was renamed to FinishedRemoveColumn
  public static final int SPREADSHEET_COMPONENT_VERSION = 2;

  // For SWITCH_COMPONENT_VERSION 1
  //  - Initial Version
  public static final int SWITCH_COMPONENT_VERSION = 1;

  public static final int TABLEARRANGEMENT_COMPONENT_VERSION = 1;

  // For TEXTBOX_COMPONENT_VERSION 2:
  // - The TextBox.NumbersOnly property was added.
  // For TEXTBOX_COMPONENT_VERSION 3:
  // - The Alignment property was renamed to TextAlignment.
  // For TEXTBOX_COMPONENT_VERSION 4:
  // - The HideKeyboard method was added.
  // - The MultiLine property was added.
  // For TEXTBOX_COMPONENT_VERSION 5:
  // - RequestFocus method was added
  // For TEXTBOX_COMPONENT_VERSION 6:
  // - ReadOnly property was added
  public static final int TEXTBOX_COMPONENT_VERSION = 6;

  // For TEXTING_COMPONENT_VERSION 2:
  // Texting over Wifi was implemented using Google Voice
  // This works only on phones with 2.0 (Eclair) or higher.
  // It requires that the user has a Google Voice account
  // and has the mobile Voice app installed on the phone.
  // Access to Google Voice is controlled through OAuth 2.
  // For TEXTING_COMPONENT_VERISON 3:
  // - receivingEnabled is now an integer in the range 1-3
  //   instead of a boolean
  // For TEXTING_COMPONENT_VERSION 4:
  // - The SendMessage method was renamed to SendMessageDirect and given
  //   conditional permissions
  // - The SendMessage method was added
  // - The ReceivingEnabled method was given conditional permissions
  // For TEXTING_COMPONENT_VERSION 5:
  // - Adds ReceivingState dropdown block.
  public static final int TEXTING_COMPONENT_VERSION = 5;

  // For TEXTTOSPEECH_COMPONENT_VERSION 2:
  // - added speech pitch and rate
  // For TEXTTOSPEECH_COMPONENT_VERSION 3:
  // - the AvailableLanguages property was added
  // - the AvailableCountries property was added
  // For TEXTTOSPEECH_COMPONENT_VERSION 4:
  // - the Country designer property was changed to use a ChoicePropertyEditor
  // - the Language designer property was changed to use a ChoicePropertyEditor
  // For TEXTTOSPEECH_COMPONENT_VERSION 5:
  // - default value was added to the Country designer property
  // - default value was added to the Language designer property
  public static final int TEXTTOSPEECH_COMPONENT_VERSION = 6;

  // For TIMEPICKER_COMPONENT_VERSION 2:
  // After feedback from the forum, the timepicker dialog was updated
  // to show the current time instead of the last set time by default.
  // The SetTimeToDisplay and LaunchPicker methods were added to
  // give the user more control of what time is displayed in the
  // timepicker dialog.
  // For TIMEPICKER_COMPONENT_VERSION 3:
  // - SetTimeToDisplayFromInstant, and Instant property are added.
  // For TIMEPICKER_COMPONENT_VERSION 4:
  // - Assets helper block was added.
  public static final int TIMEPICKER_COMPONENT_VERSION = 4;

  // For TINYDB_COMPONENT_VERSION 2:
  // - Added Property: Namespace
  public static final int TINYDB_COMPONENT_VERSION = 2;

  // For TINYWEBDB_COMPONENT_VERSION 2:
  // - The TinyWebDB.ShowAlert method was removed. Notifier.ShowAlert should be used instead.
  public static final int TINYWEBDB_COMPONENT_VERSION = 2;

  // For FIREBASE_COMPONENT_VERSION 1:
  // - FirebaseDB component introduced
  // For FIREBASE_COMPONENT_VERSION 2:
  // - The AppendValue and RemoveFirst functions along
  //   with the FirstRemoved event were added
  // For FIREBASE_COMPONENT_VERSION 3:
  // - Added the ClearTag function, GetTagList and Persist
  public static final int FIREBASE_COMPONENT_VERSION = 3;

  // For CLOUDDB_COMPONENT_VERSION 1:
  // - CloudDB component introduced
  // For CLOUDDB_COMPONENT_VERSION 2:
  // - Added the UpdateDone event
  //   to control its use
  public static final int CLOUDDB_COMPONENT_VERSION = 2;

  // For TWITTER_COMPONENT_VERSION 2:
  // - The Authorize method and IsAuthorized event handler were added to support
  //   OAuth authentication (now requred by Twitter). These
  //   should be used instead of Login and IsLoggedIn. Login is still there but
  //   calling Login pops up a notification to use Authorize. IsLoggedIn will
  //   be changed to IsAuthorized when the blocks file is upgraded.
  // - Added CheckAuthorized method to check whether the user is already
  //   logged in and call IsAuthorized if so. We save the accessToken across app
  //   invocations, so it is possible that the app already has authorization
  //   when it starts up.
  // - Added DeAuthorize method to forget authorization token (logout, effectively).
  // - Added ConsumerKey and ConsumerSecret designer properties (required for
  //   Authorize)
  // - Added Username read-only property that returns the Twitter username when
  //   the user is logged in.
  // - The friend timeline was changed to be a list of tuples (lists), where
  //   each sub-list is (username message). The old format was just a list
  //   of messages and didn't include the username associated with each message.
  // For TWITTER_COMPONENT_VERSION 3:
  // - The 'SetStatus' procedure has been changed to 'Tweet' to be more intuitive.
  // - Added 'TweetWithImage' which uploads an image to TwitPic and adds it to
  //   a tweet to allow a user to tweet with a picture. This requires a TwitPic_API_Key
  //   property.
  // For TWITTER_COMPONENT_VERSION 4:
  // - Modified 'TweetWithImage' to upload images to Twitter directly because of the shutdown of
  //   TwitPic. The TwitPic_API_Key property is now deprecated and hidden.
  public static final int TWITTER_COMPONENT_VERSION = 4;

  // For VERTICALARRANGEMENT_COMPONENT_VERSION 2:
  // - The AlignHorizontal property was added
  // - The AlignVertical property was added
  // For VERTICALARRANGEMENT_COMPONENT_VERSION 3:
  // - Added background color & image
  // For VERTICALARRANGEMENT_COMPONENT_VERSION 4:
  // - Add HorizontalAlignment and VerticalAlignment dropdown blocks.
  // - Assets helper block was added.
  public static final int VERTICALARRANGEMENT_COMPONENT_VERSION = 4;

  // For VERTICALSCROLLARRANGEMENT_COMPONENT_VERSION 2:
  // - Add HorizontalAlignment and VerticalAlignment dropdown blocks.
  // - Assets helper block was added.
  public static final int VERTICALSCROLLARRANGEMENT_COMPONENT_VERSION = 2;

  // For VIDEOPLAYER_COMPONENT_VERSION 2:
  // - The VideoPlayer.VideoPlayerError event was added.
  // For VIDEOPLAYER_COMPONENT_VERSION 3:
  // - The VideoPlayer.VideoPlayerError event was marked userVisible false and is no longer used.
  // For VIDEOPLAYER_COMPONENT_VERSION 4:
  // - The VideoPlayer.width and VideoPlayer.height variables were marked as user visible.
  // - The FullScreen property was added to the VideoPlayer.
  // For VIDEOPLAYER_COMPONENT_VERSION 5:
  // - The Volume property (setter only) was added to the VideoPlayer.
  // For VIDEOPLAYER_COMPONENT_VERSION 6:
  // - The Stop method was added to the VideoPlayer.
  // For VIDEOPLAYER_COMPONENT_VERSION 7:
  // - Assets helper block was added.
  public static final int VIDEOPLAYER_COMPONENT_VERSION = 7;

  public static final int VOTING_COMPONENT_VERSION = 1;

  // For WEB_COMPONENT_VERSION 2:
  // - The RequestHeaders and AllowCookies properties were added.
  // - The BuildPostData and ClearCookies methods were added.
  // - The existing PostText method was renamed to PostTextWithEncoding, and a new PostText
  //   method was added.
  // For WEB_COMPONENT_VERSION 3:
  // - PUT and DELETE Actions added (PutText, PutTextWithEncoding, PutFile, and Delete).
  // For WEB_COMPONENT_VERSION 4:
  // - Added method XMLTextDecode
  // For WEB_COMPONENT_VERSION 5:
  // - Added method UriDecode
  // For WEB_COMPONENT_VERSION 6:
  // - The Timeout property was added.
  // - The TimedOut event was added for timed out web requests.
  // For WEB_COMPONENT_VERSION 7:
  // - The JsonTextDecodeWithDictionaries method was added
  // - The XMLTextDecodeAsDictionary method was added.
  // For WEB_COMPONENT_VERSION 8:
  // - PATCH methods added (PatchText, PatchTextWithEncoding, and PatchFile).
  public static final int WEB_COMPONENT_VERSION = 8;

  // For WEBVIEWER_COMPONENT_VERSION 2:
  // - The CanGoForward and CanGoBack methods were added
  // For WEBVIEWER_COMPONENT_VERSION 3:
  // - Add UsesLocation property to set location permissions
  // For WEBVIEWER_COMPONENT_VERSION 4:
  // - Add WebViewString
  // For WEBVIEWER_COMPONENT_VERSION 5:
  // - IgnoreSslError property added
  // For WEBVIEWER_COMPONENT_VERSION 6:
  // - ClearCaches method was added
  // For WEBVIEWER_COMPONENT_VERSiON 7:
  // - Added WebViewStringChange event
  //For WEBVIEWER_COMPONENT_VERSION 8:
  // - Added PageLoaded event
  // For WEBVIEWER_COMPONENT_VERSION 9:
  // - Added BeforePageLoad event
  // - Added Stop, Reload, and ClearCookies methods
  // For WEBVIEWER_COMPONENT_VERSION 10:
  // - Added ErrorOccurred event
  // - Added RunJavaScript method
  public static final int WEBVIEWER_COMPONENT_VERSION = 10;

  // For MEDIASTORE_COMPONENT_VERSION 1:
  // - Initial Version.
  public static final int MEDIASTORE_COMPONENT_VERSION = 1;

  // For YANDEX_COMPONENT_VERSION 1:
  // - Initial version.
  // For YANDEX_COMPONENT_VERSION 2:
  // - Added ApiKey property
  // For YANDEX_COMPONENT_VERSION 3:
  // - Stubbed out: blocks changed to use Translator
  public static final int YANDEX_COMPONENT_VERSION = 3;

  //For PROXIMITYSENSOR_COMPONENT_VERSION: Initial Version
  public static final int PROXIMITYSENSOR_COMPONENT_VERSION = 1;

  //For SERIAL_COMPONENT_VERSION: Initial Version
  public static final int SERIAL_COMPONENT_VERSION = 1;

  //For MAGNETICFIELDSENSOR_COMPONENT_VERSION: Initial Version
  public static final int MAGNETICFIELDSENSOR_COMPONENT_VERSION = 1;

  //For TRANSLATE_COMPONENT_VERSION: Initial Version
  public static final int TRANSLATOR_COMPONENT_VERSION = 1;

  // Rendezvous Server Location
  public static final String RENDEZVOUS_SERVER = "rendezvous.appinventor.mit.edu";

  // For BAROMETER_COMPONENT_VERSION 1:
  // - Initial version

  // For HYGROMETER_COMPONENT_VERSION 1:
  // - Initial version

  // For LIGHTSENSOR_COMPONENT_VERSION 1:
  // - Initial version

  // For THERMOMETER_COMPONENT_VERSION 1:
  // - Initial version

  public static final int BAROMETER_COMPONENT_VERSION = 1;
  public static final int HYGROMETER_COMPONENT_VERSION = 1;
  public static final int LIGHTSENSOR_COMPONENT_VERSION = 1;
  public static final int THERMOMETER_COMPONENT_VERSION = 1;

  // Companion Versions and Update Information

  // The PREFERRED_COMPANION is displayed to the end-user if
  // they ask (via the Help->About menu) and if they are told
  // that they need to update their companion
  //
  // ACCEPTABLE_COMPANIONS is a list of Companion VersionNames
  // which are usable with this version of the system.
  //
  // COMPANION_UPDATE_URL is the URL used by the Companion
  // Update Mechanism to find the Companion to download.
  // Note: This new Companion needs to be signed by the same
  // key as the Companion it is replacing, as the Package Manager
  // is invoked from the running Companion.

  // ACCEPTABLE_COMPANION_PACKAGE is the package name for the
  // appropriate Companion. Different versions (forks) of App Inventor
  // should use their own Companion. This variable holds the value
  // of the Android Package for this version of App Inventor. The
  // default value here is for the MIT App Inventor service run
  // by MIT

  public static final String ACCEPTABLE_COMPANION_PACKAGE = "edu.mit.appinventor.aicompanion3";

  public static final String PREFERRED_COMPANION = "2.67";
  public static final String EMULATOR_UPDATE_URL = ""; // Should be an APK
  public static final String COMPANION_UPDATE_URL = "";
  public static final String COMPANION_UPDATE_URL1 = "";
  public static final String COMPANION_UPDATE_EMULATOR_URL = "";
  public static final String [] ACCEPTABLE_COMPANIONS = { "2.67", "2.67u" };

  // Splash Screen Values
  public static final int SPLASH_SURVEY = 1;

}<|MERGE_RESOLUTION|>--- conflicted
+++ resolved
@@ -576,12 +576,9 @@
   // For YOUNG_ANDROID_VERSION 223:
   // - IMAGEBOT_COMPONENT_VERSION was introduced
   // For YOUNG_ANDROID_VERSION 224:
-<<<<<<< HEAD
-  // - TEXTTOSPEEECH_COMPONENT_VERSION was incremented to 6
-=======
   // - CHATBOT_COMPONENT_VERSION was incremented to 2
   // - IMAGEBOT_COMPONENT_VERSION was incremented to 2
->>>>>>> 461edc57
+  // - TEXTTOSPEEECH_COMPONENT_VERSION was incremented to 6
 
   public static final int YOUNG_ANDROID_VERSION = 224;
 
