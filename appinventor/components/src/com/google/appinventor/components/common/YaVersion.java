--- conflicted
+++ resolved
@@ -260,17 +260,13 @@
   // - FILE_COMPONENT_VERSION was incremented to 1.
   // For YOUNG_ANDROID_VERSION 94:
   // - YANDEX_COMPONENT_VERSION was incremented to 1.
-<<<<<<< HEAD
-  // For YOUNG_ANDROID_VERSION 95
+  // For YOUNG_ANDROID_VERSION 95:
+  // - BUTTON_COMPONENT_VERSION was incremented to 6.
+  // For YOUNG_ANDROID_VERSION 96:
   // - AUTOCOMPLETE_COMPONENT_VERSION as added
   // - AUTOCOMPLETEMULTI_COMPONENT_VERSION as added
+
     public static final int YOUNG_ANDROID_VERSION = 96;
-=======
-  // For YOUNG_ANDROID_VERSION 95:
-  // - BUTTON_COMPONENT_VERSION was incremented to 6.
-
-  public static final int YOUNG_ANDROID_VERSION = 95;
->>>>>>> 3e4a54f5
 
   // ............................... Blocks Language Version Number ...............................
 
