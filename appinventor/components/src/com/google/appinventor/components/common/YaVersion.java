--- conflicted
+++ resolved
@@ -552,19 +552,19 @@
   // For YOUNG_ANDROID_VERSION 214:
   // - FILE_COMPONENT_VERSION was incremented to 4
   // For YOUNG_ANDROID_VERSION 215:
-<<<<<<< HEAD
-  // - BLUETOOTH_CLIENT_COMPONENT_VERSION was incremented to 7
-  public static final int YOUNG_ANDROID_VERSION = 215;
-=======
   // Added Translator
   // For YOUNG_ANDROID_VERSION 216:
   // YandexTranslate turned into Translator (and YandexTranslate
   //   itself stubbed out and placed in INTERNAL
   // For YOUNG_ANDROID_VERION 217:
   // - Added GOOGLESHEETS_COMPONENT_VERSION
-
-  public static final int YOUNG_ANDROID_VERSION = 217;
->>>>>>> a899dd5f
+  // For YOUNG_ANDROID_VERSION 218:
+  // - CHART_COMPONENT_VERSION was introduced
+  // - CHART_DATA_2D_COMPONENT_VERSION was introduced
+  // - DATA_FILE_COMPONENT_VERSION was introduced
+  // - BLUETOOTH_CLIENT_COMPONENT_VERSION was incremented to 7
+
+  public static final int YOUNG_ANDROID_VERSION = 218;
 
   // ............................... Blocks Language Version Number ...............................
 
