// -*- mode: java; c-basic-offset: 2; -*-
// Copyright 2009-2011 Google, All Rights reserved
// Copyright 2011-2012 MIT, All rights reserved
// Released under the MIT License https://raw.github.com/mit-cml/app-inventor/master/mitlicense.txt

package com.google.appinventor.components.common;

/**
 * Contains constants related to Young Android system, blocks, and component
 * version numbers.
 *
 */
public class YaVersion {
  private YaVersion() {
  }

  // ............................ Young Android System Version Number .............................

  // YOUNG_ANDROID_VERSION must be incremented when either the blocks language or a component
  // changes.
  // TODO(lizlooney) - should this version number be generated so that it is automatically
  // incremented when the blocks language or a component changes?

  // For YOUNG_ANDROID_VERSION 2:
  // - The Logger component was removed. The Notifier component should be used instead.
  // - TINYWEBDB_COMPONENT_VERSION was incremented to 2.
  // For YOUNG_ANDROID_VERSION 3:
  // - BLOCKS_LANGUAGE_VERSION was incremented to 2.
  // For YOUNG_ANDROID_VERSION 4:
  // - The LegoNxtConnection component was added.
  // For YOUNG_ANDROID_VERSION 5:
  // - The Camera component was added.
  // For YOUNG_ANDROID_VERSION 6:
  // - FORM_COMPONENT_VERSION was incremented to 2.
  // For YOUNG_ANDROID_VERSION 7:
  // - The Bluetooth component was added.
  // For YOUNG_ANDROID_VERSION 8:
  // - PLAYER_COMPONENT_VERSION was incremented to 2.
  // - SOUND_COMPONENT_VERSION was incremented to 2.
  // - VIDEOPLAYER_COMPONENT_VERSION was incremented to 2.
  // For YOUNG_ANDROID_VERSION 9:
  // - The LegoNxtConnection component was removed without backwards compatibility.
  // - The LegoMindstormsNxtDirect component was added.
  // - The LegoMindstormsNxtDrive component was added.
  // - The Bluetooth component was removed without backwards compatibility.
  // - The BluetoothClient component was added.
  // - The BluetoothServer component was added.
  // For YOUNG_ANDROID_VERSION 10:
  // - ACTIVITYSTARTER_COMPONENT_VERSION was incremented to 2.
  // For YOUNG_ANDROID_VERSION 11:
  // - BLUETOOTHCLIENT_COMPONENT_VERSION was incremented to 2.
  // - BLUETOOTHSERVER_COMPONENT_VERSION was incremented to 2.
  // For YOUNG_ANDROID_VERSION_12:
  // - TWITTER_COMPONENT_VERSION was incremented to 2.
  // - The Twitter component was changed to support OAuth authentication.
  // For YOUNG_ANDROID_VERSION 13:
  // - The LegoMindstormsNxtTouchSensor component was added.
  // - The LegoMindstormsNxtLightSensor component was added.
  // - The LegoMindstormsNxtSoundSensor component was added.
  // - The LegoMindstormsNxtUltrasonicSensor component was added.
  // For YOUNG_ANDROID_VERSION 14:
  // - LegoMindstormsNXT* components were renamed.
  // For YOUNG_ANDROID_VERSION 15:
  // - TEXTBOX_COMPONENT_VERSION was incremented to 2.
  // For YOUNG_ANDROID_VERSION 16:
  // - FORM_COMPONENT_VERSION was incremented to 3.
  // For YOUNG_ANDROID_VERSION 17:
  // - BLOCKS_LANGUAGE_VERSION was incremented to 3.
  // For YOUNG_ANDROID_VERSION 18:
  // - ACTIVITYSTARTER_COMPONENT_VERSION was incremented to 3.
  // - BLUETOOTHCLIENT_COMPONENT_VERSION was incremented to 3.
  // - BLUETOOTHSERVER_COMPONENT_VERSION was incremented to 3.
  // - FORM_COMPONENT_VERSION was incremented to 4.
  // - PLAYER_COMPONENT_VERSION was incremented to 3.
  // - SOUND_COMPONENT_VERSION was incremented to 3.
  // - VIDEOPLAYER_COMPONENT_VERSION was incremented to 3.
  // For YOUNG_ANDROID_VERSION 19:
  // - The NxtColorSensor component was added.
  // For YOUNG_ANDROID_VERSION 20:
  // - The SoundRecorder component was added.
  // For YOUNG_ANDROID_VERSION 21:
  // - BUTTON_COMPONENT_VERSION was incremented to 2.
  // - CHECKBOX_COMPONENT_VERSION was incremented to 2.
  // - CONTACTPICKER_COMPONENT_VERSION was incremented to 2.
  // - EMAILPICKER_COMPONENT_VERSION was incremented to 2.
  // - IMAGEPICKER_COMPONENT_VERSION was incremented to 2.
  // - LABEL_COMPONENT_VERSION was incremented to 2.
  // - LISTPICKER_COMPONENT_VERSION was incremented to 2.
  // - PASSWORDTEXTBOX_COMPONENT_VERSION was incremented to 2.
  // - PHONENUMBERPICKER_COMPONENT_VERSION was incremented to 2.
  // - TEXTBOX_COMPONENT_VERSION was incremented to 3.
  // For YOUNG_ANDROID_VERSION 22:
  // - BLOCKS_LANGUAGE_VERSION was incremented to 4.
  // - CANVAS_COMPONENT_VERSION was incremented to 2.
  // For YOUNG_ANDROID_VERSION 23:
  // - IMAGESPRITE_COMPONENT_VERSION was incremented to 2.
  // For YOUNG_ANDROID_VERSION 24:
  // - BLOCKS_LANGUAGE_VERSION was incremented to 5.
  // For YOUNG_ANDROID_VERSION 25:
  // - BLOCKS_LANGUAGE_VERSION was incremented to 6.
  // For YOUNG_ANDROID_VERSION 26:
  // - In .scm files, values for asset, BluetoothClient, component, lego_nxt_sensor_port,
  // and string properties no longer contain leading and trailing quotes.
  // For YOUNG_ANDROID_VERSION 27:
  // - BLUETOOTHCLIENT_COMPONENT_VERSION was incremented to 4.
  // - BLUETOOTHSERVER_COMPONENT_VERSION was incremented to 4.
  // For YOUNG_ANDROID_VERSION 28:
  // - BLOCKS_LANGUAGE_VERSION was incremented to 7.
  // For YOUNG_ANDROID_VERSION 29:
  // - BLOCKS_LANGUAGE_VERSION was incremented to 8.
  // For YOUNG_ANDROID_VERSION 30:
  // - BLOCKS_LANGUAGE_VERSION was incremented to 9.
  // For YOUNG_ANDROID_VERSION 31:
  // - BLOCKS_LANGUAGE_VERSION was incremented to 10.
  // For YOUNG_ANDROID_VERSION 32:
  // - LISTPICKER_COMPONENT_VERSION was incremented to 3.
  // For YOUNG_ANDROID_VERSION 33:
  // - CANVAS_COMPONENT_VERSION was incremented to 3.
  // For YOUNG_ANDROID_VERSION 34:
  // - IMAGESPRITE_COMPONENT_VERSION was incremented to 3.
  // - BALL_COMPONENT_VERSION was incremented to 2.
  // For YOUNG_ANDROID_VERSION 35:
  // - FORM_COMPONENT_VERSION was incremented to 5.
  // For YOUNG_ANDROID_VERSION 36:
  // - FusiontablesControl component was added
  // - BLOCKS_LANGUAGE_VERSION was incremented to 11 (CSV-related list functions)
  // For YOUNG_ANDROID_VERSION 37:
  // - CANVAS_COMPONENT_VERSION was incremented to 4.
  // For YOUNG_ANDROID_VERSION 38:
  // - CONTACTPICKER_COMPONENT_VERSION was incremented to 3.
  // - IMAGEPICKER_COMPONENT_VERSION was incremented to 3.
  // - LISTPICKER_COMPONENT_VERSION was incremented to 4.
  // - PHONENUMBERPICKER_COMPONENT_VERSION was incremented to 3.
  // For YOUNG_ANDROID_VERSION 39:
  // - BLOCKS_LANGUAGE_VERSION was incremented to 12
  // For YOUNG_ANDROID_VERSION 40:
  // - BUTTON_COMPONENT_VERSION was incremented to 3.
  // For YOUNG_ANDROID_VERSION 41:
  // - FORM_COMPONENT_VERSION was incremented to 6.
  // - BLOCKS_LANGUAGE_VERSION was incremented to 13
  // For YOUNG_ANDROID_VERSION 42:
  // - The Web component was added.
  // For YOUNG_ANDROID_VERSION 43:
  // - BALL_COMPONENT_VERSION was incremented to 3.
  // - IMAGESPRITE_COMPONENT_VERSION was incremented to 4.
  // For YOUNG_ANDROID_VERSION 44:
  // - BLOCKS_LANGUAGE_VERSION was incremented to 14
  // For YOUNG_ANDROID_VERSION 45:
  // - ORIENTATIONSENSOR_COMPONENT_VERSION was incremented to 2.
  // For YOUNG_ANDROID_VERSION 46:
  // - BLOCKS_LANGUAGE_VERSION was incremented to 15.
  // For YOUNG_ANDROID_VERSION 47:
  // - WebViewer component was added
  // For YOUNG_ANDROID_VERSION 48:
  // - WEB_COMPONENT_VERSION was incremented to 2.
  // For YOUNG_ANDROID_VERSION 49:
  // - WEBVIEWER_COMPONENT_VERSION was incremented to 2.
  // For YOUNG_ANDROID_VERSION 50:
  // - TEXTBOX_COMPONENT_VERSION was incremented to 4:
  // For YOUNG_ANDROID_VERSION 51:
  // - CANVAS_COMPONENT_VERSION was incremented to 5.
  // - BLOCKS_LANGUAGE_VERSION was incremented to 16.
  // For YOUNG_ANDROID_VERSION 52:
  // - BLOCKS_LANGUAGE_VERSION was incremented to 17.
  // For YOUNG_ANDROID_VERSION 53:
  // - BLUETOOTHCLIENT_COMPONENT_VERSION was incremented to 5.
  // - BLUETOOTHSERVER_COMPONENT_VERSION was incremented to 5.
  // For YOUNG_ANDROID_VERSION 54:
  // - BUTTON_COMPONENT_VERSION was incremented to 4.
  // - CONTACTPICKER_COMPONENT_VERSION was incremented to 4.
  // - IMAGEPICKER_COMPONENT_VERSION was incremented to 4.
  // - LISTPICKER_COMPONENT_VERSION was incremented to 5.
  // - PHONENUMBERPICKER_COMPONENT_VERSION was incremented to 4.
  // For YOUNG_ANDROID_VERSION 55:
  // - ACCELEROMETERSENSOR_COMPONENT_VERSION was incremented to 2.
  // For YOUNG_ANDROID_VERSION 56
  // - LOCATIONSENSOR_COMPONENT_VERSION was incremented to 2
  // For YOUNG_ANDROID_VERSION 57:
  // - PLAYER_COMPONENT_VERSION was incremented to 4.
  // For YOUNG_ANDROID_VERSION 58:
  // - FORM_COMPONENT_VERSION was incremented to 7.
  // For YOUNG_ANDROID_VERION 59:
  // - The Camcorder component was added.
  // For YOUNG_ANDROID_VERSION 60:
  // - VIDEOPLAYER_COMPONENT_VERSION was incremented to 4.
  // For YOUNG_ANDROID_VERSION 61:
  // - HORIZONTALARRANGEMENT_COMPONENT_VERSION was incremented to 2
  // - VERTICALARRANGEMENT_COMPONENT_VERSION was incremented to 2
  // - FORM_COMPONENT_VERSION was incremented to 8
  // For YOUNG_ANDROID_VERSION 62:
  // - BALL_COMPONENT_VERSION was incremented to 4.
  // - CANVAS_COMPONENT_VERSION was incremented to 6.
  // - IMAGESPRITE_COMPONENT_VERSION was incremented to 5.
  // For YOUNG_ANDROID_VERSION 63:
  // - ACTIVITYSTARTER_COMPONENT_VERSION was incremented to 4.
  // - FORM_COMPONENT_VERSION was incremented to 9.
  // - LISTPICKER_COMPONENT_VERSION was incremented to 6.
  // For YOUNG_ANDROID_VERSION 64:
  // - FUSIONTABLESCONTROL_COMPONENT_VERSION was incremented to 2.
  // For YOUNG_ANDROID_VERSION 65:
  // - BALL_COMPONENT_VERSION was incremented to 5.
  // - CANVAS_COMPONENT_VERSION was incremented to 7.
  // - IMAGESPRITE_COMPONENT_VERSION was incremented to 6.
  // For YOUNG_ANDROID_VERSION 66:
  // - FORM_COMPONENT_VERSION was incremented to 10.
  // For YOUNG_ANDROID_VERSION 67:
  // - TEXTING_COMPONENT_VERSION was incremented to 2.
  // For YOUNG_ANDROID_VERSION 68:
  // - Phone Status Block was added.
  // For YOUNG_ANDROID_VERSION 69:
  // - IMAGEPICKER_COMPONENT_VERSION was incremented to 5.
  // For YOUNG_ANDROID_VERSION 70:
  // - TEXTING_COMPONENT_VERSION was incremented to 3.
  // For YOUNG_ANDROID_VERSION 71:
  // - NOTIFIER_COMPONENT_VERSION was incremented to 2.
  // For YOUNG_ANDROID_VERSION 72:
  // - WEBVIEWER_COMPONENT_VERSION was incremented to 3
  // For YOUNG_ANDROID_VERSION 73:
  // - BUTTON_COMPONENT_VERSION was incremented to 5.
  // For YOUNG_ANDROID_VERSION 74:
  // - SLIDER_COMPONENT_VERSION was incremented to 1.
  // For YOUNG_ANDROID_VERSION 75:
  // - WEBVIEWER_COMPONENT_VERSION was incremented to 3
  // For YOUNG_ANDROID_VERSION 76:
  // - PLAYER_COMPONENT_VERSION was incremented to 5
  // For YOUNG_ANDROID_VERSION 77:
  // - TWITTER_COMPONENT_VERSION was incremented to 3
  // For YOUNG_ANDROID_VERSION 78:
  // - NEARFIELD_COMPONENT_VERSION was incremented to 1
  // For YOUNG_ANDROID_VERSION 79:
  // - FORM_COMPONENT_VERSION was incremented to 11.
  // For YOUNG_ANDROID_VERSION 80:
  // - LISTPICKER_COMPONENT_VERSION was incremented to 7.
  // For YOUNG_ANDROID_VERSION 81:
  // - NOTIFIER_COMPONENT_VERSION was incremented to 3.
  // For YOUNG_ANDROID_VERSION 82:
  // - ACCELEROMETERSENSOR_COMPONENT_VERSION was incremented to 3.
  // For YOUNG_ANDROID_VERSION 83:
  // - LISTPICKER_COMPONENT_VERSION was incremented to 8.
  // For YOUNG_ANDROID_VERSION 84:
  // - FORM_COMPONENT_VERSION was incremented to 12.
  // For YOUNG_ANDROID_VERSION 85:
  // - CAMERA_COMPONENT_VERSION was incremented to 2.
  // For YOUNG_ANDROID_VERSION 86:
  // - VIDEOPLAYER_COMPONENT_VERSION was incremented to 5.
  // - The Sharing Component was added
<<<<<<< HEAD

    public static final int YOUNG_ANDROID_VERSION = 86;
=======
  // For YOUNG_ANDROID_VERSION 87:
  // - WEBVIEWER_COMPONENT_VERSION was incremented to 4
  // For YOUNG_ANDROID_VERSION 88:
  // - SPINNER_COMPONENT_VERSION was incremented to 1
  // For YOUNG_ANDROID_VERSION 89:
  // - LISTVIEW_COMPONENT_VERSION was incremented to 1.
  // For YOUNG_ANDROID_VERSION 90:
  // - TEXTTOSPEECH_COMPONENT_VERSION was incremented to 2
  // For YOUNG_ANDROID_VERSION 91:
  // - DATEPICKER_COMPONENT_VERSION was incremented to 1.
  // For YOUNG_ANDROID_VERSION 92:
  // - TIMEPICKER_COMPONENT_VERSION was incremented to 1

    public static final int YOUNG_ANDROID_VERSION = 92;
>>>>>>> 89952340

  // ............................... Blocks Language Version Number ...............................

  // NOTE(lizlooney,user) - when the blocks language changes:
  // 1. Increment YOUNG_ANDROID_VERSION above.
  // 2. Increment BLOCKS_LANGUAGE_VERSION here
  // 3. ***Add code in yacodeblocks.BlockSaveFile#upgradeLanguage to upgrade the .blk file contents
  // 4. Add code in YoungAndroidFormUpgrader to upgrade the source file
  // *** BlockSaveFile is no longer used in App Inventor 2 (Feb. 2014)

  // For BLOCKS_LANGUAGE_VERSION 2:
  // - Allow arguments of different procedures and events to have the same names.
  // For BLOCKS_LANGUAGE_VERSION 3:
  // - Some String operations were added: text<, text=, text>, trim, upcase, downcase
  // For BLOCKS_LANGUAGE_VERSION 4:
  // Added: replace all, copy list, insert list item, for each in range
  // For BLOCKS_LANGUAGE_VERSION 5:
  // - The Math trigonometry functions' formal parameter names were changed, and two
  //   blocks (degrees-to-radians and radians-to-degrees) were added.
  // For BLOCKS_LANGUAGE_VERSION 6:
  // - Text blocks, comments, and complaints are encoded on save and decoded on load to
  // preserve international characters.
  // For BLOCKS_LANGUAGE_VERSION 7:
  // - Corrupted character sequences in comments are replaced with * when .blk files are upgraded.
  // For BLOCKS_LANGUAGE_VERSION 8:
  // - Socket labels of some text blocks were changed.
  // For BLOCKS_LANGUAGE_VERSION 9:
  // - Socket labels for degrees-to-radians and radians-to-degrees were fixed.
  // For BLOCKS_LANGUAGE_VERSION 10:
  // - Added not-equal block.  Add "as" descriptor to def block.
  // For BLOCKS_LANGUAGE_VERSION 11:
  // - CSV-related list functions were added (list to csv row, list to csv table,
  //   list from csv row, list from csv table)
  // For BLOCKS_LANGUAGE_VERSION 12:
  // - Changed multiply symbol from star to times; change subtract symbol from hyphen to minus
  // For BLOCKS_LANGUAGE_VERSION 13:
  // - Added open-screen and open-screen-with-start-text.
  // For BLOCKS_LANGUAGE_VERSION 14:
  // - Added generated blocks for component object methods and properties.
  // For BLOCKS_LANGUAGE_VERSION 15:
  // - Added "is text empty?" to Text drawer.
  // For BLOCKS_LANGUAGE_VERSION 16:
  // - Added make-color and split-color to Color drawer.
  // For BLOCKS_LANGUAGE_VERSION 17:
  // - Changed open-screen to open-another-screen
  // - Changed open-screen-with-start-text to open-another-screen-with-start-value
  // - Marked get-startup-text as a bad block
  // - Added get-start-value
  // - Added get-plain-start-text
  // - Marked close-screen-with-result as a bad block
  // - Added close-screen-with-value
  // - Added close-screen-with-plain-text

  public static final int BLOCKS_LANGUAGE_VERSION = 17;

  // ................................. Component Version Numbers ..................................

  // NOTE(lizlooney,user) - when a new component is added:
  // 1. Increment YOUNG_ANDROID_VERSION above.
  // 2. Add the version number for the new component below

  // NOTE(lizlooney,user) - when a component changes:
  // 1. Increment YOUNG_ANDROID_VERSION above.
  // 2. Increment the version number for that component below
  // 3. Add code in com.google.appinventor.client.youngandroid.YoungAndroidFormUpgrader#
  //    upgradeComponentProperties to upgrade the .scm file contents
  // 4. Add code in openblocks.yacodeblocks.BlockSaveFile#upgradeComponentBlocks to
  //    upgrade the .blk file contents

  //For ACCELEROMETERSENSOR_COMPONENT_VERSION 2:
  // - AccelerometerSensor.MinimumInterval property was added.
  // - AccelerometerSensor.AccelerationChanged method was modified to wait for
  //   the minimum interval to elapse before calling a shaking event when necessary.
  //For ACCELEROMETERSENSOR_COMPONENT_VERSION 3:
  // - AccelerometerSensor.Sensitivty property was added.
  public static final int ACCELEROMETERSENSOR_COMPONENT_VERSION = 3;

  // For ACTIVITYSTARTER_COMPONENT_VERSION 2:
  // - The ActivityStarter.DataType, ActivityStarter.ResultType, and ActivityStarter.ResultUri
  //   properties were added.
  // - The ActivityStarter.ResolveActivity method was added.
  // - The ActivityStarter.ActivityError event was added.
  // For ACTIVITYSTARTER_COMPONENT_VERSION 3:
  // - The ActivityStarter.ActivityError event was marked userVisible false and is no longer used.
  // For ACTIVITYSTARTER_COMPONENT_VERSION 4:
  // - The ActivityStarter.StartActivity was edited to use the parent Form's open screen
  //   animation to transition to next activity.
  public static final int ACTIVITYSTARTER_COMPONENT_VERSION = 4;

  // For BALL_COMPONENT_VERSION 2:
  // - The PointTowards method was added (for all sprites)
  // - The heading property was changed from int to double (for all sprites)
  // For BALL_COMPONENT_VERSION 3:
  // - The Z property was added (also for ImageSprite)
  // For BALL_COMPONENT_VERSION 4:
  // - The TouchUp, TouchDown, and Flung events were added. (for all sprites)
  // For BALL_COMPONENT_VERSION 5:
  // - Callback parameters speed and heading were added to Flung. (for all sprites)
  public static final int BALL_COMPONENT_VERSION = 5;

  public static final int BARCODESCANNER_COMPONENT_VERSION = 1;

  // For BLUETOOTHCLIENT_COMPONENT_VERSION 2:
  // - The BluetoothClient.Enabled property was added.
  // For BLUETOOTHCLIENT_COMPONENT_VERSION 3:
  // - The BluetoothClient.BluetoothError event was marked userVisible false and is no longer used.
  // For BLUETOOTHCLIENT_COMPONENT_VERSION 4:
  // - The BluetoothClient.DelimiterByte property was added.
  // For BLUETOOTHCLIENT_COMPONENT_VERSION 5:
  // - The BluetoothClient.Secure property was added.
  public static final int BLUETOOTHCLIENT_COMPONENT_VERSION = 5;

  // For BLUETOOTHSERVER_COMPONENT_VERSION 2:
  // - The BluetoothServer.Enabled property was added.
  // For BLUETOOTHSERVER_COMPONENT_VERSION 3:
  // - The BluetoothServer.BluetoothError event was marked userVisible false and is no longer used.
  // For BLUETOOTHSERVER_COMPONENT_VERSION 4:
  // - The BluetoothServer.DelimiterByte property was added.
  // For BLUETOOTHSERVER_COMPONENT_VERSION 5:
  // - The BluetoothServer.Secure property was added.
  public static final int BLUETOOTHSERVER_COMPONENT_VERSION = 5;

  // For BUTTON_COMPONENT_VERSION 2:
  // - The Alignment property was renamed to TextAlignment.
  // For BUTTON_COMPONENT_VERSION 3:
  // - The LongClick event was added.
  // For BUTTON_COMPONENT_VERSION 4:
  // - The Shape property was added.
  // For BUTTON_COMPONENT_VERSION 5:
  // - The ShowFeedback property was added.
  public static final int BUTTON_COMPONENT_VERSION = 5;

  public static final int CAMCORDER_COMPONENT_VERSION = 1;

  // For CAMERA_COMPONENT_VERSION 2:
  // - The UseFront property was added.
   public static final int CAMERA_COMPONENT_VERSION = 2;

  // For CANVAS_COMPONENT_VERSION 2:
  // - The LineWidth property was added.
  // For CANVAS_COMPONENT_VERSION 3:
  // - The FontSize property was added.
  // - The TextAlignment property was added.
  // - The DrawText method was added.
  // - The DrawTextAtAngle method was added.
  // For CANVAS_COMPONENT_VERSION 4:
  // - Added Save and SaveAs methods
  // For CANVAS_COMPONENT_VERSION 5:
  // - Added GetBackgroundPixelColor, GetPixelColor, and SetBackgroundPixelColor methods.
  // For CANVAS_COMPONENT_VERSION 6:
  // - Added TouchDown, TouchUp, and Flung events.
  // For CANVAS_COMPONENT_VERSION 7:
  // - Callback parameters speed and heading were added to Flung. (for all sprites)
  public static final int CANVAS_COMPONENT_VERSION = 7;

  // For CHECKBOX_COMPONENT_VERSION 2:
  // - The Value property was renamed to Checked.
  public static final int CHECKBOX_COMPONENT_VERSION = 2;

  public static final int CLOCK_COMPONENT_VERSION = 1;

  // For CONTACTPICKER_COMPONENT_VERSION 2:
  // - The Alignment property was renamed to TextAlignment.
  // For CONTACTPICKER_COMPONENT_VERSION 3:
  // - The method Open was added.
  // For CONTACTPICKER_COMPONENT_VERSION 4:
  // - The Shape property was added.
  public static final int CONTACTPICKER_COMPONENT_VERSION = 4;

  // For EMAILPICKER_COMPONENT_VERSION 2:
  // - The Alignment property was renamed to TextAlignment.
  public static final int EMAILPICKER_COMPONENT_VERSION = 2;

  public static final int DATEPICKER_COMPONENT_VERSION = 1;

  // For FORM_COMPONENT_VERSION 2:
  // - The Screen.Scrollable property was added.
  // For FORM_COMPONENT_VERSION 3:
  // - The Screen.Icon property was added.
  // For FORM_COMPONENT_VERSION 4:
  // - The Screen.ErrorOccurred event was added.
  // For FORM_COMPONENT_VERSION 5:
  // - The Screen.ScreenOrientation property and Screen.ScreenOrientationChanged event were added.
  // For FORM_COMPONENT_VERSION 6:
  // - The SwitchForm and SwitchFormWithArgs methods were removed and the OtherScreenClosed event
  // was added.
  // For FORM_COMPONENT_VERSION 7:
  // - The VersionCode and VersionName properties were added.
  // For FROM_COMPONENT_VERSION 8:
  // - The AlignHorizontal property was added
  // - The AlignVertical property was added
  // For FORM_COMPONENT_VERSION 9:
  // - The OpenScreenAnimation property was added
  // - The CloseScreenAnimation property was added
  // For FORM_COMPONENT_VERSION 10:
  // - The BackPressed event was added.
  // For FORM_COMPONENT_VERSION 11:
  // - OpenScreenAnimation and CloseScreenAnimation are now properties.
  // For FORM_COMPONENT_VERSION 12:
  // - AboutScreen property was added
  public static final int FORM_COMPONENT_VERSION = 12;

  // For FUSIONTABLESCONTROL_COMPONENT_VERSION 2:
  // - The Fusiontables API was migrated from SQL to V1
  public static final int FUSIONTABLESCONTROL_COMPONENT_VERSION = 2;

  public static final int GAMECLIENT_COMPONENT_VERSION = 1;

  // For HORIZONTALARRANGEMENT_COMPONENT_VERSION 2:
  // - The AlignHorizontal property was added
  // - The AlignVertical property was added
    public static final int HORIZONTALARRANGEMENT_COMPONENT_VERSION = 2;

  public static final int IMAGE_COMPONENT_VERSION = 1;

  // For IMAGEPICKER_COMPONENT_VERSION 2:
  // - The Alignment property was renamed to TextAlignment.
  // For IMAGEPICKER_COMPONENT_VERSION 3:
  // - The method Open was added.
  // For IMAGEPICKER_COMPONENT_VERSION 4:
  // - The Shape property was added.
  // For IMAGEPICKER_COMPONENT_VERSION 5:
  // - The ImagePath property was changed to Selection, and now returns a file path to
  //   external storage

  public static final int IMAGEPICKER_COMPONENT_VERSION = 5;

  // For IMAGESPRITE_COMPONENT_VERSION 2:
  // - The Rotates property was added.
  // For IMAGESPRITE_COMPONENT_VERSION 3:
  // - The PointTowards method was added (for all sprites)
  // - The heading property was changed from int to double (for all sprites)
  // For IMAGESPRITE_COMPONENT_VERSION 4:
  // - The Z property was added (also for Ball)
  // For IMAGESPRITE_COMPONENT_VERSION 5:
  // - The TouchUp, TouchDown, and Flung events were added. (for all sprites)
  // For IMAGESPRITE_COMPONENT_VERSION 6:
  // - Callback parameters speed and heading were added to Flung. (for all sprites)
  public static final int IMAGESPRITE_COMPONENT_VERSION = 6;

  // For LABEL_COMPONENT_VERSION 2:
  // - The Alignment property was renamed to TextAlignment.
  public static final int LABEL_COMPONENT_VERSION = 2;

  public static final int NXT_COLORSENSOR_COMPONENT_VERSION = 1;

  public static final int NXT_DIRECT_COMMANDS_COMPONENT_VERSION = 1;

  public static final int NXT_DRIVE_COMPONENT_VERSION = 1;

  public static final int NXT_LIGHTSENSOR_COMPONENT_VERSION = 1;

  public static final int NXT_SOUNDSENSOR_COMPONENT_VERSION = 1;

  public static final int NXT_TOUCHSENSOR_COMPONENT_VERSION = 1;

  public static final int NXT_ULTRASONICSENSOR_COMPONENT_VERSION = 1;

  // For LISTPICKER_COMPONENT_VERSION 2:
  // - The Alignment property was renamed to TextAlignment.
  // For LISTPICKER_COMPONENT_VERSION 3:
  // - The SelectionIndex read-write property was added.
  // For LISTPICKER_COMPONENT_VERSION 4:
  // - The method Open was added.
  // For LISTPICKER_COMPONENT_VERSION 5:
  // - The Shape property was added.
  // For LISTPICKER_COMPONENT_VERSION 6:
  // - The getIntent method was modified to provide the ListPickerActivity
  //   with the parent Form's open screen animation.
  // For LISTPICKER_COMPONENT_VERSION 7:
  // - Added ShowFilterBar property
  // For LISTPICKER_COMPONENT_VERSION 8:
  // - Added title property

  public static final int LISTPICKER_COMPONENT_VERSION = 8;

  // For LOCATIONSENSOR_COMPONENT_VERSION 2:
  // - The TimeInterval and DistanceInterval properties were added.
  public static final int LOCATIONSENSOR_COMPONENT_VERSION = 2;

  // For NEARFIELD_COMPONENT_VERSION 1:
  public static final int NEARFIELD_COMPONENT_VERSION = 1;

  // For NOTIFIER_COMPONENT_VERSION 2:
  // - To ShowChooseDialog and ShowTextDialog, new arg was added to indicate if dialog is cancelable
  // For NOTIFIER_COMPONENT_VERSION 3:
  // - Added NotifierColor, TextColor and NotifierLength options
  public static final int NOTIFIER_COMPONENT_VERSION = 3;

  // For ORIENTATIONSENSOR_COMPONENT_VERSION = 2:
  // - The Yaw property was renamed to Azimuth.
  // - The yaw parameter to OrientationChanged was renamed to azimuth.
  public static final int ORIENTATIONSENSOR_COMPONENT_VERSION = 2;

  // For PASSWORDTEXTBOX_COMPONENT_VERSION 2:
  // - The Alignment property was renamed to TextAlignment.
  public static final int PASSWORDTEXTBOX_COMPONENT_VERSION = 2;

  public static final int PEDOMETER_COMPONENT_VERSION = 1;

  public static final int PHONECALL_COMPONENT_VERSION = 1;

  // For PHONENUMBERPICKER_COMPONENT_VERSION 2:
  // - The Alignment property was renamed to TextAlignment.
  // For PHONENUMBERPICKER_COMPONENT_VERSION 3:
  // - The method Open was added.
  // For PHONENUMBERPICKER_COMPONENT_VERSION 4:
  // - The Shape property was added.
  public static final int PHONENUMBERPICKER_COMPONENT_VERSION = 4;

  public static final int PHONESTATUS_COMPONENT_VERSION = 1;

  // For PLAYER_COMPONENT_VERSION 2:
  // - The Player.PlayerError event was added.
  // For PLAYER_COMPONENT_VERSION 3:
  // - The Player.PlayerError event was marked userVisible false and is no longer used.
  // For PLAYER_COMPONENT_VERSION 4:
  // - The Player.Completed event was added.
  // - The IsLooping property was added.
  // - The Volume property was added.
  // - The IsPlaying method was added.
  // For PLAYER_COMPONENT_VERSION 5:
  // - The IsLooping property was renamed to Loop.

  public static final int PLAYER_COMPONENT_VERSION = 5;

  public static final int SHARING_COMPONENT_VERSION = 1;

  // For SOUND_COMPONENT_VERSION 2:
  // - The Sound.SoundError event was added.
  // For SOUND_COMPONENT_VERSION 3:
  // - The Sound.SoundError event was marked userVisible false and is no longer used.
  public static final int SOUND_COMPONENT_VERSION = 3;

  public static final int SOUND_RECORDER_COMPONENT_VERSION = 1;

  public static final int SPEECHRECOGNIZER_COMPONENT_VERSION = 1;

  public static final int TABLEARRANGEMENT_COMPONENT_VERSION = 1;

  // For TEXTBOX_COMPONENT_VERSION 2:
  // - The TextBox.NumbersOnly property was added.
  // For TEXTBOX_COMPONENT_VERSION 3:
  // - The Alignment property was renamed to TextAlignment.
  // For TEXTBOX_COMPONENT_VERSION 4:
  // - The HideKeyboard method was added.
  // - The MultiLine property was added.
  public static final int TEXTBOX_COMPONENT_VERSION = 4;

  // For TEXTTOSPEECH_COMPONENT_VERSION, added speech pitch and rate
  public static final int TEXTTOSPEECH_COMPONENT_VERSION = 2;

  // For TEXTING_COMPONENT_VERSION 2:
  // Texting over Wifi was implemented using Google Voice
  // This works only on phones with 2.0 (Eclair) or higher.
  // It requires that the user has a Google Voice account
  // and has the mobile Voice app installed on the phone.
  // Access to Google Voice is controlled through OAuth 2.
  // For TEXTING_COMPONENT_VERISON 3:
  // - receivingEnabled is now an integer in the range 1-3
  //   instead of a boolean
  public static final int TEXTING_COMPONENT_VERSION = 3;

  public static final int TIMEPICKER_COMPONENT_VERSION = 1;

  public static final int TINYDB_COMPONENT_VERSION = 1;

  // For TINYWEBDB_COMPONENT_VERSION 2:
  // - The TinyWebDB.ShowAlert method was removed. Notifier.ShowAlert should be used instead.
  public static final int TINYWEBDB_COMPONENT_VERSION = 2;

  // For TWITTER_COMPONENT_VERSION 2:
  // - The Authorize method and IsAuthorized event handler were added to support
  //   OAuth authentication (now requred by Twitter). These
  //   should be used instead of Login and IsLoggedIn. Login is still there but
  //   calling Login pops up a notification to use Authorize. IsLoggedIn will
  //   be changed to IsAuthorized when the blocks file is upgraded.
  // - Added CheckAuthorized method to check whether the user is already
  //   logged in and call IsAuthorized if so. We save the accessToken across app
  //   invocations, so it is possible that the app already has authorization
  //   when it starts up.
  // - Added DeAuthorize method to forget authorization token (logout, effectively).
  // - Added ConsumerKey and ConsumerSecret designer properties (required for
  //   Authorize)
  // - Added Username read-only property that returns the Twitter username when
  //   the user is logged in.
  // - The friend timeline was changed to be a list of tuples (lists), where
  //   each sub-list is (username message). The old format was just a list
  //   of messages and didn't include the username associated with each message.
  // For TWITTER_COMPONENT_VERSION 3:
  // - The 'SetStatus' procedure has been changed to 'Tweet' to be more intuitive.
  // - Added 'TweetWithImage' which uploads an image to TwitPic and adds it to
  //   a tweet to allow a user to tweet with a picture. This requires a TwitPic_API_Key
  //   property.
  public static final int TWITTER_COMPONENT_VERSION = 3;

  // For VERTICALARRANGEMENT_COMPONENT_VERSION 2:
  // - The AlignHorizontal property was added
  // - The AlignVertical property was added
  public static final int VERTICALARRANGEMENT_COMPONENT_VERSION = 2;

  // For VIDEOPLAYER_COMPONENT_VERSION 2:
  // - The VideoPlayer.VideoPlayerError event was added.
  // For VIDEOPLAYER_COMPONENT_VERSION 3:
  // - The VideoPlayer.VideoPlayerError event was marked userVisible false and is no longer used.
  // For VIDEOPLAYER_COMPONENT_VERSION 4:
  // - The VideoPlayer.width and VideoPlayer.height variables were marked as user visible.
  // - The FullScreen property was added to the VideoPlayer.
  // For VIDEOPLAYER_COMPONENT_VERSION 5:
  // - The Volume property (setter only) was added to the VideoPlayer.
  public static final int VIDEOPLAYER_COMPONENT_VERSION = 5;

  public static final int VOTING_COMPONENT_VERSION = 1;

  // For WEB_COMPONENT_VERSION 2:
  // - The RequestHeaders and AllowCookies properties were added.
  // - The BuildPostData and ClearCookies methods were added.
  // - The existing PostText method was renamed to PostTextWithEncoding, and a new PostText
  //   method was added.
  // For WEB_COMPONENT_VERSION 3:
  // - PUT and DELETE Actions added (PutText, PutTextWithEncoding, PutFile, and Delete).
  public static final int WEB_COMPONENT_VERSION = 3;

  // For WEBVIEWER_COMPONENT_VERSION 2:
  // - The CanGoForward and CanGoBack methods were added
  // For WEBVIEWER_COMPONENT_VERSION 3:
  // - Add UsesLocation property to set location permissions
  public static final int WEBVIEWER_COMPONENT_VERSION = 3;

  // For SLIDER_COMPONENT_VERSION 1:
  // - Initial version.
  public static final int SLIDER_COMPONENT_VERSION = 1;

  // For SPINNER_COMPONENT_VERSION 1:
  public static final int SPINNER_COMPONENT_VERSION = 1;

  // For listView component Version
  public static final int LISTVIEW_COMPONENT_VERSION = 1;

  // Companion Versions and Update Information

  // The PREFERRED_COMPANION is displayed to the end-user if
  // they ask (via the Help->About menu) and if they are told
  // that they need to update their companion
  //
  // ACCEPTABLE_COMPANIONS is a list of Companion VersionNames
  // which are usable with this version of the system.
  //
  // COMPANION_UPDATE_URL is the URL used by the Companion
  // Update Mechanism to find the Companion to download.
  // Note: This new Companion needs to be signed by the same
  // key as the Companion it is replacing, as the Package Manager
  // is invoked from the running Companion.

  public static final String PREFERRED_COMPANION = "2.17ai2zx1";
  public static final String COMPANION_UPDATE_URL = "";
  public static final String [] ACCEPTABLE_COMPANIONS = { "2.15ai2", "2.15ai2zx1", "2.16ai2", "2.16ai2zx1", "2.17ai2", "2.17ai2zx1" };

  // Splash Screen Values
  public static final int SPLASH_SURVEY = 1;


}<|MERGE_RESOLUTION|>--- conflicted
+++ resolved
@@ -244,10 +244,6 @@
   // For YOUNG_ANDROID_VERSION 86:
   // - VIDEOPLAYER_COMPONENT_VERSION was incremented to 5.
   // - The Sharing Component was added
-<<<<<<< HEAD
-
-    public static final int YOUNG_ANDROID_VERSION = 86;
-=======
   // For YOUNG_ANDROID_VERSION 87:
   // - WEBVIEWER_COMPONENT_VERSION was incremented to 4
   // For YOUNG_ANDROID_VERSION 88:
@@ -262,7 +258,6 @@
   // - TIMEPICKER_COMPONENT_VERSION was incremented to 1
 
     public static final int YOUNG_ANDROID_VERSION = 92;
->>>>>>> 89952340
 
   // ............................... Blocks Language Version Number ...............................
 
