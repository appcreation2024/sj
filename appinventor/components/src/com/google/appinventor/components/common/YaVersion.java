--- conflicted
+++ resolved
@@ -516,10 +516,6 @@
   // - FILE_COMPONENT_VERSION was incremented to 3
   // - BLOCKS_LANGUAGE_VERSION was incremented to 33
   // For YOUNG_ANDROID_VERSION 209:
-<<<<<<< HEAD
-  // - BLUETOOTH_CLIENT_COMPONENT_VERSION was incremented to 7
-  public static final int YOUNG_ANDROID_VERSION = 209;
-=======
   // - WEB_COMPONENT_VERSION was incremented to 8
   // For YOUNG_ANDROID_VERSION 210:
   // - BALL_COMPONENT_VERSION was incremented to 7
@@ -555,8 +551,9 @@
   // - LISTVIEW_COMPONENT_VERSION was incremented to 6
   // For YOUNG_ANDROID_VERSION 214:
   // - FILE_COMPONENT_VERSION was incremented to 4
-  public static final int YOUNG_ANDROID_VERSION = 213;
->>>>>>> da825287
+  // For YOUNG_ANDROID_VERSION 215:
+  // - BLUETOOTH_CLIENT_COMPONENT_VERSION was incremented to 7
+  public static final int YOUNG_ANDROID_VERSION = 215;
 
   // ............................... Blocks Language Version Number ...............................
 
