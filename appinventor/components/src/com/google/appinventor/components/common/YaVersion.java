// -*- mode: java; c-basic-offset: 2; -*-
// Copyright 2009-2011 Google, All Rights reserved
// Copyright 2011-2012 MIT, All rights reserved
// Released under the Apache License, Version 2.0
// http://www.apache.org/licenses/LICENSE-2.0

package com.google.appinventor.components.common;

/**
 * Contains constants related to Young Android system, blocks, and component
 * version numbers.
 *
 */
public class YaVersion {
  private YaVersion() {
  }

  // ............................ Young Android System Version Number .............................

  // YOUNG_ANDROID_VERSION must be incremented when either the blocks language or a component
  // changes.
  // TODO(lizlooney) - should this version number be generated so that it is automatically
  // incremented when the blocks language or a component changes?

  // For YOUNG_ANDROID_VERSION 2:
  // - The Logger component was removed. The Notifier component should be used instead.
  // - TINYWEBDB_COMPONENT_VERSION was incremented to 2.
  // For YOUNG_ANDROID_VERSION 3:
  // - BLOCKS_LANGUAGE_VERSION was incremented to 2.
  // For YOUNG_ANDROID_VERSION 4:
  // - The LegoNxtConnection component was added.
  // For YOUNG_ANDROID_VERSION 5:
  // - The Camera component was added.
  // For YOUNG_ANDROID_VERSION 6:
  // - FORM_COMPONENT_VERSION was incremented to 2.
  // For YOUNG_ANDROID_VERSION 7:
  // - The Bluetooth component was added.
  // For YOUNG_ANDROID_VERSION 8:
  // - PLAYER_COMPONENT_VERSION was incremented to 2.
  // - SOUND_COMPONENT_VERSION was incremented to 2.
  // - VIDEOPLAYER_COMPONENT_VERSION was incremented to 2.
  // For YOUNG_ANDROID_VERSION 9:
  // - The LegoNxtConnection component was removed without backwards compatibility.
  // - The LegoMindstormsNxtDirect component was added.
  // - The LegoMindstormsNxtDrive component was added.
  // - The Bluetooth component was removed without backwards compatibility.
  // - The BluetoothClient component was added.
  // - The BluetoothServer component was added.
  // For YOUNG_ANDROID_VERSION 10:
  // - ACTIVITYSTARTER_COMPONENT_VERSION was incremented to 2.
  // For YOUNG_ANDROID_VERSION 11:
  // - BLUETOOTHCLIENT_COMPONENT_VERSION was incremented to 2.
  // - BLUETOOTHSERVER_COMPONENT_VERSION was incremented to 2.
  // For YOUNG_ANDROID_VERSION_12:
  // - TWITTER_COMPONENT_VERSION was incremented to 2.
  // - The Twitter component was changed to support OAuth authentication.
  // For YOUNG_ANDROID_VERSION 13:
  // - The LegoMindstormsNxtTouchSensor component was added.
  // - The LegoMindstormsNxtLightSensor component was added.
  // - The LegoMindstormsNxtSoundSensor component was added.
  // - The LegoMindstormsNxtUltrasonicSensor component was added.
  // For YOUNG_ANDROID_VERSION 14:
  // - LegoMindstormsNXT* components were renamed.
  // For YOUNG_ANDROID_VERSION 15:
  // - TEXTBOX_COMPONENT_VERSION was incremented to 2.
  // For YOUNG_ANDROID_VERSION 16:
  // - FORM_COMPONENT_VERSION was incremented to 3.
  // For YOUNG_ANDROID_VERSION 17:
  // - BLOCKS_LANGUAGE_VERSION was incremented to 3.
  // For YOUNG_ANDROID_VERSION 18:
  // - ACTIVITYSTARTER_COMPONENT_VERSION was incremented to 3.
  // - BLUETOOTHCLIENT_COMPONENT_VERSION was incremented to 3.
  // - BLUETOOTHSERVER_COMPONENT_VERSION was incremented to 3.
  // - FORM_COMPONENT_VERSION was incremented to 4.
  // - PLAYER_COMPONENT_VERSION was incremented to 3.
  // - SOUND_COMPONENT_VERSION was incremented to 3.
  // - VIDEOPLAYER_COMPONENT_VERSION was incremented to 3.
  // For YOUNG_ANDROID_VERSION 19:
  // - The NxtColorSensor component was added.
  // For YOUNG_ANDROID_VERSION 20:
  // - The SoundRecorder component was added.
  // For YOUNG_ANDROID_VERSION 21:
  // - BUTTON_COMPONENT_VERSION was incremented to 2.
  // - CHECKBOX_COMPONENT_VERSION was incremented to 2.
  // - CONTACTPICKER_COMPONENT_VERSION was incremented to 2.
  // - EMAILPICKER_COMPONENT_VERSION was incremented to 2.
  // - IMAGEPICKER_COMPONENT_VERSION was incremented to 2.
  // - LABEL_COMPONENT_VERSION was incremented to 2.
  // - LISTPICKER_COMPONENT_VERSION was incremented to 2.
  // - PASSWORDTEXTBOX_COMPONENT_VERSION was incremented to 2.
  // - PHONENUMBERPICKER_COMPONENT_VERSION was incremented to 2.
  // - TEXTBOX_COMPONENT_VERSION was incremented to 3.
  // For YOUNG_ANDROID_VERSION 22:
  // - BLOCKS_LANGUAGE_VERSION was incremented to 4.
  // - CANVAS_COMPONENT_VERSION was incremented to 2.
  // For YOUNG_ANDROID_VERSION 23:
  // - IMAGESPRITE_COMPONENT_VERSION was incremented to 2.
  // For YOUNG_ANDROID_VERSION 24:
  // - BLOCKS_LANGUAGE_VERSION was incremented to 5.
  // For YOUNG_ANDROID_VERSION 25:
  // - BLOCKS_LANGUAGE_VERSION was incremented to 6.
  // For YOUNG_ANDROID_VERSION 26:
  // - In .scm files, values for asset, BluetoothClient, component, lego_nxt_sensor_port,
  // and string properties no longer contain leading and trailing quotes.
  // For YOUNG_ANDROID_VERSION 27:
  // - BLUETOOTHCLIENT_COMPONENT_VERSION was incremented to 4.
  // - BLUETOOTHSERVER_COMPONENT_VERSION was incremented to 4.
  // For YOUNG_ANDROID_VERSION 28:
  // - BLOCKS_LANGUAGE_VERSION was incremented to 7.
  // For YOUNG_ANDROID_VERSION 29:
  // - BLOCKS_LANGUAGE_VERSION was incremented to 8.
  // For YOUNG_ANDROID_VERSION 30:
  // - BLOCKS_LANGUAGE_VERSION was incremented to 9.
  // For YOUNG_ANDROID_VERSION 31:
  // - BLOCKS_LANGUAGE_VERSION was incremented to 10.
  // For YOUNG_ANDROID_VERSION 32:
  // - LISTPICKER_COMPONENT_VERSION was incremented to 3.
  // For YOUNG_ANDROID_VERSION 33:
  // - CANVAS_COMPONENT_VERSION was incremented to 3.
  // For YOUNG_ANDROID_VERSION 34:
  // - IMAGESPRITE_COMPONENT_VERSION was incremented to 3.
  // - BALL_COMPONENT_VERSION was incremented to 2.
  // For YOUNG_ANDROID_VERSION 35:
  // - FORM_COMPONENT_VERSION was incremented to 5.
  // For YOUNG_ANDROID_VERSION 36:
  // - FusiontablesControl component was added
  // - BLOCKS_LANGUAGE_VERSION was incremented to 11 (CSV-related list functions)
  // For YOUNG_ANDROID_VERSION 37:
  // - CANVAS_COMPONENT_VERSION was incremented to 4.
  // For YOUNG_ANDROID_VERSION 38:
  // - CONTACTPICKER_COMPONENT_VERSION was incremented to 3.
  // - IMAGEPICKER_COMPONENT_VERSION was incremented to 3.
  // - LISTPICKER_COMPONENT_VERSION was incremented to 4.
  // - PHONENUMBERPICKER_COMPONENT_VERSION was incremented to 3.
  // For YOUNG_ANDROID_VERSION 39:
  // - BLOCKS_LANGUAGE_VERSION was incremented to 12
  // For YOUNG_ANDROID_VERSION 40:
  // - BUTTON_COMPONENT_VERSION was incremented to 3.
  // For YOUNG_ANDROID_VERSION 41:
  // - FORM_COMPONENT_VERSION was incremented to 6.
  // - BLOCKS_LANGUAGE_VERSION was incremented to 13
  // For YOUNG_ANDROID_VERSION 42:
  // - The Web component was added.
  // For YOUNG_ANDROID_VERSION 43:
  // - BALL_COMPONENT_VERSION was incremented to 3.
  // - IMAGESPRITE_COMPONENT_VERSION was incremented to 4.
  // For YOUNG_ANDROID_VERSION 44:
  // - BLOCKS_LANGUAGE_VERSION was incremented to 14
  // For YOUNG_ANDROID_VERSION 45:
  // - ORIENTATIONSENSOR_COMPONENT_VERSION was incremented to 2.
  // For YOUNG_ANDROID_VERSION 46:
  // - BLOCKS_LANGUAGE_VERSION was incremented to 15.
  // For YOUNG_ANDROID_VERSION 47:
  // - WebViewer component was added
  // For YOUNG_ANDROID_VERSION 48:
  // - WEB_COMPONENT_VERSION was incremented to 2.
  // For YOUNG_ANDROID_VERSION 49:
  // - WEBVIEWER_COMPONENT_VERSION was incremented to 2.
  // For YOUNG_ANDROID_VERSION 50:
  // - TEXTBOX_COMPONENT_VERSION was incremented to 4:
  // For YOUNG_ANDROID_VERSION 51:
  // - CANVAS_COMPONENT_VERSION was incremented to 5.
  // - BLOCKS_LANGUAGE_VERSION was incremented to 16.
  // For YOUNG_ANDROID_VERSION 52:
  // - BLOCKS_LANGUAGE_VERSION was incremented to 17.
  // For YOUNG_ANDROID_VERSION 53:
  // - BLUETOOTHCLIENT_COMPONENT_VERSION was incremented to 5.
  // - BLUETOOTHSERVER_COMPONENT_VERSION was incremented to 5.
  // For YOUNG_ANDROID_VERSION 54:
  // - BUTTON_COMPONENT_VERSION was incremented to 4.
  // - CONTACTPICKER_COMPONENT_VERSION was incremented to 4.
  // - IMAGEPICKER_COMPONENT_VERSION was incremented to 4.
  // - LISTPICKER_COMPONENT_VERSION was incremented to 5.
  // - PHONENUMBERPICKER_COMPONENT_VERSION was incremented to 4.
  // For YOUNG_ANDROID_VERSION 55:
  // - ACCELEROMETERSENSOR_COMPONENT_VERSION was incremented to 2.
  // For YOUNG_ANDROID_VERSION 56
  // - LOCATIONSENSOR_COMPONENT_VERSION was incremented to 2
  // For YOUNG_ANDROID_VERSION 57:
  // - PLAYER_COMPONENT_VERSION was incremented to 4.
  // For YOUNG_ANDROID_VERSION 58:
  // - FORM_COMPONENT_VERSION was incremented to 7.
  // For YOUNG_ANDROID_VERION 59:
  // - The Camcorder component was added.
  // For YOUNG_ANDROID_VERSION 60:
  // - VIDEOPLAYER_COMPONENT_VERSION was incremented to 4.
  // For YOUNG_ANDROID_VERSION 61:
  // - HORIZONTALARRANGEMENT_COMPONENT_VERSION was incremented to 2
  // - VERTICALARRANGEMENT_COMPONENT_VERSION was incremented to 2
  // - FORM_COMPONENT_VERSION was incremented to 8
  // For YOUNG_ANDROID_VERSION 62:
  // - BALL_COMPONENT_VERSION was incremented to 4.
  // - CANVAS_COMPONENT_VERSION was incremented to 6.
  // - IMAGESPRITE_COMPONENT_VERSION was incremented to 5.
  // For YOUNG_ANDROID_VERSION 63:
  // - ACTIVITYSTARTER_COMPONENT_VERSION was incremented to 4.
  // - FORM_COMPONENT_VERSION was incremented to 9.
  // - LISTPICKER_COMPONENT_VERSION was incremented to 6.
  // For YOUNG_ANDROID_VERSION 64:
  // - FUSIONTABLESCONTROL_COMPONENT_VERSION was incremented to 2.
  // For YOUNG_ANDROID_VERSION 65:
  // - BALL_COMPONENT_VERSION was incremented to 5.
  // - CANVAS_COMPONENT_VERSION was incremented to 7.
  // - IMAGESPRITE_COMPONENT_VERSION was incremented to 6.
  // For YOUNG_ANDROID_VERSION 66:
  // - FORM_COMPONENT_VERSION was incremented to 10.
  // For YOUNG_ANDROID_VERSION 67:
  // - TEXTING_COMPONENT_VERSION was incremented to 2.
  // For YOUNG_ANDROID_VERSION 68:
  // - Phone Status Block was added.
  // For YOUNG_ANDROID_VERSION 69:
  // - IMAGEPICKER_COMPONENT_VERSION was incremented to 5.
  // For YOUNG_ANDROID_VERSION 70:
  // - TEXTING_COMPONENT_VERSION was incremented to 3.
  // For YOUNG_ANDROID_VERSION 71:
  // - NOTIFIER_COMPONENT_VERSION was incremented to 2.
  // For YOUNG_ANDROID_VERSION 72:
  // - WEBVIEWER_COMPONENT_VERSION was incremented to 3
  // For YOUNG_ANDROID_VERSION 73:
  // - BUTTON_COMPONENT_VERSION was incremented to 5.
  // For YOUNG_ANDROID_VERSION 74:
  // - SLIDER_COMPONENT_VERSION was incremented to 1.
  // For YOUNG_ANDROID_VERSION 75:
  // - WEBVIEWER_COMPONENT_VERSION was incremented to 3
  // For YOUNG_ANDROID_VERSION 76:
  // - PLAYER_COMPONENT_VERSION was incremented to 5
  // For YOUNG_ANDROID_VERSION 77:
  // - TWITTER_COMPONENT_VERSION was incremented to 3
  // For YOUNG_ANDROID_VERSION 78:
  // - NEARFIELD_COMPONENT_VERSION was incremented to 1
  // For YOUNG_ANDROID_VERSION 79:
  // - FORM_COMPONENT_VERSION was incremented to 11.
  // For YOUNG_ANDROID_VERSION 80:
  // - LISTPICKER_COMPONENT_VERSION was incremented to 7.
  // For YOUNG_ANDROID_VERSION 81:
  // - NOTIFIER_COMPONENT_VERSION was incremented to 3.
  // For YOUNG_ANDROID_VERSION 82:
  // - ACCELEROMETERSENSOR_COMPONENT_VERSION was incremented to 3.
  // For YOUNG_ANDROID_VERSION 83:
  // - LISTPICKER_COMPONENT_VERSION was incremented to 8.
  // For YOUNG_ANDROID_VERSION 84:
  // - FORM_COMPONENT_VERSION was incremented to 12.
  // For YOUNG_ANDROID_VERSION 85:
  // - CAMERA_COMPONENT_VERSION was incremented to 2.
  // For YOUNG_ANDROID_VERSION 86:
  // - VIDEOPLAYER_COMPONENT_VERSION was incremented to 5.
  // - The Sharing Component was added
  // For YOUNG_ANDROID_VERSION 87:
  // - WEBVIEWER_COMPONENT_VERSION was incremented to 4
  // For YOUNG_ANDROID_VERSION 88:
  // - SPINNER_COMPONENT_VERSION was incremented to 1
  // For YOUNG_ANDROID_VERSION 89:
  // - LISTVIEW_COMPONENT_VERSION was incremented to 1.
  // For YOUNG_ANDROID_VERSION 90:
  // - TEXTTOSPEECH_COMPONENT_VERSION was incremented to 2
  // For YOUNG_ANDROID_VERSION 91:
  // - DATEPICKER_COMPONENT_VERSION was incremented to 1.
  // For YOUNG_ANDROID_VERSION 92:
  // - TIMEPICKER_COMPONENT_VERSION was incremented to 1
  // For YOUNG_ANDROID_VERSION 93:
  // - FILE_COMPONENT_VERSION was incremented to 1.
  // For YOUNG_ANDROID_VERSION 94:
  // - YANDEX_COMPONENT_VERSION was incremented to 1.
  // For YOUNG_ANDROID_VERSION 95:
  // - BUTTON_COMPONENT_VERSION was incremented to 6.
  // For YOUNG_ANDROID_VERSION 96:
  // - TIMEPICKER_COMPONENT_VERSION was incremented to 2.
  // For YOUNG_ANDROID_VERSION 97:
  // - PLAYER_COMPONENT_VERSION was incremented to 6
  // For YOUNG_ANDROID_VERSION 98:
  // - PHONECALL_COMPONENT_VERSION was incremented to 2.
  // For YOUNG_ANDROID_VERSION 99:
  // - CONTACTPICKER_COMPONENT_VERSION was incremented to 5
  // For YOUNG_ANDROID_VERSION 100:
  // - DATEPICKER_COMPONENT_VERSION was incremented to 2.
  // For YOUNG_ANDROID_VERSION 101:
  // - FORM_COMPONENT_VERSION was incremented to 13.
  // For YOUNG_ANDROID_VERSION 102:
  // - FUSIONTABLESCONTROL_COMPONENT_VERSION was incremented to 3.
  // For YOUNG_ANDROID_VERSION 103:
  // - LISTVIEW_COMPONENT_VERSION was incremented to 2.
  // For YOUNG_ANDROID_VERSION 104:
  // - TWITTER_COMPONENT_VERSION was incremented to 4.
  // For YOUNG_ANDROID_VERSION 105:
  // - WEB_COMPONENT_VERSION was incremented to 4.
  // For YOUNG_ANDROID_VERSION 106:
  // - LISTVIEW_COMPONENT_VERSION was incremented to 3.
  // For YOUNG_ANDROID_VERSION 107:
  // - WEBVIEWER_COMPONENT_VERSION was incremented to 5
  // For YOUNG_ANDROID_VERSION 108:
  // - New Obsfucate Text Block was added and BLOCKS_LANGUAGE_VERSION incremented to 18
  // For YOUNG_ANDROID_VERION 109:
  // - Added PROXIMITYSENSOR_COMPONENT_VERSION
  // For YOUNG_ANDROID_VERSION 110:
  // - LABEL_COMPONENT_VERSION was incremented to 3.
  // For YOUNG_ANDROID_VERSION 111:
  // - BARCODESCANNER_COMPONENT_VERSION was incremented to 2.
  // For YOUNG_ANDROID_VERSION 112:
  // First test of new upgrading architecture: Dave Wolber's Canvas name changes
  // For YOUNG_ANDROID_VERSION 113:
  // Second test of new upgrading architecture: Evan Thomas's fillCircle argument for Canvas.DrawCircle
  // - CANVAS_COMPONENT_VERSION was incremented to 9.
  // For YOUNG_ANDROID_VERSION 114:
  // - FORM_COMPONENT_VERSION was incremented to 14.
  // For YOUNG_ANDROID_VERSION 115:
  // - CANVAS_COMPONENT_VERSION was incremented to 10.
  // For YOUNG_ANDROID_VERSION 116:
  // - LISTPICKER_COMPONENT_VERSION was incremented to 9.
  // For YOUNG_ANDROID_VERSION 117:
  // - LISTVIEW_COMPONENT_VERSION was incremented to 4.
  // For YOUNG_ANDROID_VERSION 118:
  // - SOUND_RECORDER_COMPONENT_VERSION was incremented to 2.
  // For YOUNG_ANDROID_VERSION 119:
  // - TEXTBOX_COMPONENT_VERSION was incremented to 5
  // - WEBVIEWER_COMPONENT_VERSION was incremented to 6
  // For YOUNG_ANDROID_VERSION 120:
  // - SLIDER_COMPONENT_VERSION was incremented to 2
  // For YOUNG_ANDROID_VERSION 121:
  // - NOTIFIER_COMPONENT_VERSION was incremented to 4
  // For YOUNG_ANDROID_VERSION 122:
  // - EMAILPICKER_COMPONENT_VERSION was incremented to 3
  // - PASSWORDTEXTBOX_COMPONENT_VERSION was incremented to 3
  // For YOUNG_ANDROID_VERSION 123:
  // - TEXTTOSPEECH_COMPONENT_VERSION was incremented to 3
  // For YOUNG_ANDROID_VERSION 124:
  // - FORM_COMPONENT_VERSION was incremented to 15.
  // For YOUNG_ANDROID_VERSION 125:
  // - LISTVIEW_COMPONENT_VERSION was incremented to 5
  // For YOUNG_ANDROID_VERSION 126:
  // - ACTIVITYSTARTER_COMPONENT_VERSION was incremented to 5
  // For YOUNG_ANDROID_VERSION 127:
  // - FORM_COMPONENT_VERSION was incremented to 16.
  // For YOUNG_ANDROID_VERSION 128:
  // - BLOCKS_LANGUAGE_VERSION was incremented to 19
  // For YOUNG_ANDROID_VERSION 129:
  // - CLOCK_COMPONENT_VERSION was incremented to 2
  // For YOUNG_ANDROID_VERSION 130:
  // - TEXTTOSPEECH_COMPONENT_VERSION was incremented to 4
  // For YOUNG_ANDROID_VERSION 131:
  // - CONTACTPICKER_COMPONENT_VERSION was incremented to 6.
  // For YOUNG_ANDROID_VERSION 132:
  // - TEXTTOSPEECH_COMPONENT_VERSION was incremented to 5
  // For YOUNG_ANDROID_VERSION 133:
  // - FILE_COMPONENT_VERSION was incremented to 2
  // For YOUNG_ANDROID_VERSION 134:
  // - DATEPICKER_COMPONENT_VERSION was incremented to 3
  // - TIMEPICKER_COMPONENT_VERSION was incremented to 3
  // For YOUNG_ANDROID_VERSION 135:
  // - ACTIVITYSTARTER_COMPONENT_VERSION was incremented to 6
  // For YOUNG_ANDROID_VERSION 136:
  // - FORM_COMPONENT_VERSION was incremented to 17.
  // For YOUNG_ANDROID_VERSION 137:
  // - FORM_COMPONENT_VERSION was incremented to 18.
  // For YOUNG_ANDROID_VERSION 138:
  // - MEDIASTORE_COMPONENT_VERSION was incremented to 1
  // For YOUNG_ANDROID_VERSION 139:
  // - Reserved for FIRST Tech Challenge.
  // For YOUNG_ANDROID_VERSION 140:
  // - HORIZONTALARRANGEMENT_COMPONENT_VERSION was incremented to 3.
  // - VERTICALARRANGEMENT_COMPONENT_VERSION was incremented to 3
  // For YOUNG_ANDROID_VERSION 141:
<<<<<<< HEAD
  // - IMAGE_COMPONENT_VERSION was incremented to 2

  public static final int YOUNG_ANDROID_VERSION = 141;
=======
  // - Reserved for FIRST Tech Challenge.
  // For YOUNG_ANDROID_VERSION 142:
  // - FORM_COMPONENT_VERSION was incremented to 19.
  // For YOUNG_ANDROID_VERSION 143:
  // - GyroscopeSensor component was added
  // For YOUNG_ANDROID_VERSION 144:
  // - Reserved for FIRST Tech Challenge.
  // For YOUNG_ANDROID_VERSION 145:
  // - Spelling of "obsfucate" was corrected to obfuscate and BLOCKS_LANGUAGE_VERSION incremented to 20
  // For YOUNG_ANDROID_VERSION 146:
  // - CAMERA_COMPONENT_VERSION was incremented to 3.
  // For YOUNG_ANDROID_VERSION 147:
  // - IMAGE_COMPONENT_VERSION was incremented to 2.
  // For YOUNG_ANDROID_VERSION 148:
  // - FIREBASE_COMPONENT_VERSION was incremented to 1
  // For YOUNG_ANDROID_VERSION 149:
  // - CLOCK_COMPONENT_VERSION was incremented to 3

  public static final int YOUNG_ANDROID_VERSION = 149;
>>>>>>> 2d426e9e

  // ............................... Blocks Language Version Number ...............................

  // NOTE(lizlooney,user) - when the blocks language changes:
  // 1. Increment YOUNG_ANDROID_VERSION above.
  // 2. Increment BLOCKS_LANGUAGE_VERSION here
  // 3. ***Add code in yacodeblocks.BlockSaveFile#upgradeLanguage to upgrade the .blk file contents
  // 4. Add code in YoungAndroidFormUpgrader to upgrade the source file
  // *** BlockSaveFile is no longer used in App Inventor 2 (Feb. 2014)

  // For BLOCKS_LANGUAGE_VERSION 2:
  // - Allow arguments of different procedures and events to have the same names.
  // For BLOCKS_LANGUAGE_VERSION 3:
  // - Some String operations were added: text<, text=, text>, trim, upcase, downcase
  // For BLOCKS_LANGUAGE_VERSION 4:
  // Added: replace all, copy list, insert list item, for each in range
  // For BLOCKS_LANGUAGE_VERSION 5:
  // - The Math trigonometry functions' formal parameter names were changed, and two
  //   blocks (degrees-to-radians and radians-to-degrees) were added.
  // For BLOCKS_LANGUAGE_VERSION 6:
  // - Text blocks, comments, and complaints are encoded on save and decoded on load to
  // preserve international characters.
  // For BLOCKS_LANGUAGE_VERSION 7:
  // - Corrupted character sequences in comments are replaced with * when .blk files are upgraded.
  // For BLOCKS_LANGUAGE_VERSION 8:
  // - Socket labels of some text blocks were changed.
  // For BLOCKS_LANGUAGE_VERSION 9:
  // - Socket labels for degrees-to-radians and radians-to-degrees were fixed.
  // For BLOCKS_LANGUAGE_VERSION 10:
  // - Added not-equal block.  Add "as" descriptor to def block.
  // For BLOCKS_LANGUAGE_VERSION 11:
  // - CSV-related list functions were added (list to csv row, list to csv table,
  //   list from csv row, list from csv table)
  // For BLOCKS_LANGUAGE_VERSION 12:
  // - Changed multiply symbol from star to times; change subtract symbol from hyphen to minus
  // For BLOCKS_LANGUAGE_VERSION 13:
  // - Added open-screen and open-screen-with-start-text.
  // For BLOCKS_LANGUAGE_VERSION 14:
  // - Added generated blocks for component object methods and properties.
  // For BLOCKS_LANGUAGE_VERSION 15:
  // - Added "is text empty?" to Text drawer.
  // For BLOCKS_LANGUAGE_VERSION 16:
  // - Added make-color and split-color to Color drawer.
  // For BLOCKS_LANGUAGE_VERSION 17:
  // - Changed open-screen to open-another-screen
  // - Changed open-screen-with-start-text to open-another-screen-with-start-value
  // - Marked get-startup-text as a bad block
  // - Added get-start-value
  // - Added get-plain-start-text
  // - Marked close-screen-with-result as a bad block
  // - Added close-screen-with-value
  // - Added close-screen-with-plain-text
  // For BLOCKS_LANGUAGE_VERSION 18:
  // - New Obsfucate Text Block was added
  // For BLOCKS_LANGUAGE_VERSION 19:
  // The is-number block was modified to include dropdowns for base10, hex, and binary
  // The number-convert blocks was added
  // For BLOCKS_LANGUAGE_VERSION 20:
  // - Spelling of "Obsfucate" was corrected to Obfuscate in Text Block
  public static final int BLOCKS_LANGUAGE_VERSION = 20;

  // ................................. Component Version Numbers ..................................

  // NOTE(lizlooney,user) - when a new component is added:
  // 1. Increment YOUNG_ANDROID_VERSION above.
  // 2. Add the version number for the new component below
  // 3. Add documentation to the appropriate html file in docs/reference/components.

  // NOTE(lizlooney,user) - when a component changes:
  // 1. Increment YOUNG_ANDROID_VERSION above.
  // 2. Increment the version number for that component below
  // 3. Add code in com.google.appinventor.client.youngandroid.YoungAndroidFormUpgrader#
  //    upgradeComponentProperties to upgrade the .scm file contents
  // *** OBSOLETE 4. Add code in openblocks.yacodeblocks.BlockSaveFile#upgradeComponentBlocks to
  // *** OBSOLETE upgrade the .blk file contents (not used in AI 2)
  // 4. For AI2, update the table in blocklyeditor/src/versioning.js
  // 5. Update documentation in the appropriate html file in docs/reference/components.


  // Note added after internationalization (8/25/2014)
  // If you add any properties, events or methods to a component you *must*:

  //   Add an entry for each new property/event/method into
  //   OdeMessages.java iff a property with that name doesn't already
  //   exist (so if you are adding a property that has the same name as
  //   another property in a different component, you don't do it a
  //   second time). To add the "Foo" property you would add:

  //         @defaultMessage("Foo")
  //         @description("")
  //         String FooProperties();

  //   If you edit the description of a component (but not yet a
  //   property,method or event of that component) you must also find and
  //   update the description in OdeMessages.java



  //For ACCELEROMETERSENSOR_COMPONENT_VERSION 2:
  // - AccelerometerSensor.MinimumInterval property was added.
  // - AccelerometerSensor.AccelerationChanged method was modified to wait for
  //   the minimum interval to elapse before calling a shaking event when necessary.
  //For ACCELEROMETERSENSOR_COMPONENT_VERSION 3:
  // - AccelerometerSensor.Sensitivty property was added.
  public static final int ACCELEROMETERSENSOR_COMPONENT_VERSION = 3;

  // For ACTIVITYSTARTER_COMPONENT_VERSION 2:
  // - The ActivityStarter.DataType, ActivityStarter.ResultType, and ActivityStarter.ResultUri
  //   properties were added.
  // - The ActivityStarter.ResolveActivity method was added.
  // - The ActivityStarter.ActivityError event was added.
  // For ACTIVITYSTARTER_COMPONENT_VERSION 3:
  // - The ActivityStarter.ActivityError event was marked userVisible false and is no longer used.
  // For ACTIVITYSTARTER_COMPONENT_VERSION 4:
  // - The ActivityStarter.StartActivity was edited to use the parent Form's open screen
  //   animation to transition to next activity.
  // For ACTIVITYSTARTER_COMPONENT_VERSION 5:
  // - The ActivityStarter.ActivityCanceled event was added.
  // For ACTIVITYSTARTER_COMPONENT_VERSION 6:
  // - Extras property was added to accept a list of key-value pairs to put to the intent
  public static final int ACTIVITYSTARTER_COMPONENT_VERSION = 6;

  // For BALL_COMPONENT_VERSION 2:
  // - The PointTowards method was added (for all sprites)
  // - The heading property was changed from int to double (for all sprites)
  // For BALL_COMPONENT_VERSION 3:
  // - The Z property was added (also for ImageSprite)
  // For BALL_COMPONENT_VERSION 4:
  // - The TouchUp, TouchDown, and Flung events were added. (for all sprites)
  // For BALL_COMPONENT_VERSION 5:
  // - Callback parameters speed and heading were added to Flung. (for all sprites)
  public static final int BALL_COMPONENT_VERSION = 5;

  // For BARCODESCANNER_COMPONENT_VERSION 2:
  // -- UseExternalScanner property was added (default true)
  public static final int BARCODESCANNER_COMPONENT_VERSION = 2;

  // For BLUETOOTHCLIENT_COMPONENT_VERSION 2:
  // - The BluetoothClient.Enabled property was added.
  // For BLUETOOTHCLIENT_COMPONENT_VERSION 3:
  // - The BluetoothClient.BluetoothError event was marked userVisible false and is no longer used.
  // For BLUETOOTHCLIENT_COMPONENT_VERSION 4:
  // - The BluetoothClient.DelimiterByte property was added.
  // For BLUETOOTHCLIENT_COMPONENT_VERSION 5:
  // - The BluetoothClient.Secure property was added.
  public static final int BLUETOOTHCLIENT_COMPONENT_VERSION = 5;

  // For BLUETOOTHSERVER_COMPONENT_VERSION 2:
  // - The BluetoothServer.Enabled property was added.
  // For BLUETOOTHSERVER_COMPONENT_VERSION 3:
  // - The BluetoothServer.BluetoothError event was marked userVisible false and is no longer used.
  // For BLUETOOTHSERVER_COMPONENT_VERSION 4:
  // - The BluetoothServer.DelimiterByte property was added.
  // For BLUETOOTHSERVER_COMPONENT_VERSION 5:
  // - The BluetoothServer.Secure property was added.
  public static final int BLUETOOTHSERVER_COMPONENT_VERSION = 5;

  // For BUTTON_COMPONENT_VERSION 2:
  // - The Alignment property was renamed to TextAlignment.
  // For BUTTON_COMPONENT_VERSION 3:
  // - The LongClick event was added.
  // For BUTTON_COMPONENT_VERSION 4:
  // - The Shape property was added.
  // For BUTTON_COMPONENT_VERSION 5:
  // - The ShowFeedback property was added.
  // For BUTTON_COMPONENT_VERSION 6:
  // - Added TouchUp and TouchDown events
  // - FontSize, FontBold, FontItalic properties made visible in block editor
  public static final int BUTTON_COMPONENT_VERSION = 6;

  public static final int CAMCORDER_COMPONENT_VERSION = 1;

  // For CAMERA_COMPONENT_VERSION 2:
  // - The UseFront property was added.
  // For CAMERA_COMPONENT_VERSION 3:
  // - The UseFront property was removed :-( .
   public static final int CAMERA_COMPONENT_VERSION = 3;

  // For CANVAS_COMPONENT_VERSION 2:
  // - The LineWidth property was added.
  // For CANVAS_COMPONENT_VERSION 3:
  // - The FontSize property was added.
  // - The TextAlignment property was added.
  // - The DrawText method was added.
  // - The DrawTextAtAngle method was added.
  // For CANVAS_COMPONENT_VERSION 4:
  // - Added Save and SaveAs methods
  // For CANVAS_COMPONENT_VERSION 5:
  // - Added GetBackgroundPixelColor, GetPixelColor, and SetBackgroundPixelColor methods.
  // For CANVAS_COMPONENT_VERSION 6:
  // - Added TouchDown, TouchUp, and Flung events.
  // For CANVAS_COMPONENT_VERSION 7:
  // - Callback parameters speed and heading were added to Flung. (for all sprites)
  // For CANVAS_COMPONENT_VERSION 8:
  // Dave Wolber's Canvas name changes:
  // - DrawCircle parameter names changed to centerx,centery, radius
  // - Touched parameter touchedSprite name changed to touchedAnySprite
  // - Dragged parameter draggedSprite name changed to draggedAnySprite
  // For CANVAS_COMPONENT_VERSION 9:
  // - DrawCircle has new fourth parameter (for isFilled), due to Evan Thomas
  // For CANVAS_COMPONENT_VERSION 10:
  // - The default value of the TextAlignment property was changed to Component.ALIGNMENT_CENTER
  public static final int CANVAS_COMPONENT_VERSION = 10;

  // For CHECKBOX_COMPONENT_VERSION 2:
  // - The Value property was renamed to Checked.
  public static final int CHECKBOX_COMPONENT_VERSION = 2;

  // For CLOCK_COMPONENT_VERSION 2:
  // - The pattern parameter was added to the FormatDate and FormatDateTime.
  // - Add Duration Support
  public static final int CLOCK_COMPONENT_VERSION = 3;

  // For CONTACTPICKER_COMPONENT_VERSION 2:
  // - The Alignment property was renamed to TextAlignment.
  // For CONTACTPICKER_COMPONENT_VERSION 3:
  // - The method Open was added.
  // For CONTACTPICKER_COMPONENT_VERSION 4:
  // - The Shape property was added.
  // For CONTACTPICKER_COMPONENT_VERSION 5:
  // - Added PhoneNumber, PhoneNumberList, and EmailAddressList to ContactPicker.
  // - For Eclair and up, we now use ContactsContract instead of the deprecated Contacts.
  // For CONTACTPICKER_COMPONENT_VERSION 6:
  // - The ContactUri property was added
  public static final int CONTACTPICKER_COMPONENT_VERSION = 6;

  // For DATEPICKER_COMPONENT_VERSION 2:
  // The datepicker dialog was updated to show the current date
  // instead of the last set date by default.
  // The SetDateToDisplay and LaunchPicker methods were added to
  // give the user more control of what time is displayed in the
  // datepicker dialog.
  // For DATEPICKER_COMPONENT_VERSION 3:
  // - SetDateToDisplayFromInstant, and Instant property are added.
  public static final int DATEPICKER_COMPONENT_VERSION = 3;

  // For EMAILPICKER_COMPONENT_VERSION 2:
  // - The Alignment property was renamed to TextAlignment.
  // For EMAILPICKER_COMPONENT_VERSION 3:
  // - RequestFocus function was added (via TextBoxBase)
  public static final int EMAILPICKER_COMPONENT_VERSION = 3;

  // For FILE_COMPONENT_VERSION 2:
  // - The AfterFileSaved event was added.
  public static final int FILE_COMPONENT_VERSION = 2;

  // For FORM_COMPONENT_VERSION 2:
  // - The Screen.Scrollable property was added.
  // For FORM_COMPONENT_VERSION 3:
  // - The Screen.Icon property was added.
  // For FORM_COMPONENT_VERSION 4:
  // - The Screen.ErrorOccurred event was added.
  // For FORM_COMPONENT_VERSION 5:
  // - The Screen.ScreenOrientation property and Screen.ScreenOrientationChanged event were added.
  // For FORM_COMPONENT_VERSION 6:
  // - The SwitchForm and SwitchFormWithArgs methods were removed and the OtherScreenClosed event
  // was added.
  // For FORM_COMPONENT_VERSION 7:
  // - The VersionCode and VersionName properties were added.
  // For FROM_COMPONENT_VERSION 8:
  // - The AlignHorizontal property was added
  // - The AlignVertical property was added
  // For FORM_COMPONENT_VERSION 9:
  // - The OpenScreenAnimation property was added
  // - The CloseScreenAnimation property was added
  // For FORM_COMPONENT_VERSION 10:
  // - The BackPressed event was added.
  // For FORM_COMPONENT_VERSION 11:
  // - OpenScreenAnimation and CloseScreenAnimation are now properties.
  // For FORM_COMPONENT_VERSION 12:
  // - AboutScreen property was added
  // For FORM_COMPONENT_VERSION 13:
  // - The Screen.Scrollable property was set to False by default
  // For FORM_COMPONENT_VERSION 14:
  // - The Screen1.AppName was added and no block need to be changed.
  // For FORM_COMPONENT_VERSION 15:
  // - The Screen.ShowStatusBar was added.
  // For FORM_COMPONENT_VERSION 16:
  // - TitleVisible property was added
  // For FORM_COMPONENT_VERSION 17:
  // - The Screen.CompatibilityMode property was added
  // For FORM_COMPONENT_VERSION 18:
  // - Screen.CompatibilityMode property morphed into the
  //   Sizing property
  // For FORM_COMPONENT_VERSION 19:
  // - Added HideKeyboard method
  public static final int FORM_COMPONENT_VERSION = 19;

  // For FUSIONTABLESCONTROL_COMPONENT_VERSION 2:
  // - The Fusiontables API was migrated from SQL to V1
  // For FUSIONTABLESCONTROL_COMPONENT_VERSION 3:
  // - InsertRow, GetRows and GetRowsWithConditions was added.
  // - KeyFile, UseServiceAuthentication and ServiceAccountEmail
  //   were added.
  public static final int FUSIONTABLESCONTROL_COMPONENT_VERSION = 3;

  public static final int GAMECLIENT_COMPONENT_VERSION = 1;

  public static final int GYROSCOPESENSOR_COMPONENT_VERSION = 1;

  // For HORIZONTALARRANGEMENT_COMPONENT_VERSION 2:
  // - The AlignHorizontal property was added
  // - The AlignVertical property was added
  // - Added background color & image
  public static final int HORIZONTALARRANGEMENT_COMPONENT_VERSION = 3;

  // For IMAGE_COMPONENT_VERSION 2:
<<<<<<< HEAD
  // - ScalePictureToFit was replaced by Scaling property
=======
  // - The RotationAngle property was added.
>>>>>>> 2d426e9e
  public static final int IMAGE_COMPONENT_VERSION = 2;

  // For IMAGEPICKER_COMPONENT_VERSION 2:
  // - The Alignment property was renamed to TextAlignment.
  // For IMAGEPICKER_COMPONENT_VERSION 3:
  // - The method Open was added.
  // For IMAGEPICKER_COMPONENT_VERSION 4:
  // - The Shape property was added.
  // For IMAGEPICKER_COMPONENT_VERSION 5:
  // - The ImagePath property was changed to Selection, and now returns a file path to
  //   external storage

  public static final int IMAGEPICKER_COMPONENT_VERSION = 5;

  // For IMAGESPRITE_COMPONENT_VERSION 2:
  // - The Rotates property was added.
  // For IMAGESPRITE_COMPONENT_VERSION 3:
  // - The PointTowards method was added (for all sprites)
  // - The heading property was changed from int to double (for all sprites)
  // For IMAGESPRITE_COMPONENT_VERSION 4:
  // - The Z property was added (also for Ball)
  // For IMAGESPRITE_COMPONENT_VERSION 5:
  // - The TouchUp, TouchDown, and Flung events were added. (for all sprites)
  // For IMAGESPRITE_COMPONENT_VERSION 6:
  // - Callback parameters speed and heading were added to Flung. (for all sprites)
  public static final int IMAGESPRITE_COMPONENT_VERSION = 6;

  // For LABEL_COMPONENT_VERSION 2:
  // - The Alignment property was renamed to TextAlignment.
  // For LABEL_COMPONENT_VERSION 3:
  // - The HasMargins property was added
  public static final int LABEL_COMPONENT_VERSION = 3;

  // For LISTPICKER_COMPONENT_VERSION 2:
  // - The Alignment property was renamed to TextAlignment.
  // For LISTPICKER_COMPONENT_VERSION 3:
  // - The SelectionIndex read-write property was added.
  // For LISTPICKER_COMPONENT_VERSION 4:
  // - The method Open was added.
  // For LISTPICKER_COMPONENT_VERSION 5:
  // - The Shape property was added.
  // For LISTPICKER_COMPONENT_VERSION 6:
  // - The getIntent method was modified to provide the ListPickerActivity
  //   with the parent Form's open screen animation.
  // For LISTPICKER_COMPONENT_VERSION 7:
  // - Added ShowFilterBar property
  // For LISTPICKER_COMPONENT_VERSION 8:
  // - Added title property
  // For LISTPICKER_COMPONENT_VERSION 9:
  // - Added ItemTextColor, ItemBackgroundColor
  public static final int LISTPICKER_COMPONENT_VERSION = 9;

  // For LISTVIEW_COMPONENT_VERSION 1:
  // - Initial version.
  // For LISTVIEW_COMPONENT_VERSION 2:
  // - Added Elements property
  // For LISTVIEW_COMPONENT_VERSION 3:
  // - Added BackgroundColor Property
  // - Added TextColor Property
  // For LISTVIEW_COMPONENT_VERSION 4:
  // - Added TextSize Property
  // For LISTVIEW_COMPONENT_VERSION 5:
  // - Added SelectionColor Property
  public static final int LISTVIEW_COMPONENT_VERSION = 5;

  // For LOCATIONSENSOR_COMPONENT_VERSION 2:
  // - The TimeInterval and DistanceInterval properties were added.
  public static final int LOCATIONSENSOR_COMPONENT_VERSION = 2;

  // For NEARFIELD_COMPONENT_VERSION 1:
  public static final int NEARFIELD_COMPONENT_VERSION = 1;

  // For NOTIFIER_COMPONENT_VERSION 2:
  // - To ShowChooseDialog and ShowTextDialog, new arg was added to indicate if dialog is cancelable
  // For NOTIFIER_COMPONENT_VERSION 3:
  // - Added NotifierColor, TextColor and NotifierLength options
  // For NOTIFIER_COMPONENT_VERSION 4:
  // - Added a ShowProgressDialog method, and a DismissProgressDialog method
  public static final int NOTIFIER_COMPONENT_VERSION = 4;

  public static final int NXT_COLORSENSOR_COMPONENT_VERSION = 1;

  public static final int NXT_DIRECT_COMMANDS_COMPONENT_VERSION = 1;

  public static final int NXT_DRIVE_COMPONENT_VERSION = 1;

  public static final int NXT_LIGHTSENSOR_COMPONENT_VERSION = 1;

  public static final int NXT_SOUNDSENSOR_COMPONENT_VERSION = 1;

  public static final int NXT_TOUCHSENSOR_COMPONENT_VERSION = 1;

  public static final int NXT_ULTRASONICSENSOR_COMPONENT_VERSION = 1;

  // For ORIENTATIONSENSOR_COMPONENT_VERSION = 2:
  // - The Yaw property was renamed to Azimuth.
  // - The yaw parameter to OrientationChanged was renamed to azimuth.
  public static final int ORIENTATIONSENSOR_COMPONENT_VERSION = 2;

  // For PASSWORDTEXTBOX_COMPONENT_VERSION 2:
  // - The Alignment property was renamed to TextAlignment.
  // For PASSWORDTEXTBOX_COMPONENT_VERSION 3:
  // - Added RequestFocus Function (via TextBoxBase)
  public static final int PASSWORDTEXTBOX_COMPONENT_VERSION = 3;

  public static final int PEDOMETER_COMPONENT_VERSION = 1;

  // For PHONECALL_COMPONENT_VERSION 2:
  // - The PhoneCallStarted event was added.
  // - The PhoneCallEnded event was added.
  // - The IncomingCallAnswered event was added.
  public static final int PHONECALL_COMPONENT_VERSION = 2;

  // For PHONENUMBERPICKER_COMPONENT_VERSION 2:
  // - The Alignment property was renamed to TextAlignment.
  // For PHONENUMBERPICKER_COMPONENT_VERSION 3:
  // - The method Open was added.
  // For PHONENUMBERPICKER_COMPONENT_VERSION 4:
  // - The Shape property was added.
  public static final int PHONENUMBERPICKER_COMPONENT_VERSION = 4;

  public static final int PHONESTATUS_COMPONENT_VERSION = 1;

  // For PLAYER_COMPONENT_VERSION 2:
  // - The Player.PlayerError event was added.
  // For PLAYER_COMPONENT_VERSION 3:
  // - The Player.PlayerError event was marked userVisible false and is no longer used.
  // For PLAYER_COMPONENT_VERSION 4:
  // - The Player.Completed event was added.
  // - The IsLooping property was added.
  // - The Volume property was added.
  // - The IsPlaying method was added.
  // For PLAYER_COMPONENT_VERSION 5:
  // - The IsLooping property was renamed to Loop.
  // For PLAYER_COMPONENT_VERSION 6:
  // - The PlayInForeground property was added.
  // - The OtherPlayerStarted event was added.

  public static final int PLAYER_COMPONENT_VERSION = 6;

  public static final int SHARING_COMPONENT_VERSION = 1;

  // For SLIDER_COMPONENT_VERSION 1:
  // - Initial version.
  // For SLIDER_COMPONENT_VERSION 2:
  // - Added the property to allow for the removal of the Thumb Slider
  public static final int SLIDER_COMPONENT_VERSION = 2;

  // For SPINNER_COMPONENT_VERSION 1:
  public static final int SPINNER_COMPONENT_VERSION = 1;

  // For SOUND_COMPONENT_VERSION 2:
  // - The Sound.SoundError event was added.
  // For SOUND_COMPONENT_VERSION 3:
  // - The Sound.SoundError event was marked userVisible false and is no longer used.
  public static final int SOUND_COMPONENT_VERSION = 3;

  // For SOUND_RECORDER_COMPONENT_VERSION 2:
  // - The SavedRecording property was added.
  public static final int SOUND_RECORDER_COMPONENT_VERSION = 2;

  public static final int SPEECHRECOGNIZER_COMPONENT_VERSION = 1;

  public static final int TABLEARRANGEMENT_COMPONENT_VERSION = 1;

  // For TEXTBOX_COMPONENT_VERSION 2:
  // - The TextBox.NumbersOnly property was added.
  // For TEXTBOX_COMPONENT_VERSION 3:
  // - The Alignment property was renamed to TextAlignment.
  // For TEXTBOX_COMPONENT_VERSION 4:
  // - The HideKeyboard method was added.
  // - The MultiLine property was added.
  // For TEXTBOX_COMPONENT_VERSION 5:
  // - RequestFocus method was added
  public static final int TEXTBOX_COMPONENT_VERSION = 5;

  // For TEXTING_COMPONENT_VERSION 2:
  // Texting over Wifi was implemented using Google Voice
  // This works only on phones with 2.0 (Eclair) or higher.
  // It requires that the user has a Google Voice account
  // and has the mobile Voice app installed on the phone.
  // Access to Google Voice is controlled through OAuth 2.
  // For TEXTING_COMPONENT_VERISON 3:
  // - receivingEnabled is now an integer in the range 1-3
  //   instead of a boolean
  public static final int TEXTING_COMPONENT_VERSION = 3;

  // For TEXTTOSPEECH_COMPONENT_VERSION 2:
  // - added speech pitch and rate
  // For TEXTTOSPEECH_COMPONENT_VERSION 3:
  // - the AvailableLanguages property was added
  // - the AvailableCountries property was added
  // For TEXTTOSPEECH_COMPONENT_VERSION 4:
  // - the Country designer property was changed to use a ChoicePropertyEditor
  // - the Language designer property was changed to use a ChoicePropertyEditor
  // For TEXTTOSPEECH_COMPONENT_VERSION 5:
  // - default value was added to the Country designer property
  // - default value was added to the Language designer property
  public static final int TEXTTOSPEECH_COMPONENT_VERSION = 5;

  // For TIMEPICKER_COMPONENT_VERSION 2:
  // After feedback from the forum, the timepicker dialog was updated
  // to show the current time instead of the last set time by default.
  // The SetTimeToDisplay and LaunchPicker methods were added to
  // give the user more control of what time is displayed in the
  // timepicker dialog.
  // For TIMEPICKER_COMPONENT_VERSION 3:
  // - SetTimeToDisplayFromInstant, and Instant property are added.
  public static final int TIMEPICKER_COMPONENT_VERSION = 3;

  public static final int TINYDB_COMPONENT_VERSION = 1;

  // For TINYWEBDB_COMPONENT_VERSION 2:
  // - The TinyWebDB.ShowAlert method was removed. Notifier.ShowAlert should be used instead.
  public static final int TINYWEBDB_COMPONENT_VERSION = 2;

  // // For FIREBASE_COMPONENT_VERSION 1:
  // - FirebaseDB component introduced
  public static final int FIREBASE_COMPONENT_VERSION = 1;

  // For TWITTER_COMPONENT_VERSION 2:
  // - The Authorize method and IsAuthorized event handler were added to support
  //   OAuth authentication (now requred by Twitter). These
  //   should be used instead of Login and IsLoggedIn. Login is still there but
  //   calling Login pops up a notification to use Authorize. IsLoggedIn will
  //   be changed to IsAuthorized when the blocks file is upgraded.
  // - Added CheckAuthorized method to check whether the user is already
  //   logged in and call IsAuthorized if so. We save the accessToken across app
  //   invocations, so it is possible that the app already has authorization
  //   when it starts up.
  // - Added DeAuthorize method to forget authorization token (logout, effectively).
  // - Added ConsumerKey and ConsumerSecret designer properties (required for
  //   Authorize)
  // - Added Username read-only property that returns the Twitter username when
  //   the user is logged in.
  // - The friend timeline was changed to be a list of tuples (lists), where
  //   each sub-list is (username message). The old format was just a list
  //   of messages and didn't include the username associated with each message.
  // For TWITTER_COMPONENT_VERSION 3:
  // - The 'SetStatus' procedure has been changed to 'Tweet' to be more intuitive.
  // - Added 'TweetWithImage' which uploads an image to TwitPic and adds it to
  //   a tweet to allow a user to tweet with a picture. This requires a TwitPic_API_Key
  //   property.
  // For TWITTER_COMPONENT_VERSION 4:
  // - Modified 'TweetWithImage' to upload images to Twitter directly because of the shutdown of
  //   TwitPic. The TwitPic_API_Key property is now deprecated and hidden.
  public static final int TWITTER_COMPONENT_VERSION = 4;

  // For VERTICALARRANGEMENT_COMPONENT_VERSION 2:
  // - The AlignHorizontal property was added
  // - The AlignVertical property was added
  // - Added background color & image
  public static final int VERTICALARRANGEMENT_COMPONENT_VERSION = 3;

  // For VIDEOPLAYER_COMPONENT_VERSION 2:
  // - The VideoPlayer.VideoPlayerError event was added.
  // For VIDEOPLAYER_COMPONENT_VERSION 3:
  // - The VideoPlayer.VideoPlayerError event was marked userVisible false and is no longer used.
  // For VIDEOPLAYER_COMPONENT_VERSION 4:
  // - The VideoPlayer.width and VideoPlayer.height variables were marked as user visible.
  // - The FullScreen property was added to the VideoPlayer.
  // For VIDEOPLAYER_COMPONENT_VERSION 5:
  // - The Volume property (setter only) was added to the VideoPlayer.
  public static final int VIDEOPLAYER_COMPONENT_VERSION = 5;

  public static final int VOTING_COMPONENT_VERSION = 1;

  // For WEB_COMPONENT_VERSION 2:
  // - The RequestHeaders and AllowCookies properties were added.
  // - The BuildPostData and ClearCookies methods were added.
  // - The existing PostText method was renamed to PostTextWithEncoding, and a new PostText
  //   method was added.
  // For WEB_COMPONENT_VERSION 3:
  // - PUT and DELETE Actions added (PutText, PutTextWithEncoding, PutFile, and Delete).
  // For WEB_COMPONENT_VERSION 4:
  // - Added method XMLTextDecode
  public static final int WEB_COMPONENT_VERSION = 4;

  // For WEBVIEWER_COMPONENT_VERSION 2:
  // - The CanGoForward and CanGoBack methods were added
  // For WEBVIEWER_COMPONENT_VERSION 3:
  // - Add UsesLocation property to set location permissions
  // For WEBVIEWER_COMPONENT_VERSION 4:
  // - Add WebViewString
  // For WEBVIEWER_COMPONENT_VERSION 5:
  // - IgnoreSslError property added
  // For WEBVIEWER_COMPONENT_VERSION 6:
  // - ClearCaches method was added
  public static final int WEBVIEWER_COMPONENT_VERSION = 6;

  // For MEDIASTORE_COMPONENT_VERSION 1:
  // - Initial Version.
  public static final int MEDIASTORE_COMPONENT_VERSION = 1;

  // For YANDEX_COMPONENT_VERSION 1:
  // - Initial version.
  public static final int YANDEX_COMPONENT_VERSION = 1;

  //For PROXIMITYSENSOR_COMPONENT_VERSION: Initial Version
  public static final int PROXIMITYSENSOR_COMPONENT_VERSION = 1;

  // Rendezvous Server Location

  public static final String RENDEZVOUS_SERVER = "rendezvous.appinventor.mit.edu";

  // Companion Versions and Update Information

  // The PREFERRED_COMPANION is displayed to the end-user if
  // they ask (via the Help->About menu) and if they are told
  // that they need to update their companion
  //
  // ACCEPTABLE_COMPANIONS is a list of Companion VersionNames
  // which are usable with this version of the system.
  //
  // COMPANION_UPDATE_URL is the URL used by the Companion
  // Update Mechanism to find the Companion to download.
  // Note: This new Companion needs to be signed by the same
  // key as the Companion it is replacing, as the Package Manager
  // is invoked from the running Companion.

  public static final String PREFERRED_COMPANION = "2.35";
  public static final String COMPANION_UPDATE_URL = "";
  public static final String COMPANION_UPDATE_URL1 = "";
  public static final String [] ACCEPTABLE_COMPANIONS = { "2.35" };

  // Splash Screen Values
  public static final int SPLASH_SURVEY = 1;


}<|MERGE_RESOLUTION|>--- conflicted
+++ resolved
@@ -359,11 +359,6 @@
   // - HORIZONTALARRANGEMENT_COMPONENT_VERSION was incremented to 3.
   // - VERTICALARRANGEMENT_COMPONENT_VERSION was incremented to 3
   // For YOUNG_ANDROID_VERSION 141:
-<<<<<<< HEAD
-  // - IMAGE_COMPONENT_VERSION was incremented to 2
-
-  public static final int YOUNG_ANDROID_VERSION = 141;
-=======
   // - Reserved for FIRST Tech Challenge.
   // For YOUNG_ANDROID_VERSION 142:
   // - FORM_COMPONENT_VERSION was incremented to 19.
@@ -381,9 +376,9 @@
   // - FIREBASE_COMPONENT_VERSION was incremented to 1
   // For YOUNG_ANDROID_VERSION 149:
   // - CLOCK_COMPONENT_VERSION was incremented to 3
-
-  public static final int YOUNG_ANDROID_VERSION = 149;
->>>>>>> 2d426e9e
+  // For YOUNG_ANDROID_VERSION 150:
+  // - IMAGE_COMPONENT_VERSION was incremented to 2
+  public static final int YOUNG_ANDROID_VERSION = 150;
 
   // ............................... Blocks Language Version Number ...............................
 
@@ -691,12 +686,10 @@
   public static final int HORIZONTALARRANGEMENT_COMPONENT_VERSION = 3;
 
   // For IMAGE_COMPONENT_VERSION 2:
-<<<<<<< HEAD
+  // - The RotationAngle property was added.
+  // For IMAGE_COMPONENT_VERSION 3:
   // - ScalePictureToFit was replaced by Scaling property
-=======
-  // - The RotationAngle property was added.
->>>>>>> 2d426e9e
-  public static final int IMAGE_COMPONENT_VERSION = 2;
+  public static final int IMAGE_COMPONENT_VERSION = 3;
 
   // For IMAGEPICKER_COMPONENT_VERSION 2:
   // - The Alignment property was renamed to TextAlignment.
