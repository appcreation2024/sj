// -*- mode: java; c-basic-offset: 2; -*-
// Copyright 2009-2011 Google, All Rights reserved
// Copyright 2011-2012 MIT, All rights reserved
// Released under the Apache License, Version 2.0
// http://www.apache.org/licenses/LICENSE-2.0
package com.google.appinventor.components.runtime;

import android.util.Log;
import com.google.appinventor.components.annotations.DesignerComponent;
import com.google.appinventor.components.annotations.DesignerProperty;
import com.google.appinventor.components.annotations.PropertyCategory;
import com.google.appinventor.components.annotations.SimpleFunction;
import com.google.appinventor.components.annotations.SimpleObject;
import com.google.appinventor.components.annotations.SimpleProperty;
import com.google.appinventor.components.common.ComponentCategory;
import com.google.appinventor.components.common.PropertyTypeConstants;
import com.google.appinventor.components.common.YaVersion;
import com.google.appinventor.components.runtime.errors.YailRuntimeError;
import com.google.appinventor.components.runtime.util.JsonUtil;


import java.util.ArrayList;
import java.util.HashSet;
import java.util.List;
import java.util.Map;

import android.content.Context;
import android.content.SharedPreferences;

import org.json.JSONException;

/**
 * `TinyDB` is a non-visible component that stores data for an app.
 *
 * Apps created with App Inventor are initialized each time they run. This means that if an app
 * sets the value of a variable and the user then quits the app, the value of that variable will
 * not be remembered the next time the app is run. In contrast, TinyDB is a persistent data store
 * for the app. The data stored in a `TinyDB` will be available each time the app is run. An
 * example might be a game that saves the high score and retrieves it each time the game is played.
 *
 * Data items consist of tags and values. To store a data item, you specify the tag it should be
 * stored under. The tag must be a text block, giving the data a name. Subsequently, you can
 * retrieve the data that was stored under a given tag.
 *
 * You cannot use the `TinyDB` to pass data between two different apps on the phone, although you
 * can use the `TinyDB` to share data between the different screens of a multi-screen app.
 *
 * When you are developing apps using the AI Companion, all the apps using that Companion will
 * share the same `TinyDB`. That sharing will disappear once the apps are packaged and installed on
 * the phone. During development you should be careful to clear the Companion app's data each time
 * you start working on a new app.
 *
 * @author markf@google.com (Mark Friedman)
 */
@DesignerComponent(version = YaVersion.TINYDB_COMPONENT_VERSION,
    description = "TinyDB is a non-visible component that stores data for an app. " +
        "<p> Apps created with App Inventor are initialized each time they run: " +
        "If an app sets the value of a variable and the user then quits the app, " +
        "the value of that variable will not be remembered the next time the app is run. " +
        "In contrast, TinyDB is a <em> persistent </em> data store for the app, " +
        "that is, the data stored there will be available each time the app is " +
        "run. An example might be a game that saves the high score and " +
        "retrieves it each time the game is played. </<p> " +
        "<p> Data items are strings stored under <em>tags</em> . To store a data " +
        "item, you specify the tag it should be stored under.  Subsequently, you " +
        "can retrieve the data that was stored under a given tag. </p>" +
        "<p> There is only one data store per app. Even if you have multiple TinyDB " +
        "components, they will use the same data store. To get the effect of " +
        "separate stores, use different keys. Also each app has its own data " +
        "store. You cannot use TinyDB to pass data between two different apps on " +
        "the phone, although you <em>can</em> use TinyDb to shares data between the " +
        "different screens of a multi-screen app. </p> " +
        "<p>When you are developing apps using the AI Companion, all the apps " +
        "using that companion will share the same TinyDb.  That sharing will disappear " +
        "once the apps are packaged.  But, during development, you should be careful to clear " +
        "the TinyDb each time you start working on a new app.</p>",
    category = ComponentCategory.STORAGE,
    nonVisible = true,
    iconName = "images/tinyDB.png")

@SimpleObject
public class TinyDB extends AndroidNonvisibleComponent implements Component, Deleteable,
    ObservableDataSource<String, List> {

  public static final String DEFAULT_NAMESPACE = "TinyDB1";

  private SharedPreferences sharedPreferences;
  private String namespace;

  private Context context;  // this was a local in constructor and final not private

  // Set of observers
  private HashSet<ChartDataBase> dataSourceObservers = new HashSet<ChartDataBase>();

  // SharedPreferences listener used to notify observers
  private final SharedPreferences.OnSharedPreferenceChangeListener sharedPreferenceChangeListener;


  /**
   * Creates a new TinyDB component.
   *
   * @param container the Form that this component is contained in.
   */
  public TinyDB(ComponentContainer container) {
    super(container.$form());
    context = (Context) container.$context();

    sharedPreferenceChangeListener = new SharedPreferences.OnSharedPreferenceChangeListener() {
      @Override
      public void onSharedPreferenceChanged(SharedPreferences sharedPreferences, String key) {
        // Upon value change, notify the observers with the key and the value
        notifyDataObservers(key, GetValue(key, null));
      }
    };

    Namespace(DEFAULT_NAMESPACE);
  }

  /**
   * Namespace for storing data. All `TinyDB` components in the same app with the same `Namespace`
   * property access the same data.
   *
   *   Each `Namespace` represents a single data store that is shared by the entire app. If you
   * have multiple `TinyDB` components with the same `Namespace` within an app, they use the same
   * data store, even if they are on different screens. If you only need one data store for your
   * app, it's not necessary to set a `Namespace`.
   *
   * @param namespace the alternate namespace to use for the TinyDB
   */
  @SimpleProperty(description = "Namespace for storing data.", category = PropertyCategory.BEHAVIOR)
  @DesignerProperty(editorType = PropertyTypeConstants.PROPERTY_TYPE_STRING, defaultValue = DEFAULT_NAMESPACE)
  public void Namespace(String namespace) {
    this.namespace = namespace;

    // SharedPreferences previously defined; Unregister the change listener.
    if (sharedPreferences != null) {
      sharedPreferences.unregisterOnSharedPreferenceChangeListener(sharedPreferenceChangeListener);
    }

    sharedPreferences = context.getSharedPreferences(namespace, Context.MODE_PRIVATE);

    // Register the SharedPreferences change listener
    sharedPreferences.registerOnSharedPreferenceChangeListener(sharedPreferenceChangeListener);
  }

  @SimpleProperty(description = "Namespace for storing data.")
  public String Namespace() {
    return namespace;
  }

  /**
   * Store the given `valueToStore`{:.variable.block} under the given `tag`{:.text.block}.
   * The storage persists on the phone when the app is restarted.
   *
   * @param tag          The tag to use
   * @param valueToStore The value to store. Can be any type of value (e.g.
   *                     number, text, boolean or list).
   */
  @SimpleFunction(description = "Store the given value under the given tag.  The storage persists "
      + "on the phone when the app is restarted.")
  public void StoreValue(final String tag, final Object valueToStore) {
    final SharedPreferences.Editor sharedPrefsEditor = sharedPreferences.edit();
    try {
      sharedPrefsEditor.putString(tag, JsonUtil.getJsonRepresentation(valueToStore));
      sharedPrefsEditor.commit();
    } catch (JSONException e) {
      throw new YailRuntimeError("Value failed to convert to JSON.", "JSON Creation Error.");
    }
  }

  /**
   * Retrieve the value stored under the given `tag`{:.text.block}.  If there's no such tag, then
   * return `valueIfTagNotThere`{:.variable.block}.
   *
   * @param tag                The tag to use
   * @param valueIfTagNotThere The value returned if tag in not in TinyDB
   * @return The value stored under the tag. Can be any type of value (e.g.
   * number, text, boolean or list).
   */
  @SimpleFunction(description = "Retrieve the value stored under the given tag. If there's no "
      + "such tag, then return valueIfTagNotThere.")
  public Object GetValue(final String tag, final Object valueIfTagNotThere) {
    try {
      String value = sharedPreferences.getString(tag, "");
      // If there's no entry with tag as a key then return the empty string.
      //    was  return (value.length() == 0) ? "" : JsonUtil.getObjectFromJson(value);
      return (value.length() == 0) ? valueIfTagNotThere : JsonUtil.getObjectFromJson(value, true);
    } catch (JSONException e) {
      throw new YailRuntimeError("Value failed to convert from JSON.", "JSON Creation Error.");
    }
  }

<<<<<<< HEAD
  /**
   * Return a list of all the tags in the data store
=======
   /**
   * Return a list of all the tags in the data store.
>>>>>>> fb5ee03d
   *
   * @return a list of all keys.
   */
  @SimpleFunction(description = "Return a list of all the tags in the data store.")
  public Object GetTags() {
    List<String> keyList = new ArrayList<String>();
    Map<String, ?> keyValues = sharedPreferences.getAll();
    // here is the simple way to get keys
    keyList.addAll(keyValues.keySet());
    java.util.Collections.sort(keyList);
    return keyList;
  }

  /**
<<<<<<< HEAD
   * Clear the entire data store
=======
   * Clear the entire data store.
   *
>>>>>>> fb5ee03d
   */
  @SimpleFunction(description = "Clear the entire data store.")
  public void ClearAll() {
    final SharedPreferences.Editor sharedPrefsEditor = sharedPreferences.edit();
    sharedPrefsEditor.clear();
    sharedPrefsEditor.commit();
    notifyDataObservers(null, null); // Notify observers with null value to be interpreted as clear
  }

  /**
   * Clear the entry with the given `tag`{:.text.block}.
   *
   * @param tag The tag to remove.
   */
  @SimpleFunction(description = "Clear the entry with the given tag.")
  public void ClearTag(final String tag) {
    final SharedPreferences.Editor sharedPrefsEditor = sharedPreferences.edit();
    sharedPrefsEditor.remove(tag);
    sharedPrefsEditor.commit();
  }

  @Override
  public void onDelete() {
    final SharedPreferences.Editor sharedPrefsEditor = sharedPreferences.edit();
    sharedPrefsEditor.clear();
    sharedPrefsEditor.commit();
    notifyDataObservers(null, null); // Notify observers with null value to be interpreted as clear
  }

  /**
   * Returns the specified List object identified by the key. If the
   * value is not a List object, or it does not exist, an empty List
   * is returned.
   *
   * @param key Key of the value to retrieve
   * @return value as a List object, or empty List if not applicable
   */
  @Override
  public List<Object> getDataValue(String key) {
    // Get the value from the TinyDB data with the specified key
    Object value = GetValue(key, new ArrayList());

    // Check if value is of type List, and return it if that is the case.
    if (value instanceof List) {
      return (List<Object>) value;
    }

    // Default option (could not parse data): return empty ArrayList
    return new ArrayList<Object>();
  }

  @Override
  public void addDataObserver(ChartDataBase dataComponent) {
    dataSourceObservers.add(dataComponent);
  }

  @Override
  public void removeDataObserver(ChartDataBase dataComponent) {
    dataSourceObservers.remove(dataComponent);
  }

  @Override
  public void notifyDataObservers(String key, Object newValue) {
    Log.i("Tag", "Notified: " + dataSourceObservers.size() + " observers.");

    // Notify each Chart Data observer component of the Data value change
    for (ChartDataBase dataComponent : dataSourceObservers) {
      dataComponent.onDataSourceValueChange(this, key, newValue);
    }
  }
}<|MERGE_RESOLUTION|>--- conflicted
+++ resolved
@@ -190,13 +190,8 @@
     }
   }
 
-<<<<<<< HEAD
-  /**
-   * Return a list of all the tags in the data store
-=======
    /**
    * Return a list of all the tags in the data store.
->>>>>>> fb5ee03d
    *
    * @return a list of all keys.
    */
@@ -211,12 +206,8 @@
   }
 
   /**
-<<<<<<< HEAD
-   * Clear the entire data store
-=======
    * Clear the entire data store.
    *
->>>>>>> fb5ee03d
    */
   @SimpleFunction(description = "Clear the entire data store.")
   public void ClearAll() {
