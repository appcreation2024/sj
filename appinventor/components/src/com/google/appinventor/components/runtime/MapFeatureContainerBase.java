// -*- mode: java; c-basic-offset: 2; -*-
// Copyright © 2017 Massachusetts Institute of Technology, All rights reserved.
// Released under the Apache License, Version 2.0
// http://www.apache.org/licenses/LICENSE-2.0

package com.google.appinventor.components.runtime;

import android.app.Activity;
import android.util.Log;
import com.google.appinventor.components.annotations.PropertyCategory;
import com.google.appinventor.components.annotations.SimpleEvent;
import com.google.appinventor.components.annotations.SimpleFunction;
import com.google.appinventor.components.annotations.SimpleObject;
import com.google.appinventor.components.annotations.SimpleProperty;
import com.google.appinventor.components.runtime.util.*;
import com.google.appinventor.components.runtime.util.MapFactory.MapFeature;
import org.json.JSONArray;
import org.json.JSONException;
import org.json.JSONObject;

import java.io.BufferedReader;
import java.io.IOException;
import java.io.InputStreamReader;
import java.net.HttpURLConnection;
import java.net.MalformedURLException;
import java.net.URL;
import java.net.URLConnection;
import java.util.ArrayList;
import java.util.Iterator;
import java.util.List;
import java.util.ListIterator;
import java.util.concurrent.CopyOnWriteArrayList;

import static com.google.appinventor.components.runtime.util.GeoJSONUtil.getGeoJSONFeatures;
import static com.google.appinventor.components.runtime.util.GeoJSONUtil.getGeoJSONType;
import static com.google.appinventor.components.runtime.util.GeoJSONUtil.processGeoJSONFeature;
import static com.google.appinventor.components.runtime.util.YailDictionary.alistToDict;

@SimpleObject
public abstract class MapFeatureContainerBase extends AndroidViewComponent implements MapFactory.MapFeatureContainer {
  private static final String TAG = MapFeatureContainerBase.class.getSimpleName();

  private static final int ERROR_CODE_MALFORMED_URL = -1;
  private static final int ERROR_CODE_IO_EXCEPTION = -2;
  private static final int ERROR_CODE_MALFORMED_GEOJSON = -3;
  private static final int ERROR_CODE_UNKNOWN_TYPE = -4;
  private static final String ERROR_MALFORMED_URL = "The URL is malformed";
  private static final String ERROR_IO_EXCEPTION = "Unable to download content from URL";
  private static final String ERROR_MALFORMED_GEOJSON = "Malformed GeoJSON response. Expected FeatureCollection as root element.";
  private static final String ERROR_UNKNOWN_TYPE = "Unrecognized/invalid type in JSON object";
  private static final String GEOJSON_TYPE = "type";
  private static final String GEOJSON_FEATURECOLLECTION = "FeatureCollection";
  private static final String GEOJSON_GEOMETRYCOLLECTION = "GeometryCollection";
  private static final String GEOJSON_FEATURES = "features";

  /**
   * <p>List of {@link MapFactory.MapFeature features} associated with this map, including those that are
   * invisible.</p>
   */
  protected List<MapFeature> features = new CopyOnWriteArrayList<MapFeature>();

  private final MapFactory.MapFeatureVisitor<Void> featureAdder = new MapFactory.MapFeatureVisitor<Void>() {
    @Override
    public Void visit(MapFactory.MapMarker marker, Object... arguments) {
      addFeature(marker);
      return null;
    }

    @Override
    public Void visit(MapFactory.MapLineString lineString, Object... arguments) {
      addFeature(lineString);
      return null;
    }

    @Override
    public Void visit(MapFactory.MapPolygon polygon, Object... arguments) {
      addFeature(polygon);
      return null;
    }

    @Override
    public Void visit(MapFactory.MapCircle circle, Object... arguments) {
      addFeature(circle);
      return null;
    }

    @Override
    public Void visit(MapFactory.MapRectangle rectangle, Object... arguments) {
      addFeature(rectangle);
      return null;
    }
  };

  @SuppressWarnings("WeakerAccess")
  protected MapFeatureContainerBase(ComponentContainer container) {
    super(container);
  }

  /**
   *
   *
   * @param features A YailList of {#Marker Markers}
   */
  @SimpleProperty
  public void Features(YailList features) {
    for (MapFactory.MapFeature feature : this.features) {
      feature.removeFromMap();
    }
    this.features.clear();
    ListIterator<?> it = features.listIterator(1);
    while (it.hasNext()) {
      Object o = it.next();
      if (o instanceof MapFactory.MapFeature) {
        this.addFeature((MapFactory.MapFeature) o);
      }
    }
    getMap().getView().invalidate();
  }

  /**
   * Gets the list of features attached to the `%type%` (without regard to the value of the
   * feature's `Visible`{:.getter.block} property). This list also includes any features created on
   * the `%type%` by calls to {@link #FeatureFromDescription(YailList)}.
   *
   * @return A YailList of map features, e.g., Marker, LineString
   */
  @SimpleProperty(category = PropertyCategory.APPEARANCE,
      description = "The list of features placed on this %type%. This list also includes any " +
          "features created by calls to FeatureFromDescription")
  public YailList Features() {
    return YailList.makeList(features);
  }

  /**
   * When a feature is clicked, the parent `%type%` will also receive a `FeatureClick` event.
   * The `feature` parameter indicates which child feature was clicked. This event is run *after*
   * the `Click` event on the corresponding feature and after the `when any ... Click` event if one
   * is provided.
   *
   * @param feature the clicked feature
   */
  @SimpleEvent(description = "The user clicked on a map feature.")
  public void FeatureClick(MapFactory.MapFeature feature) {
    EventDispatcher.dispatchEvent(this, "FeatureClick", feature);
    if (getMap() != this) {
      getMap().FeatureClick(feature);
    }
  }

  /**
   * When a feature is long-clicked, the parent `%type%` will also receive a `FeatureLongClick`
   * event. The `feature` parameter indicates which child feature was long-clicked. This event is
   * run *after* the `LongClick` event on the corresponding feature and after the
   * `when any ... LongClick` event if one is provided.
   *
   * @param feature the long-clicked feature
   */
  @SimpleEvent(description = "The user long-pressed on a map feature.")
  public void FeatureLongClick(MapFactory.MapFeature feature) {
    EventDispatcher.dispatchEvent(this, "FeatureLongClick", feature);
    if (getMap() != this) {
      getMap().FeatureLongClick(feature);
    }
  }

  /**
   * When the user starts dragging a feature, the parent `%type%` will also receive a
   * `FeatureStartDrag` event. The `feature` parameter indicates which child feature was dragged.
   * This event is run *after* the `StartDrag` event on the corresponding feature and after the
   * `when any ... StartDrag` event if one is provided.
   *
   * @param feature the dragged feature
   */
  @SimpleEvent(description = "The user started dragging a map feature.")
  public void FeatureStartDrag(MapFactory.MapFeature feature) {
    EventDispatcher.dispatchEvent(this, "FeatureStartDrag", feature);
    if (getMap() != this) {
      getMap().FeatureStartDrag(feature);
    }
  }

  /**
   * When the user drags a feature, the parent `%type%` will also receive a `FeatureDrag` event.
   * The `feature` parameter indicates which child feature was dragged. This event is run *after*
   * the `Drag` event on the corresponding feature and after the `when any ... Drag` event if one is
   * provided.
   *
   * @param feature the dragged feature
   */
  @SimpleEvent(description = "The user dragged a map feature.")
  public void FeatureDrag(MapFactory.MapFeature feature) {
    EventDispatcher.dispatchEvent(this, "FeatureDrag", feature);
    if (getMap() != this) {
      getMap().FeatureDrag(feature);
    }
  }

  /**
   * When the user stops dragging a feature, the parent `%type%` will also receive a
   * `FeatureStopDrag` event. The `feature` parameter indicates which child feature was dragged.
   * This event is run *after* the `StopDrag` event on the corresponding feature and after the
   * `when any ... StopDrag` event if one is provided.
   *
   * @param feature the dragged feature
   */
  @SimpleEvent(description = "The user stopped dragging a map feature.")
  public void FeatureStopDrag(MapFactory.MapFeature feature) {
    EventDispatcher.dispatchEvent(this, "FeatureStopDrag", feature);
    if (getMap() != this) {
      getMap().FeatureStopDrag(feature);
    }
  }

  /**
   * Loads a feature collection in GeoJSON format from the given `url`. On success,
   * the event {@link #GotFeatures(String, YailList)} will be raised with the given `url`
   * and a list of `feature`s parsed from the GeoJSON as a list of (key, value) pairs. On failure,
   * the {@link #LoadError(String, int, String)} event will be raised with any applicable HTTP
   * response code and error message.
   *
   * @param url The URL from which to read a GeoJSON-encoded feature collection
   */
  @SimpleFunction(description = "<p>Load a feature collection in " +
      "<a href=\"https://en.wikipedia.org/wiki/GeoJSON\">GeoJSON</a> format from the given " +
      "url. On success, the event GotFeatures will be raised with the given url and a list of " +
      "the features parsed from the GeoJSON as a list of (key, value) pairs. On failure, the " +
      "LoadError event will be raised with any applicable HTTP response code and error " +
      "message.</p>")
  public void LoadFromURL(final String url) {
    AsynchUtil.runAsynchronously(new Runnable() {
      public void run() {
        performGet(url);
      }
    });
  }

  /**
   * Converts a feature description into an App Inventor map feature. Points are converted into
   * {@link Marker} components, LineStrings are converted into {@link LineString} components, and
   * Polygons (and MultiPolygons) are converted into {@link Polygon} components. If the feature has
   * properties, they will be mapped into App Inventor properties using the following mapping:
   *
   *   * description becomes `Description`
   *   * draggable becomes `Draggable`
   *   * infobox becomes `EnableInfobox`
   *   * fill becomes `FillColor`
   *   * fill-opacity becomes `FillOpacity`
   *   * image becomes `ImageAsset`
   *   * stroke becomes `StrokeColor`
   *   * stroke-opacity becomes `StrokeOpacity`
   *   * stroke-width becomes `StrokeWidth`
   *   * title becomes `Title`
   *   * visible becomes `Visible`
   *
   * @param description The description of a map feature, as a list of key-value pairs.
   * @return A new component representing the feature, or a string indicating an error.
   */
  @SimpleFunction
  public Object FeatureFromDescription(YailList description) {
    try {
<<<<<<< HEAD
      return processGeoJSONFeature(TAG, this, alistToDict(description));
=======
      Object feature = processGeoJSONFeature(TAG, this, description);
      if (feature == null) {
        return "No valid feature provided";
      }
      return feature;
>>>>>>> 382a2d85
    } catch(IllegalArgumentException e) {
      Log.e(this.getClass().getSimpleName(), "Unable to create feature", e);
      $form().dispatchErrorOccurredEvent(this, "FeatureFromDescription",
          ErrorMessages.ERROR_INVALID_GEOJSON, e.getMessage());
      return e.getMessage();
    }
  }

  /**Converts a feature description into an App Inventor map feature. Points are converted into
   * {@link Marker} components, LineStrings are converted into {@link LineString} components, and
   * Polygons (and MultiPolygons) are converted into {@link Polygon} components. If the feature has
   * properties, they will be mapped into App Inventor properties using the following mapping:
   *
   *   * description becomes `Description`
   *   * draggable becomes `Draggable`
   *   * infobox becomes `EnableInfobox`
   *   * fill becomes `FillColor`
   *   * fill-opacity becomes `FillOpacity`
   *   * image becomes `ImageAsset`
   *   * stroke becomes `StrokeColor`
   *   * stroke-opacity becomes `StrokeOpacity`
   *   * stroke-width becomes `StrokeWidth`
   *   * title becomes `Title`
   *   * visible becomes `Visible`
   *
   * @param description The description of a map feature, as a Dictionary
   * @return A new component representing the feature, or a string indicating an error.
   */
  @SimpleFunction
  public Object FeatureFromDescription(YailDictionary description) {
    try {
      return processGeoJSONFeature(TAG, this, description);
    } catch(IllegalArgumentException e) {
      $form().dispatchErrorOccurredEvent(this, "FeatureFromDescription",
              ERROR_CODE_MALFORMED_GEOJSON, e.getMessage());
      return e.getMessage();
    }
  }
  /**
   * The `GotFeatures` event is run when a feature collection is successfully read from the
   * given `url`{:.variable.block}. The `features`{:.variable.block} parameter will be a list of
   * feature descriptions that can be converted into components using the
   * {@link #FeatureFromDescription(YailList)} method.
   *
   * @param url the url corresponding to the requested url in {@link #LoadFromURL(String)}
   * @param features the list of feature descriptions read from the resource at {@code url}
   */
  @SimpleEvent(description = "A GeoJSON document was successfully read from url. The features " +
      "specified in the document are provided as a list in features.")
  public void GotFeatures(String url, YailList features) {
    if (!EventDispatcher.dispatchEvent(this, "GotFeatures", url, features)) {
      // If the app inventor hasn't defined GotFeatures, we by default create the features for them
      Iterator it = features.iterator();
      it.next();  // skip *list* symbol
      while (it.hasNext()) {
        FeatureFromDescription((YailList) it.next());
      }
    }
  }

  /**
   * The `LoadError` event is run when an error occurs while processing a feature collection
   * document at the given `url`{:.variable.block}. The `responseCode`{:.variable.block} parameter
   * will contain an HTTP status code and the `errorMessage`{:.variable.block} parameter will
   * contain a detailed error message.
   */
  @SimpleEvent(description = "An error was encountered while processing a GeoJSON document at " +
      "the given url. The responseCode parameter will contain an HTTP status code and the " +
      "errorMessage parameter will contain a detailed error message.")
  public void LoadError(String url, int responseCode, String errorMessage) {
    if (!EventDispatcher.dispatchEvent(this, "LoadError", url, responseCode, errorMessage)) {
      // If the app inventor hasn't defined LoadError, we by default report it via the Form's error
      // handler.
      if (url.startsWith("file:")) {
        $form().dispatchErrorOccurredEvent(this, "LoadFromURL",
            ErrorMessages.ERROR_CANNOT_READ_FILE, url);
      } else {
        $form().dispatchErrorOccurredEvent(this, "LoadFromURL",
            ErrorMessages.ERROR_WEB_UNABLE_TO_GET, url);
      }
    }
  }

  @Override
  public Activity $context() {
    return container.$context();
  }

  @Override
  public Form $form() {
    return container.$form();
  }

  @Override
  public void $add(AndroidViewComponent component) {
    throw new UnsupportedOperationException("Map.$add() called");
  }

  @Override
  public List<? extends Component> getChildren(){
    return features;
  }

  @Override
  public void setChildWidth(AndroidViewComponent component, int width) {
    throw new UnsupportedOperationException("Map.setChildWidth called");
  }

  @Override
  public void setChildHeight(AndroidViewComponent component, int height) {
    throw new UnsupportedOperationException("Map.setChildHeight called");
  }

  public void removeFeature(MapFactory.MapFeature feature) {
    features.remove(feature);
    getMap().removeFeature(feature);
  }

  @Override
  public Iterator<MapFeature> iterator() {
    return features.iterator();
  }

  void addFeature(MapFactory.MapMarker marker) {
    features.add(marker);
    getMap().addFeature(marker);
  }

  void addFeature(MapFactory.MapLineString polyline) {
    features.add(polyline);
    getMap().addFeature(polyline);
  }

  void addFeature(MapFactory.MapPolygon polygon) {
    features.add(polygon);
    getMap().addFeature(polygon);
  }

  void addFeature(MapFactory.MapCircle circle) {
    features.add(circle);
    getMap().addFeature(circle);
  }

  void addFeature(MapFactory.MapRectangle rectangle) {
    features.add(rectangle);
    getMap().addFeature(rectangle);
  }

  @Override
  public void addFeature(MapFactory.MapFeature feature) {
    feature.accept(featureAdder);
  }

  private void performGet(final String url) {
    try {
      String jsonContent = loadUrl(url);
      if (jsonContent == null) {
        return;
      }
      processGeoJSON(url, jsonContent);
    } catch(Exception e) {
      Log.e(TAG, "Exception retreiving GeoJSON", e);
      $form().dispatchErrorOccurredEvent(this, "LoadFromURL", ERROR_CODE_UNKNOWN_TYPE,
          e.toString());
    }
  }

  private String loadUrl(final String url) {
    try {
      URLConnection connection = new URL(url).openConnection();
      connection.connect();
      if (connection instanceof HttpURLConnection) {
        HttpURLConnection conn = (HttpURLConnection) connection;
        final int responseCode = conn.getResponseCode();
        final String responseMessage = conn.getResponseMessage();
        if (responseCode != 200) {
          $form().runOnUiThread(new Runnable() {
            public void run() {
              MapFeatureContainerBase.this.LoadError(url, responseCode, responseMessage);
            }
          });
          conn.disconnect();
          return null;
        }
      }
      BufferedReader reader = new BufferedReader(new InputStreamReader(connection.getInputStream(),
            "UTF-8"));
      StringBuilder content = new StringBuilder();
      String line;
      while ((line = reader.readLine()) != null) {
        content.append(line);
        content.append("\n");
      }
      reader.close();
      return content.toString();
    } catch(MalformedURLException e) {
      $form().runOnUiThread(new Runnable() {
        public void run() {
          MapFeatureContainerBase.this.LoadError(url, ERROR_CODE_MALFORMED_URL,
              ERROR_MALFORMED_URL);
        }
      });
    } catch (IOException e) {
      $form().runOnUiThread(new Runnable() {
        public void run() {
          MapFeatureContainerBase.this.LoadError(url, ERROR_CODE_IO_EXCEPTION,
              ERROR_IO_EXCEPTION);
        }
      });
    }
    return null;
  }

  @SuppressWarnings("WeakerAccess")
  protected void processGeoJSON(final String url, final String content) throws JSONException {
    String type = getGeoJSONType(content, GEOJSON_TYPE);
    if (!GEOJSON_FEATURECOLLECTION.equals(type) && !GEOJSON_GEOMETRYCOLLECTION.equals(type)) {
      $form().runOnUiThread(new Runnable() {
        public void run() {
          MapFeatureContainerBase.this.LoadError(url, ERROR_CODE_MALFORMED_GEOJSON,
              ERROR_MALFORMED_GEOJSON);
        }
      });
      return;
    }
    final List<YailList> yailFeatures = getGeoJSONFeatures(TAG, content);
    $form().runOnUiThread(new Runnable() {
      public void run() {
        MapFeatureContainerBase.this.GotFeatures(url, YailList.makeList(yailFeatures));
      }
    });
  }
}<|MERGE_RESOLUTION|>--- conflicted
+++ resolved
@@ -258,15 +258,11 @@
   @SimpleFunction
   public Object FeatureFromDescription(YailList description) {
     try {
-<<<<<<< HEAD
-      return processGeoJSONFeature(TAG, this, alistToDict(description));
-=======
-      Object feature = processGeoJSONFeature(TAG, this, description);
+      Object feature = processGeoJSONFeature(TAG, this, alistToDict(description));
       if (feature == null) {
         return "No valid feature provided";
       }
       return feature;
->>>>>>> 382a2d85
     } catch(IllegalArgumentException e) {
       Log.e(this.getClass().getSimpleName(), "Unable to create feature", e);
       $form().dispatchErrorOccurredEvent(this, "FeatureFromDescription",
