--- conflicted
+++ resolved
@@ -211,11 +211,7 @@
   public static YailList split(String text, String at) {
     List<String> parts = new ArrayList<>();
     Collections.addAll(parts, text.split(at));
-<<<<<<< HEAD
-    if ("".equals(at) && parts.get(0).equals("")) {
-=======
     if (Pattern.quote("").equals(at) && parts.get(0).equals("")) {
->>>>>>> 8c332d43
       parts.remove(0);
     }
     return YailList.makeList(parts);
