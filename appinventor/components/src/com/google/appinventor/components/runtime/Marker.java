// -*- mode: java; c-basic-offset: 2; -*-
// Copyright © 2016-2017 Massachusetts Institute of Technology, All rights reserved.
// Released under the Apache License, Version 2.0
// http://www.apache.org/licenses/LICENSE-2.0

package com.google.appinventor.components.runtime;

import android.os.Handler;
import android.os.Looper;

import android.util.Log;

import com.google.appinventor.components.annotations.Asset;
import com.google.appinventor.components.annotations.DesignerComponent;
import com.google.appinventor.components.annotations.DesignerProperty;
import com.google.appinventor.components.annotations.Options;
import com.google.appinventor.components.annotations.PropertyCategory;
import com.google.appinventor.components.annotations.SimpleFunction;
import com.google.appinventor.components.annotations.SimpleObject;
import com.google.appinventor.components.annotations.SimpleProperty;
import com.google.appinventor.components.annotations.UsesLibraries;

import com.google.appinventor.components.common.ComponentCategory;
import com.google.appinventor.components.common.ComponentConstants;
import com.google.appinventor.components.common.HorizontalAlignment;
import com.google.appinventor.components.common.MapFeature;
import com.google.appinventor.components.common.PropertyTypeConstants;
import com.google.appinventor.components.common.VerticalAlignment;
import com.google.appinventor.components.common.YaVersion;

import com.google.appinventor.components.runtime.util.ErrorMessages;
import com.google.appinventor.components.runtime.util.GeometryUtil;
import com.google.appinventor.components.runtime.util.MapFactory;
import com.google.appinventor.components.runtime.util.MapFactory.MapCircle;
import com.google.appinventor.components.runtime.util.MapFactory.MapFeatureVisitor;
import com.google.appinventor.components.runtime.util.MapFactory.MapLineString;
import com.google.appinventor.components.runtime.util.MapFactory.MapMarker;
import com.google.appinventor.components.runtime.util.MapFactory.MapPolygon;
import com.google.appinventor.components.runtime.util.MapFactory.MapRectangle;

import org.locationtech.jts.geom.Geometry;

import org.osmdroid.api.IGeoPoint;
import org.osmdroid.util.GeoPoint;

/**
 * The `Marker` component indicates points on a {@link Map}, such as buildings or other points of
 * interest. `Marker`s can be customized in many ways, such as using custom images from the app's
 * assets or by changing the `Marker` {@link #FillColor(int)}. `Marker`s can also be created
 * dynamically by calling the {@link Map#CreateMarker(double, double)} method and configured using
 * the ["Any Component"](../other/any-component-blocks.html) blocks.
 */
@DesignerComponent(version = YaVersion.MARKER_COMPONENT_VERSION,
    category = ComponentCategory.MAPS,
<<<<<<< HEAD
    description = "<p>An icon positioned at a point to indicate information on a map. Markers " +
        "can be used to provide an info window, custom fill and stroke colors, and custom " +
        "images to convey information to the user.</p>",
    iconName = "images/marker.png")
=======
    description = "<p>An icon positioned at a point to indicate information on a map. Markers "
        + "can be used to provide an info window, custom fill and stroke colors, and custom "
        + "images to convey information to the user.</p>")
>>>>>>> ba246713
@SimpleObject
@UsesLibraries(libraries = "osmdroid.aar, androidsvg.jar")
public class Marker extends MapFeatureBaseWithFill implements MapMarker {
  private static final String TAG = Marker.class.getSimpleName();

  /**
   * Path to the asset used as the marker drawable. If null or the empty string (the default),
   * then a prepackaged marker is used.
   */
  private String imagePath = "";

  /**
   * Horizontal alignment of the marker drawable relative to its longitude. Defaults to center.
   */
  private HorizontalAlignment anchorHAlign = HorizontalAlignment.Center;

  /**
   * Vertical alignment of the marker relative to its latitude. Defaults to bottom.
   */
  private VerticalAlignment anchorVAlign = VerticalAlignment.Bottom;

  /**
   * Location of the marker's anchor.
   */
  private GeoPoint location = new GeoPoint(0.0, 0.0);

  /**
   * Width of the marker
   */
  private int width = LENGTH_PREFERRED;

  /**
   * Height of the marker
   */
  private int height = LENGTH_PREFERRED;

  private volatile boolean pendingUpdate = false;

  private final Handler handler = new Handler(Looper.getMainLooper());

  private static final MapFeatureVisitor<Double> distanceComputation = new MapFeatureVisitor<Double>() {
    @Override
    public Double visit(MapMarker marker, Object... arguments) {
      return GeometryUtil.distanceBetween((Marker)arguments[0], marker);
    }

    @Override
    public Double visit(MapLineString lineString, Object... arguments) {
      if ((Boolean) arguments[1]) {
        return GeometryUtil.distanceBetweenCentroids((Marker) arguments[0], lineString);
      } else {
        return GeometryUtil.distanceBetweenEdges((Marker) arguments[0], lineString);
      }
    }

    @Override
    public Double visit(MapPolygon polygon, Object... arguments) {
      if ((Boolean) arguments[1]) {
        return GeometryUtil.distanceBetweenCentroids((Marker) arguments[0], polygon);
      } else {
        return GeometryUtil.distanceBetweenEdges((Marker) arguments[0], polygon);
      }
    }

    @Override
    public Double visit(MapCircle circle, Object... arguments) {
      if ((Boolean) arguments[1]) {
        return GeometryUtil.distanceBetweenCentroids((Marker) arguments[0], circle);
      } else {
        return GeometryUtil.distanceBetweenEdges((Marker) arguments[0], circle);
      }
    }

    @Override
    public Double visit(MapRectangle rectangle, Object... arguments) {
      if ((Boolean) arguments[1]) {
        return GeometryUtil.distanceBetweenCentroids((Marker) arguments[0], rectangle);
      } else {
        return GeometryUtil.distanceBetweenEdges((Marker) arguments[0], rectangle);
      }
    }
  };

  private static final MapFeatureVisitor<Double> bearingComputation = new MapFeatureVisitor<Double>() {
    @Override
    public Double visit(MapMarker marker, Object... arguments) {
      return GeometryUtil.bearingTo((Marker) arguments[0], marker);
    }

    @Override
    public Double visit(MapLineString lineString, Object... arguments) {
      if ((Boolean) arguments[1]) {
        return GeometryUtil.bearingToCentroid((MapMarker) arguments[0], lineString);
      } else {
        return GeometryUtil.bearingToEdge((MapMarker) arguments[0], lineString);
      }
    }

    @Override
    public Double visit(MapPolygon polygon, Object... arguments) {
      if ((Boolean) arguments[1]) {
        return GeometryUtil.bearingToCentroid((MapMarker) arguments[0], polygon);
      } else {
        return GeometryUtil.bearingToEdge((MapMarker) arguments[0], polygon);
      }
    }

    @Override
    public Double visit(MapCircle circle, Object... arguments) {
      if ((Boolean) arguments[1]) {
        return GeometryUtil.bearingToCentroid((MapMarker) arguments[0], circle);
      } else {
        return GeometryUtil.bearingToEdge((MapMarker) arguments[0], circle);
      }
    }

    @Override
    public Double visit(MapRectangle rectangle, Object... arguments) {
      if ((Boolean) arguments[1]) {
        return GeometryUtil.bearingToCentroid((MapMarker) arguments[0], rectangle);
      } else {
        return GeometryUtil.bearingToEdge((MapMarker) arguments[0], rectangle);
      }
    }
  };

  /**
   * Creates a new Marker object contained within the <code>container</code>.
   * <code>container</code> is only valid if it is a {@link Map} or {@link FeatureCollection}.
   *
   * @param container the container the Marker belongs to.
   */
  public Marker(MapFactory.MapFeatureContainer container) {
    super(container, distanceComputation);
    container.addFeature(this);
    ShowShadow(false);
    AnchorHorizontal(ComponentConstants.GRAVITY_CENTER_HORIZONTAL);
    AnchorVertical(ComponentConstants.GRAVITY_BOTTOM);
    ImageAsset("");
    Width(LENGTH_PREFERRED);
    Height(LENGTH_PREFERRED);
    Latitude(0);
    Longitude(0);
  }

  /**
   * Return the type of the map feature. For Marker, this returns the text "Marker".
   * @return the type of the feature
   */
  @Override
  @SimpleProperty(description = "Returns the type of the feature. For Markers, "
      + "this returns MapFeature.Marker (\"Marker\").")
  public @Options(MapFeature.class) String Type() {
    return TypeAbstract().toUnderlyingValue();
  }

  /**
   * Gets the type of the feature, as a {@link MapFeature} enum.
   *
   * @return the abstract MapFeature type of this feature. In this case MapFeature.Marker.
   */
  @SuppressWarnings("RegularMethodName")
  public MapFeature TypeAbstract() {
    return MapFeature.Marker;
  }

  /**
   * Sets or gets the latitude of the `Marker`, in degrees, with positive values representing
   * north of the equator and negative values representing south of the equator. To update the
   * `Latitude` and {@link #Longitude(double)} simultaneously, use the
   * {@link #SetLocation(double, double)} method.
   *
   * @param latitude the new latitude of the marker. Range: [-90, 90]
   */
  @DesignerProperty(editorType = PropertyTypeConstants.PROPERTY_TYPE_LATITUDE,
      defaultValue = "0")
  @SimpleProperty
  public void Latitude(double latitude) {
    Log.d(TAG, "Latitude");
    if (latitude < -90 || latitude > 90) {
      container.$form().dispatchErrorOccurredEvent(this, "Latitude",
          ErrorMessages.ERROR_INVALID_LATITUDE, latitude);
    } else {
      location.setLatitude(latitude);
      clearGeometry();
      map.getController().updateFeaturePosition(this);
    }
  }

  /**
   * @suppressdoc
   */
  @SimpleProperty
  public double Latitude() {
    return location.getLatitude();
  }

  /**
   * Sets or gets the longitude of the `Marker`, in degrees, with positive values representing east
   * of the prime meridian and negative values representing west of the prime meridian. To update
   * the {@link #Latitude(double)} and `Longitude` simultaneously, use the
   * {@link #SetLocation(double, double)} method.
   *
   * @param longitude the new longitude of the marker. Range: [-180, 180]
   */
  @DesignerProperty(editorType = PropertyTypeConstants.PROPERTY_TYPE_LONGITUDE,
      defaultValue = "0")
  @SimpleProperty
  public void Longitude(double longitude) {
    Log.d(TAG, "Longitude");
    if (longitude < -180 || longitude > 180) {
      container.$form().dispatchErrorOccurredEvent(this, "Longitude",
          ErrorMessages.ERROR_INVALID_LONGITUDE, longitude);
    } else {
      location.setLongitude(longitude);
      clearGeometry();
      map.getController().updateFeaturePosition(this);
    }
  }

  /**
   * @suppressdoc
   */
  @SimpleProperty
  public double Longitude() {
    return location.getLongitude();
  }

  /**
   * Specifies the image shown for the `Marker`. If set to the empty string "", then the default
   * marker icon will be used.
   *
   * @param path a relative or absolute path, or a url, to an image asset to use for the marker.
   */
  @DesignerProperty(editorType = PropertyTypeConstants.PROPERTY_TYPE_ASSET)
  @SimpleProperty
  public void ImageAsset(@Asset String path) {
    Log.d(TAG, "ImageAsset");
    this.imagePath = path;
    setNeedsUpdate();
  }

  /**
   * Specifies the image shown for the `Marker`. If set to the empty string "", then the default
   * marker icon will be used.
   */
  @SimpleProperty(description = "The ImageAsset property is used to provide an alternative image "
      + "for the Marker.")
  public String ImageAsset() {
    return imagePath;
  }

  /**
   * @suppressdoc
   * @param argb the outline paint color
   */
  @SimpleProperty
  public void StrokeColor(int argb) {
    super.StrokeColor(argb);
    map.getController().updateFeatureStroke(this);
  }

  @Override
  @DesignerProperty(editorType = PropertyTypeConstants.PROPERTY_TYPE_HORIZONTAL_ALIGNMENT,
      defaultValue = "3")
  @SimpleProperty
  public void AnchorHorizontal(@Options(HorizontalAlignment.class) int horizontal) {
    // Make sure the horizontal alignment is a valid HorizontalAlignment.
    HorizontalAlignment alignment = HorizontalAlignment.fromUnderlyingValue(horizontal);
    if (alignment == null) {
      container.$form().dispatchErrorOccurredEvent(this, "AnchorHorizontal",
          ErrorMessages.ERROR_INVALID_ANCHOR_HORIZONTAL, horizontal);
      return;
    }
    AnchorHorizontalAbstract(alignment);
  }

  /**
   * Sets or gets the horizontal offset of the `Marker` center relative to its image. Valid values
   * are: `1` (Left), `2` (Right), or `3` (Center).
   */
  @Override
  @SimpleProperty(description = "The horizontal alignment property controls where the Marker's "
      + "anchor is located relative to its width. The choices are: 1 = left aligned,"
      + " 3 = horizontally centered, 2 = right aligned.")
  public @Options(HorizontalAlignment.class) int AnchorHorizontal() {
    return AnchorHorizontalAbstract().toUnderlyingValue();
  }

  /**
   * Returns the current horizontal alignment of this marker relative to its longitude.
   * @return the current horizontal alignment of this marker relative to its longitude.
   */
  @SuppressWarnings("RegularMethodName")
  public HorizontalAlignment AnchorHorizontalAbstract() {
    return anchorHAlign;
  }

  /**
   * Sets the horizontal anchor point of this marker relative to its longitude.
   * @param alignment the alignment to set the anchor point to.
   */
  @SuppressWarnings("RegularMethodName")
  public void AnchorHorizontalAbstract(HorizontalAlignment alignment) {
    if (alignment != anchorHAlign) {
      anchorHAlign = alignment;
      map.getController().updateFeaturePosition(this);
    }
  }

  @Override
  @DesignerProperty(editorType = PropertyTypeConstants.PROPERTY_TYPE_VERTICAL_ALIGNMENT,
      defaultValue = "3")
  @SimpleProperty
  public void AnchorVertical(@Options(VerticalAlignment.class) int vertical) {
    // Make sure the vertical alignment is a valid VerticalAlignment.
    VerticalAlignment alignment = VerticalAlignment.fromUnderlyingValue(vertical);
    if (alignment == null) {
      container.$form().dispatchErrorOccurredEvent(this, "AnchorVertical", ErrorMessages.ERROR_INVALID_ANCHOR_VERTICAL, vertical);
      return;
    }
    AnchorVerticalAbstract(alignment);
  }

  /**
   * Sets or gets the vertical offset of the `Marker` center relative to its image. Valid values
   * are: `1` (Top), `2` (Center), or `3` (Bottom).
   */
  @Override
  @SimpleProperty(description = "The vertical alignment property controls where the Marker's "
      + "anchor is located relative to its height. The choices are: 1 = aligned at the top, 2 = "
      + "vertically centered, 3 = aligned at the bottom.")
  public @Options(VerticalAlignment.class) int AnchorVertical() {
    return AnchorVerticalAbstract().toUnderlyingValue();
  }

  /**
   * Returns the current vertical alignment of this marker relative to its latitude.
   * @return the current vertical alignment of this marker relative to its latitude.
   */
  @SuppressWarnings("RegularMethodName")
  public VerticalAlignment AnchorVerticalAbstract() {
    return anchorVAlign;
  }

  /**
   * Sets the vertical anchor point of this marker relative to its latitude.
   * @param alignment the alignment to set the anchor point to.
   */
  @SuppressWarnings("RegularMethodName")
  public void AnchorVerticalAbstract(VerticalAlignment alignment) {
    if (alignment != null) {
      anchorVAlign = alignment;
      map.getController().updateFeaturePosition(this);
    }
  }

  @Override
  @SimpleProperty(userVisible = false)
  public void ShowShadow(boolean show) {
    // This method has been deprecated.
  }

  @Override
  @SimpleProperty(description = "Gets whether or not the shadow of the Marker is shown.")
  public boolean ShowShadow() {
    return false;
  }

  /**
   * Specifies the horizontal width of the `%type%`, measured in pixels.
   *
   * @param width the new width of the marker image
   */
  @Override
  @SimpleProperty
  public void Width(int width) {
    this.width = width;
    setNeedsUpdate();
  }

  /**
   * Specifies the horizontal width of the `%type%`, measured in pixels.
   */
  @Override
  @SimpleProperty
  public int Width() {
    if (this.width == LENGTH_FILL_PARENT) {
      return map.getView().getWidth();
    } else if (this.width < LENGTH_PERCENT_TAG) {
      return (int)(((double) -this.width + LENGTH_PERCENT_TAG) / 100.0 * map.getView().getWidth());
    }
    return this.width;
  }

  /**
   * Specifies the horizontal width of the `%type%` as a percentage
   * of the [`Screen`'s `Width`](userinterface.html#Screen.Width).
   *
   * @param pCent the new width, in percent, of the marker image
   */
  @SuppressWarnings("squid:S00100")
  @SimpleProperty(category = PropertyCategory.APPEARANCE)
  public void WidthPercent(int pCent) {
    this.width = LENGTH_PERCENT_TAG - pCent;
    setNeedsUpdate();
  }

  /**
   * Specifies the `%type%`'s vertical height, measured in pixels.
   *
   * @param height the new height of the marker image
   */
  @Override
  @SimpleProperty
  public void Height(int height) {
    this.height = height;
    setNeedsUpdate();
  }

  /**
   * Specifies the `%type%`'s vertical height, measured in pixels.
   */
  @Override
  @SimpleProperty
  public int Height() {
    if (this.height == LENGTH_FILL_PARENT) {
      return map.getView().getHeight();
    } else if (this.height < LENGTH_PERCENT_TAG) {
      return (int)(((double) -this.height + LENGTH_PERCENT_TAG) / 100.0
          * map.getView().getHeight());
    }
    return this.height;
  }

  /**
   * Specifies the `%type%`'s vertical height as a percentage
   * of the [`Screen`'s `Height`](userinterface.html#Screen.Height).
   *
   * @param pCent The new height, in percent, of the marker image.
   */
  @SuppressWarnings("squid:S00100")
  @SimpleProperty(category = PropertyCategory.APPEARANCE)
  public void HeightPercent(int pCent) {
    this.height = LENGTH_PERCENT_TAG - pCent;
    setNeedsUpdate();
  }

  /**
   * Sets the location of the `Marker`.
   *
   * @param latitude the new latitude of the marker
   * @param longitude the new longitude of the marker
   */
  @SimpleFunction(description = "Set the location of the marker.")
  public void SetLocation(double latitude, double longitude) {
    Log.d(TAG, "SetLocation");
    location.setCoords(latitude, longitude);
    clearGeometry();
    map.getController().updateFeaturePosition(this);
  }

  /**
   * Suppresses the blocks version of this method so that {@link #DistanceToPoint(double, double)}
   * will be provided instead. Note that this will call through to the other method in case the
   * Marker is passed to an "Any Component" block that computes distance.
   *
   * @param latitude  latitude of the point to compute distance to
   * @param longitude  longitude of the point to compute distance to
   * @param centroid  ignored--a marker and a (lat, lon) are already both points
   * @return the distance in meters from the marker to the given (lat, lon)
   */
  @Override
  public double DistanceToPoint(double latitude, double longitude, boolean centroid) {
    return DistanceToPoint(latitude, longitude);
  }

  /**
   * Compute the distance, in meters, between a `Marker` and a `latitude`, `longitude` point.
   *
   * @param latitude
   * @param longitude
   * @return
   */
  @SuppressWarnings("squid:S00100")
  @SimpleFunction(description = "Compute the distance, in meters, between a Marker and a "
      + "latitude, longitude point.")
  public double DistanceToPoint(double latitude, double longitude) {
    return GeometryUtil.distanceBetween(this, new GeoPoint(latitude, longitude));
  }

  /**
   * Returns the bearing from the `Marker` to the given `latitude` and `longitude`, in degrees
   * from due north.
   *
   * @param latitude
   * @param longitude
   * @return
   */
  @SuppressWarnings("squid:S00100")
  @SimpleFunction(description = "Returns the bearing from the Marker to the given latitude and "
      + "longitude, in degrees from due north.")
  public double BearingToPoint(double latitude, double longitude) {
    return location.bearingTo(new GeoPoint(latitude, longitude));
  }

  /**
   * Returns the bearing from the `Marker` to the given map feature, in degrees from due north.
   * If the `centroids` parameter is `true`{:.logic.block}, the bearing will be to the center of
   * the map feature. Otherwise, the bearing will be computed to the point in the feature nearest
   * the `Marker`.
   *
   * @param mapFeature The target map feature used for computing the bearing from the Marker
   * @param centroids True if the centroid of the target feature should be used for the computation,
   *                  otherwise false for the nearest point on the edge of the feature
   * @return The bearing in degrees east of due north
   */
  @SuppressWarnings("squid:S00100")
  @SimpleFunction(description = "Returns the bearing from the Marker to the given map feature, "
      + "in degrees from due north. If the centroids parameter is true, the bearing will be to the "
      + "center of the map feature. Otherwise, the bearing will be computed to the point in the "
      + "feature nearest the Marker.")
  public double BearingToFeature(MapFactory.MapFeature mapFeature, final boolean centroids) {
    return mapFeature == null ? -1 : mapFeature.accept(bearingComputation, this, centroids);
  }

  @Override
  public IGeoPoint getLocation() {
    return location;
  }

  @Override
  public void updateLocation(double latitude, double longitude) {
    this.location = new GeoPoint(latitude, longitude);
    clearGeometry();
  }

  @Override
  public <T> T accept(MapFeatureVisitor<T> visitor, Object... arguments) {
    return visitor.visit(this, arguments);
  }

  @Override
  protected Geometry computeGeometry() {
    return GeometryUtil.createGeometry(location);
  }

  private void setNeedsUpdate() {
    synchronized (this) {
      if (pendingUpdate) {
        return;
      }
      pendingUpdate = true;
      handler.postDelayed(new Runnable() {
        @Override
        public void run() {
          map.getController().updateFeatureImage(Marker.this);
          synchronized (Marker.this) {
            pendingUpdate = false;
          }
        }
      }, 1);
    }
  }
}<|MERGE_RESOLUTION|>--- conflicted
+++ resolved
@@ -52,16 +52,9 @@
  */
 @DesignerComponent(version = YaVersion.MARKER_COMPONENT_VERSION,
     category = ComponentCategory.MAPS,
-<<<<<<< HEAD
-    description = "<p>An icon positioned at a point to indicate information on a map. Markers " +
-        "can be used to provide an info window, custom fill and stroke colors, and custom " +
-        "images to convey information to the user.</p>",
-    iconName = "images/marker.png")
-=======
     description = "<p>An icon positioned at a point to indicate information on a map. Markers "
         + "can be used to provide an info window, custom fill and stroke colors, and custom "
         + "images to convey information to the user.</p>")
->>>>>>> ba246713
 @SimpleObject
 @UsesLibraries(libraries = "osmdroid.aar, androidsvg.jar")
 public class Marker extends MapFeatureBaseWithFill implements MapMarker {
