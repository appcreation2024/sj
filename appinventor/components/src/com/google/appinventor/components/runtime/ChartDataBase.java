package com.google.appinventor.components.runtime;

import com.google.appinventor.components.annotations.DesignerProperty;
import com.google.appinventor.components.annotations.PropertyCategory;
import com.google.appinventor.components.annotations.SimpleObject;
import com.google.appinventor.components.annotations.SimpleProperty;
import com.google.appinventor.components.common.PropertyTypeConstants;
import com.google.appinventor.components.runtime.util.ChartModel;
import com.google.appinventor.components.runtime.util.ElementsUtil;

@SimpleObject
public abstract class ChartDataBase implements Component {
    protected ChartBase container = null;
    protected ChartModel chartModel = null;

    private String label;
    private int color;

    /**
     * Creates a new Chart Data component.
     */
    public ChartDataBase(ChartBase chartContainer) {
        this.container = chartContainer;

        chartModel = chartContainer.createChartModel();

        // Set default values
        Color(Component.COLOR_BLACK);
        Label("");
    }

    /**
     * Returns the data series color as an alpha-red-green-blue integer.
     *
     * @return  background RGB color with alpha
     */
    @SimpleProperty(
            category = PropertyCategory.APPEARANCE)
    public int Color() {
        return color;
    }

    /**
     * Specifies the data series color as an alpha-red-green-blue integer.
     *
     * @param argb  background RGB color with alpha
     */
    @DesignerProperty(editorType = PropertyTypeConstants.PROPERTY_TYPE_COLOR,
            defaultValue = Component.DEFAULT_VALUE_COLOR_BLACK)
    @SimpleProperty
    public void Color(int argb) {
        color = argb;
        chartModel.setColor(color);
        container.Refresh();
    }

    /**
     * Returns the label text of the data series.
     *
     * @return  label text
     */
    @SimpleProperty(
            category = PropertyCategory.APPEARANCE)
    public String Label() {
        return label;
    }

    /**
     * Specifies the text for the data series label.
     *
     * @param text  label text
     */
    @DesignerProperty(editorType = PropertyTypeConstants.PROPERTY_TYPE_STRING,
            defaultValue = "")
    @SimpleProperty
    public void Label(String text) {
        this.label = text;
        chartModel.setLabel(text);
        container.Refresh();
    }

    /**
<<<<<<< HEAD
     * Specifies the text elements of the ListView.
     * @param itemstring a string containing a comma-separated list of the strings to be picked from
     */
    @DesignerProperty(editorType = PropertyTypeConstants.PROPERTY_TYPE_STRING, defaultValue = "")
    @SimpleProperty(description="To be done (non-functional for now)",  category = PropertyCategory.BEHAVIOR)
    public void ElementsFromPairs(String itemstring) {

=======
     * Specifies the elements of the entries that the Chart should have.
     * @param elements  Comma-separated values of Chart entries alternating between x and y values.
     */
    @DesignerProperty(editorType = PropertyTypeConstants.PROPERTY_TYPE_STRING, defaultValue = "")
    @SimpleProperty(description="To be done (non-functional for now)",  category = PropertyCategory.BEHAVIOR)
    public void ElementsFromPairs(String elements) {
        // Base case:  nothing to add
        if (elements.equals("")) {
            return;
        }

        chartModel.setElements(elements);
        container.Refresh();
>>>>>>> dc300f71
    }

    @Override
    public HandlesEventDispatching getDispatchDelegate() {
        return null;
    }
}<|MERGE_RESOLUTION|>--- conflicted
+++ resolved
@@ -80,15 +80,6 @@
     }
 
     /**
-<<<<<<< HEAD
-     * Specifies the text elements of the ListView.
-     * @param itemstring a string containing a comma-separated list of the strings to be picked from
-     */
-    @DesignerProperty(editorType = PropertyTypeConstants.PROPERTY_TYPE_STRING, defaultValue = "")
-    @SimpleProperty(description="To be done (non-functional for now)",  category = PropertyCategory.BEHAVIOR)
-    public void ElementsFromPairs(String itemstring) {
-
-=======
      * Specifies the elements of the entries that the Chart should have.
      * @param elements  Comma-separated values of Chart entries alternating between x and y values.
      */
@@ -102,7 +93,6 @@
 
         chartModel.setElements(elements);
         container.Refresh();
->>>>>>> dc300f71
     }
 
     @Override
