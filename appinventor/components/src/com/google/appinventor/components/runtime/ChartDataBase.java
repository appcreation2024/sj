package com.google.appinventor.components.runtime;

import com.google.appinventor.components.annotations.DesignerProperty;
import com.google.appinventor.components.annotations.PropertyCategory;
import com.google.appinventor.components.annotations.SimpleFunction;
import com.google.appinventor.components.annotations.SimpleObject;
import com.google.appinventor.components.annotations.SimpleProperty;
import com.google.appinventor.components.common.PropertyTypeConstants;
import com.google.appinventor.components.runtime.util.OnInitializeListener;
import com.google.appinventor.components.runtime.util.YailList;

import java.util.ArrayList;
import java.util.List;
import java.util.concurrent.*;

@SimpleObject
public abstract class ChartDataBase implements Component, OnInitializeListener, ChartDataSourceChangeListener {
    protected Chart container;
    protected ChartDataModel chartDataModel;
    protected ExecutorService threadRunner; // Used to queue & execute asynchronous tasks

    // Properties used in Designer to import from CSV.
    // Represents the names of the columns to use,
    // where each index corresponds to a single dimension.
    protected List<String> csvColumns;

    // Property used in Designer to import from a Data Source.
    // Represents the key value of the value to use from the
    // attached Data Source.
    protected String dataSourceValue;

    private String label;
    private int color;

    private ChartDataSource dataSource; // Attached Chart Data Source
    private Object currentDataSourceValue; // Currently imported observed Data Source value
    private String elements;

    private boolean initialized = false; // Keep track whether the Screen has already been initialized

    /**
     * Creates a new Chart Data component.
     */
    protected ChartDataBase(Chart chartContainer) {
        this.container = chartContainer;
        chartContainer.addDataComponent(this);
        initChartData();

        threadRunner = Executors.newSingleThreadExecutor();

        container.$form().registerForOnInitialize(this);
    }

    /**
     * Returns the data series color as an alpha-red-green-blue integer.
     *
     * @return  background RGB color with alpha
     */
    @SimpleProperty(
            category = PropertyCategory.APPEARANCE)
    public int Color() {
        return color;
    }

    /**
     * Specifies the data series color as an alpha-red-green-blue integer.
     *
     * @param argb  background RGB color with alpha
     */
    @DesignerProperty(editorType = PropertyTypeConstants.PROPERTY_TYPE_COLOR,
            defaultValue = Component.DEFAULT_VALUE_COLOR_BLACK)
    @SimpleProperty
    public void Color(int argb) {
        color = argb;
        chartDataModel.setColor(color);
        refreshChart();
    }

    /**
     * Returns the label text of the data series.
     *
     * @return  label text
     */
    @SimpleProperty(
            category = PropertyCategory.APPEARANCE)
    public String Label() {
        return label;
    }

    /**
     * Specifies the text for the data series label.
     *
     * @param text  label text
     */
    @DesignerProperty(editorType = PropertyTypeConstants.PROPERTY_TYPE_STRING,
            defaultValue = "")
    @SimpleProperty
    public void Label(String text) {
        this.label = text;
        chartDataModel.setLabel(text);
        refreshChart();
    }

    /**
     * Specifies the elements of the entries that the Chart should have.
     * @param elements  Comma-separated values of Chart entries alternating between x and y values.
     */
    @DesignerProperty(editorType = PropertyTypeConstants.PROPERTY_TYPE_STRING, defaultValue = "")
    @SimpleProperty(description="To be done (non-functional for now)",  category = PropertyCategory.BEHAVIOR,
                    userVisible = false)
    public void ElementsFromPairs(String elements) {
        this.elements = elements;

        // If the specified String is empty, ignore import.
        // If the Data component is not initialized, then ignore
        // the importing (because if there is a Source property specified,
        // ElementsFromPairs should not take effect to prevent data overriding)
        if (elements == null || elements.equals("") || !initialized) {
            return;
        }

        chartDataModel.setElements(elements);
        refreshChart();
    }

    /**
     * Initializes the Chart Data object by setting
     * the default properties and initializing the
     * corresponding ChartDataModel object instance.
     */
    public void initChartData() {
        // Creates a ChartDataModel based on the current
        // Chart type being used.
        chartDataModel = container.createChartModel();

        // Set default values
        Color(Component.COLOR_BLACK);
        Label("");
    }

    /**
     * Adds elements to the Data component from a specified List of tuples.
     *
     * @param list  YailList of tuples.
     */
    @SimpleFunction(description = "Imports data from a list of entries" +
      "Data is not overwritten.")
    public void ImportFromList(final YailList list) {
        // Import the specified data asynchronously
        threadRunner.execute(new Runnable() {
            @Override
            public void run() {
                chartDataModel.importFromList(list);
                refreshChart();
            }
        });
    }

    /**
     * Removes all the entries from the Data Series.
     */
    @SimpleFunction(description = "Clears all of the data.")
    public void Clear() {
        // Run clear entries asynchronously in the queued Thread runner.
        // Queuing ensures that values are cleared only after all the
        // async reading is processed.
        threadRunner.execute(new Runnable() {
            @Override
            public void run() {
                chartDataModel.clearEntries();
                refreshChart();
            }
        });
    }

    /**
     * Imports data from a CSV file component, with the specified column names.
     * The method is ran asynchronously.
     *
     * @param csvFile  CSV File component to import from
     * @param columns  list of column names to import from
     */
    protected void importFromCSVAsync(final CSVFile csvFile, YailList columns) {
        // Get the Future object representing the columns in the CSVFile component,
        final Future<YailList> csvFileColumns = csvFile.getDataValue(columns);

        // Import the data from the CSV file asynchronously
        threadRunner.execute(new Runnable() {
            @Override
            public void run() {
                YailList csvResult = null;

                try {
                    // Get the columns from the CSVFile. The retrieval of
                    // the result is blocking, so it will first wait for
                    // the reading to be processed.
                    // The expected format is a (rowCount, columns) List.
                    csvResult = csvFileColumns.get();
                } catch (InterruptedException e) {
                    e.printStackTrace();
                } catch (ExecutionException e) {
                    e.printStackTrace();
                }

                // Import from CSV file with the specified parameters
                chartDataModel.importFromCSV(csvResult);

                // Refresh the Chart after import
                refreshChart();
            }
        });
    }

    /**
     * Sets the CSV column to parse data from the CSV source for the x values.
     *
     * @param column  name of the column for the x values
     */
    @DesignerProperty(editorType = PropertyTypeConstants.PROPERTY_TYPE_CSV_COLUMN, defaultValue = "")
    @SimpleProperty(description="Sets the column to parse from the attached CSV file for the x values." +
        "If a column is not specified, default values for the x values will be generated instead.",
        category = PropertyCategory.BEHAVIOR,
        userVisible = false)
    public void CsvXColumn(String column) {
        // The first element represents the x entries
        csvColumns.set(0, column);
    }

    /**
     * Sets the CSV column to parse data from the CSV source for the y values.
     *
     * @param column  name of the column for the y values
     */
    @DesignerProperty(editorType = PropertyTypeConstants.PROPERTY_TYPE_CSV_COLUMN, defaultValue = "")
    @SimpleProperty(description="Sets the column to parse from the attached CSV file for the y values." +
        "If a column is not specified, default values for the y values will be generated instead.",
        category = PropertyCategory.BEHAVIOR,
        userVisible = false)
    public void CsvYColumn(String column) {
        // The second element represents the y entries
        csvColumns.set(1, column);
    }

    /**
     * Sets the Data Source key identifier for the value to import from the
     * attached Data Source.
     *
     * An example is the tag of the TinyDB component, which identifies the value.
     *
     * The property is a Designer-only property, to be changed after setting the
     * Source component of the Chart Data component.
     * @param value  new (key) value
     */
    @DesignerProperty(editorType = PropertyTypeConstants.PROPERTY_TYPE_STRING, defaultValue = "")
    @SimpleProperty(description="Sets the value identifier for the data value to import from the " +
        "attached Data Source.",
        category = PropertyCategory.BEHAVIOR,
        userVisible = false)
    public void DataSourceValue(String value) {
        this.dataSourceValue = value;
    }


    /**
     * Sets the Data Source for the Chart data component. The data
     * is then automatically imported.
     *
     * TODO: Modify description to include more data sources
     * TODO: Support for more Data Sources (so not only limited to CSVFile)
     * @param dataSource  Data Source to use for the Chart data.
     */
    @SimpleProperty(category = PropertyCategory.BEHAVIOR,
            description = "Sets the Data Source for the Data component. Accepted types " +
                    "include CSVFiles.")
    @DesignerProperty(editorType = PropertyTypeConstants.PROPERTY_TYPE_CHART_DATA_SOURCE)
    public void Source(ChartDataSource dataSource) {
        this.dataSource = dataSource;

        // The data should only be imported after the Data component
        // is initialized, otherwise exceptions may be caused in case
        // of very small data files.
        if (initialized) {
            if (dataSource instanceof CSVFile) {
                importFromCSVAsync((CSVFile)dataSource, YailList.makeList(csvColumns));
            } else if (dataSource instanceof TinyDB) {
<<<<<<< HEAD
                ImportFromTinyDB((TinyDB)dataSource, dataSourceValue);
            } else if (dataSource instanceof CloudDB) {
                ImportFromCloudDB((CloudDB)dataSource, dataSourceValue);
=======
                // TODO: Refactor this to be more general

                // Update current Data Source value
                currentDataSourceValue = ((TinyDB)dataSource).getDataValue(dataSourceValue);

                // Add this Data Component as an observer to the ObservableChartDataSource object
                ((ObservableChartDataSource)dataSource).addDataSourceObserver(this);

                // Update the Data Source value with the retrieved value
                onDataSourceValueChange(dataSource, dataSourceValue, currentDataSourceValue);
>>>>>>> 53a673ef
            }
        }
    }

    /**
     * Imports data from the specified TinyDB component with the provided tag identifier.
     *
     * @param tinyDB  TinyDB component to import from
     * @param tag  the identifier of the value to import
     */
    @SimpleFunction(description = "Imports data from the specified TinyDB component, given the names of the " +
        "value to use. The value is expected to be a YailList consisting of entries compatible with the " +
        "Data component.")
    public void ImportFromTinyDB(final TinyDB tinyDB, final String tag) {
        final List list = tinyDB.getDataValue(tag); // Get the List value from the TinyDB data

        // Import the specified data asynchronously
        threadRunner.execute(new Runnable() {
            @Override
            public void run() {
                chartDataModel.importFromList(list);
                refreshChart();
            }
        });
    }

    /**
     * TO BE FILLED
     */
    @SimpleFunction(description = "Imports data from the specified CloudDB component, given the names of the " +
        "value to use. The value is expected to be a YailList consisting of entries compatible with the " +
        "Data component.")
    public void ImportFromCloudDB(final CloudDB cloudDB, final String value) {
        // Get the Future YailList object from the CloudDB data
        final Future<List> list = cloudDB.getDataValue(value);

        threadRunner.submit(new Runnable() {
            @Override
            public void run() {
                List listValue;

                try {
                    listValue = list.get();
                    chartDataModel.importFromList(listValue);
                    refreshChart();
                } catch (InterruptedException e) {
                    e.printStackTrace();
                } catch (ExecutionException e) {
                    e.printStackTrace();
                }
            }
        });
    }

    /**
     * Refreshes the Chart view object.
     */
    protected void refreshChart() {
        // To avoid exceptions, refresh the Chart on the UI thread.
        container.$context().runOnUiThread(new Runnable() {
            @Override
            public void run() {
                container.refresh();
            }
        });
    }

    @Override
    public HandlesEventDispatching getDispatchDelegate() {
        return null;
    }

    /**
     * Links the Data Source component with the Data component, if
     * the Source component has been defined earlier.
     *
     * The reason this is done is because otherwise exceptions
     * are thrown if the Data is being imported before the component
     * is fully initialized.
     */
    @Override
    public void onInitialize() {
        initialized = true;

        // Data Source should only be imported after the Screen
        // has been initialized, otherwise some exceptions may occur
        // on small data sets with regards to Chart refreshing.
        if (dataSource != null) {
            Source(dataSource);
        } else {
            // If no Source is specified, the ElementsFromPairs
            // property can be set instead. Otherwise, this is not
            // set to prevent data overriding.
            ElementsFromPairs(elements);
        }
    }

    /**
     * Event called when the value of the observed ChartDataSource component changes.
     *
     * If the key matches the dataSourceValue of the Data Component, the specified
     * new value is processed and imported, while the old data part of the Data
     * Source is removed.
     *
     * A key value of null is interpreted as a change of all the values, so it would
     * change the imported data.
     *
     * @param component  component that triggered the event
     * @param key  key of the value that changed
     * @param newValue  the new value of the observed value
     */
    @Override
    public void onDataSourceValueChange(ChartDataSource component, String key, final Object newValue) {
        if (!component.equals(dataSource) // Calling component is not the attached Data Source. TODO: Un-observe?
            || (key != null && !key.equals(dataSourceValue))) { // The changed value is not the observed value
            return;
        }

        // Run data operations asynchronously
        threadRunner.execute(new Runnable() {
            @Override
            public void run() {
                // Old value originating from the Data Source exists and is of type List
                if (currentDataSourceValue instanceof List) {
                    // Remove the old values
                    chartDataModel.removeValues((List)currentDataSourceValue);
                }

                // Update current Data Source value
                currentDataSourceValue = newValue;

                // New value is a List; Import the value
                if (newValue instanceof List) {
                    chartDataModel.importFromList((List)newValue);
                }

                // Refresh the Chart view
                refreshChart();
            }
        });
    }

}<|MERGE_RESOLUTION|>--- conflicted
+++ resolved
@@ -283,22 +283,18 @@
             if (dataSource instanceof CSVFile) {
                 importFromCSVAsync((CSVFile)dataSource, YailList.makeList(csvColumns));
             } else if (dataSource instanceof TinyDB) {
-<<<<<<< HEAD
-                ImportFromTinyDB((TinyDB)dataSource, dataSourceValue);
+                // TODO: Refactor this to be more general
+
+                // Update current Data Source value
+                currentDataSourceValue = ((TinyDB)dataSource).getDataValue(dataSourceValue);
+
+                // Add this Data Component as an observer to the ObservableChartDataSource object
+                ((ObservableChartDataSource)dataSource).addDataSourceObserver(this);
+
+                // Update the Data Source value with the retrieved value
+                onDataSourceValueChange(dataSource, dataSourceValue, currentDataSourceValue);
             } else if (dataSource instanceof CloudDB) {
                 ImportFromCloudDB((CloudDB)dataSource, dataSourceValue);
-=======
-                // TODO: Refactor this to be more general
-
-                // Update current Data Source value
-                currentDataSourceValue = ((TinyDB)dataSource).getDataValue(dataSourceValue);
-
-                // Add this Data Component as an observer to the ObservableChartDataSource object
-                ((ObservableChartDataSource)dataSource).addDataSourceObserver(this);
-
-                // Update the Data Source value with the retrieved value
-                onDataSourceValueChange(dataSource, dataSourceValue, currentDataSourceValue);
->>>>>>> 53a673ef
             }
         }
     }
