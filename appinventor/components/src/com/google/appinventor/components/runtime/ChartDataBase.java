package com.google.appinventor.components.runtime;

import com.google.appinventor.components.annotations.DesignerProperty;
import com.google.appinventor.components.annotations.PropertyCategory;
import com.google.appinventor.components.annotations.SimpleFunction;
import com.google.appinventor.components.annotations.SimpleObject;
import com.google.appinventor.components.annotations.SimpleProperty;
import com.google.appinventor.components.common.PropertyTypeConstants;
import com.google.appinventor.components.runtime.util.OnInitializeListener;
import com.google.appinventor.components.runtime.util.YailList;

import java.util.ArrayList;
import java.util.List;
import java.util.concurrent.*;

@SimpleObject
public abstract class ChartDataBase implements Component, OnInitializeListener, ChartDataSourceChangeListener {
    protected Chart container;
    protected ChartDataModel chartDataModel;

    /* Used to queue & execute asynchronous tasks while ensuring
     * order of method execution (ExecutorService should be a Single Thread runner)
     * In the case of methods which return values and where
     * the result depends on the state of the data, blocking get
     * calls are used to ensure that all the previous async tasks
     * finish before the data is returned. */
    protected ExecutorService threadRunner;

    // Properties used in Designer to import from CSV.
    // Represents the names of the columns to use,
    // where each index corresponds to a single dimension.
    protected List<String> csvColumns;

    // Property used in Designer to import from a Data Source.
    // Represents the key value of the value to use from the
    // attached Data Source.
    protected String dataSourceValue;

    private String label;
    private int color;

    private ChartDataSource dataSource; // Attached Chart Data Source

    // Currently imported observed Data Source value. This has to be
    // kept track of in order to remove old entries whenever the
    // value is updated.
    private Object currentDataSourceValue;

    private String elements; // Elements Designer property

    private boolean initialized = false; // Keep track whether the Screen has already been initialized

    /**
     * Creates a new Chart Data component.
     */
    protected ChartDataBase(Chart chartContainer) {
        this.container = chartContainer;
        chartContainer.addDataComponent(this);
        initChartData();

        threadRunner = Executors.newSingleThreadExecutor();

        container.$form().registerForOnInitialize(this);
    }

    /**
     * Returns the data series color as an alpha-red-green-blue integer.
     *
     * @return  background RGB color with alpha
     */
    @SimpleProperty(
            category = PropertyCategory.APPEARANCE)
    public int Color() {
        return color;
    }

    /**
     * Specifies the data series color as an alpha-red-green-blue integer.
     *
     * @param argb  background RGB color with alpha
     */
    @DesignerProperty(editorType = PropertyTypeConstants.PROPERTY_TYPE_COLOR,
            defaultValue = Component.DEFAULT_VALUE_COLOR_BLACK)
    @SimpleProperty
    public void Color(int argb) {
        color = argb;
        chartDataModel.setColor(color);
        refreshChart();
    }

    /**
     * Returns the label text of the data series.
     *
     * @return  label text
     */
    @SimpleProperty(
            category = PropertyCategory.APPEARANCE)
    public String Label() {
        return label;
    }

    /**
     * Specifies the text for the data series label.
     *
     * @param text  label text
     */
    @DesignerProperty(editorType = PropertyTypeConstants.PROPERTY_TYPE_STRING,
            defaultValue = "")
    @SimpleProperty
    public void Label(String text) {
        this.label = text;
        chartDataModel.setLabel(text);
        refreshChart();
    }

    /**
     * Specifies the elements of the entries that the Chart should have.
     * @param elements  Comma-separated values of Chart entries alternating between x and y values.
     */
    @DesignerProperty(editorType = PropertyTypeConstants.PROPERTY_TYPE_STRING, defaultValue = "")
    @SimpleProperty(description="To be done (non-functional for now)",  category = PropertyCategory.BEHAVIOR,
                    userVisible = false)
    public void ElementsFromPairs(String elements) {
        this.elements = elements;

        // If the specified String is empty, ignore import.
        // If the Data component is not initialized, then ignore
        // the importing (because if there is a Source property specified,
        // ElementsFromPairs should not take effect to prevent data overriding)
        if (elements == null || elements.equals("") || !initialized) {
            return;
        }

        chartDataModel.setElements(elements);
        refreshChart();
    }

    /**
     * Initializes the Chart Data object by setting
     * the default properties and initializing the
     * corresponding ChartDataModel object instance.
     */
    public void initChartData() {
        // Creates a ChartDataModel based on the current
        // Chart type being used.
        chartDataModel = container.createChartModel();

        // Set default values
        Color(Component.COLOR_BLACK);
        Label("");
    }

    /**
     * Adds elements to the Data component from a specified List of tuples.
     *
     * @param list  YailList of tuples.
     */
    @SimpleFunction(description = "Imports data from a list of entries" +
      "Data is not overwritten.")
    public void ImportFromList(final YailList list) {
        // Import the specified data asynchronously
        threadRunner.execute(new Runnable() {
            @Override
            public void run() {
                chartDataModel.importFromList(list);
                refreshChart();
            }
        });
    }

    /**
     * Removes all the entries from the Data Series.
     */
    @SimpleFunction(description = "Clears all of the data.")
    public void Clear() {
        // Run clear entries asynchronously in the queued Thread runner.
        // Queuing ensures that values are cleared only after all the
        // async reading is processed.
        threadRunner.execute(new Runnable() {
            @Override
            public void run() {
                chartDataModel.clearEntries();
                refreshChart();
            }
        });
    }

    /**
     * Imports data from a CSV file component, with the specified column names.
     * The method is ran asynchronously.
     *
     * @param csvFile  CSV File component to import from
     * @param columns  list of column names to import from
     */
    protected void importFromCSVAsync(final CSVFile csvFile, YailList columns) {
        // Get the Future object representing the columns in the CSVFile component,
        final Future<YailList> csvFileColumns = csvFile.getDataValue(columns);

        // Import the data from the CSV file asynchronously
        threadRunner.execute(new Runnable() {
            @Override
            public void run() {
                YailList csvResult = null;

                try {
                    // Get the columns from the CSVFile. The retrieval of
                    // the result is blocking, so it will first wait for
                    // the reading to be processed.
                    // The expected format is a (rowCount, columns) List.
                    csvResult = csvFileColumns.get();
                } catch (InterruptedException e) {
                    e.printStackTrace();
                } catch (ExecutionException e) {
                    e.printStackTrace();
                }

                // Import from CSV file with the specified parameters
                chartDataModel.importFromCSV(csvResult);

                // Refresh the Chart after import
                refreshChart();
            }
        });
    }

    /**
     * Sets the CSV column to parse data from the CSV source for the x values.
     *
     * @param column  name of the column for the x values
     */
    @DesignerProperty(editorType = PropertyTypeConstants.PROPERTY_TYPE_CSV_COLUMN, defaultValue = "")
    @SimpleProperty(description="Sets the column to parse from the attached CSV file for the x values." +
        "If a column is not specified, default values for the x values will be generated instead.",
        category = PropertyCategory.BEHAVIOR,
        userVisible = false)
    public void CsvXColumn(String column) {
        // The first element represents the x entries
        csvColumns.set(0, column);
    }

    /**
     * Sets the CSV column to parse data from the CSV source for the y values.
     *
     * @param column  name of the column for the y values
     */
    @DesignerProperty(editorType = PropertyTypeConstants.PROPERTY_TYPE_CSV_COLUMN, defaultValue = "")
    @SimpleProperty(description="Sets the column to parse from the attached CSV file for the y values." +
        "If a column is not specified, default values for the y values will be generated instead.",
        category = PropertyCategory.BEHAVIOR,
        userVisible = false)
    public void CsvYColumn(String column) {
        // The second element represents the y entries
        csvColumns.set(1, column);
    }

    /**
     * Sets the Data Source key identifier for the value to import from the
     * attached Data Source.
     *
     * An example is the tag of the TinyDB component, which identifies the value.
     *
     * The property is a Designer-only property, to be changed after setting the
     * Source component of the Chart Data component.
     * @param value  new (key) value
     */
    @DesignerProperty(editorType = PropertyTypeConstants.PROPERTY_TYPE_STRING, defaultValue = "")
    @SimpleProperty(description="Sets the value identifier for the data value to import from the " +
        "attached Data Source.",
        category = PropertyCategory.BEHAVIOR,
        userVisible = false)
    public void DataSourceValue(String value) {
        this.dataSourceValue = value;
    }


    /**
     * Sets the Data Source for the Chart data component. The data
     * is then automatically imported.
     *
     * TODO: Modify description to include more data sources
     * TODO: Support for more Data Sources (so not only limited to CSVFile)
     * @param dataSource  Data Source to use for the Chart data.
     */
    @SimpleProperty(category = PropertyCategory.BEHAVIOR,
            description = "Sets the Data Source for the Data component. Accepted types " +
                    "include CSVFiles.")
    @DesignerProperty(editorType = PropertyTypeConstants.PROPERTY_TYPE_CHART_DATA_SOURCE)
    public void Source(ChartDataSource dataSource) {
        this.dataSource = dataSource;

        // The data should only be imported after the Data component
        // is initialized, otherwise exceptions may be caused in case
        // of very small data files.
        if (initialized) {
          if (dataSource instanceof ObservableChartDataSource) {
            // Add this Data Component as an observer to the ObservableChartDataSource object
            ((ObservableChartDataSource)dataSource).addDataSourceObserver(this);

            // No Data Source Value specified; Do not proceed with importing data
            if (dataSourceValue == null) {
                return;
            }
          }

            if (dataSource instanceof CSVFile) {
                importFromCSVAsync((CSVFile)dataSource, YailList.makeList(csvColumns));
            } else if (dataSource instanceof TinyDB) {
              ImportFromTinyDB((TinyDB)dataSource, dataSourceValue);
            }
        }
    }

    /**
     * Returns the entries of the Data Series the x values of which match
     * the provided value
     * @param x  x value to search for
     * @return  YailList of entries (represented as tuples)
     */
    @SimpleFunction(description = "Returns a List of entries with x values matching the specified x value." +
        "A single entry is represented as a List of values of the entry.")
    public YailList GetEntriesWithXValue(final float x) {
      try {
        return threadRunner.submit(new Callable<YailList>() {
          @Override
          public YailList call() {
            // Use X Value as criterion to filter entries
            return chartDataModel.findEntriesByCriterion(x, ChartDataModel.EntryCriterion.XValue);
          }
        }).get();
      } catch (InterruptedException e) {
        e.printStackTrace();
      } catch (ExecutionException e) {
        e.printStackTrace();
      }

      // Undefined behavior: return emtpy List
      return new YailList();
    }

    /**
     * Returns the entries of the Data Series the y values of which match
     * the provided value
     * @param y  y value to search for
     * @return  YailList of entries (represented as tuples)
     */
    @SimpleFunction(description = "Returns a List of entries with y values matching the specified y value." +
        "A single entry is represented as a List of values of the entry.")
    public YailList GetEntriesWithYValue(final float y) {
      try {
        return threadRunner.submit(new Callable<YailList>() {
          @Override
          public YailList call() {
            // Use YValue as criterion to filter entries
            return chartDataModel.findEntriesByCriterion(y, ChartDataModel.EntryCriterion.YValue);
          }
        }).get();
      } catch (InterruptedException e) {
        e.printStackTrace();
      } catch (ExecutionException e) {
        e.printStackTrace();
      }

      return new YailList();
    }

<<<<<<< HEAD
                // Update the Data Source value with the retrieved value
                onDataSourceValueChange(dataSource, dataSourceValue, currentDataSourceValue);
            } else if (dataSource instanceof CloudDB) {
                // TODO: Refactor for efficiency (non-blocking?)

                // Update current Data Source value
                try {
                    currentDataSourceValue = ((CloudDB)dataSource).getDataValue(dataSourceValue).get();
                } catch (InterruptedException e) {
                    e.printStackTrace();
                } catch (ExecutionException e) {
                    e.printStackTrace();
                }

                // Add this Data Component as an observer to the ObservableChartDataSource object
                ((ObservableChartDataSource)dataSource).addDataSourceObserver(this);

                // Update the Data Source value with the retrieved value
                onDataSourceValueChange(dataSource, dataSourceValue, currentDataSourceValue);
            }
=======
    /**
     * Returns all the entries of the Data Series.
     * @return  YailList of all the entries of the Data Series
     */
    @SimpleFunction(description = "Returns all the entries of the Data Series." +
        "A single entry is represented as a List of values of the entry.")
    public YailList GetAllEntries() {
        try {
            return threadRunner.submit(new Callable<YailList>() {
                @Override
                public YailList call() {
                    return chartDataModel.getEntriesAsTuples();
                }
            }).get();
        } catch (InterruptedException e) {
            e.printStackTrace();
        } catch (ExecutionException e) {
            e.printStackTrace();
>>>>>>> 09b478fe
        }

        return new YailList();
    }

    /**
     * Imports data from the specified TinyDB component with the provided tag identifier.
     *
     * @param tinyDB  TinyDB component to import from
     * @param tag  the identifier of the value to import
     */
    @SimpleFunction(description = "Imports data from the specified TinyDB component, given the names of the " +
        "value to use. The value is expected to be a YailList consisting of entries compatible with the " +
        "Data component.")
    public void ImportFromTinyDB(final TinyDB tinyDB, final String tag) {
        final List list = tinyDB.getDataValue(tag); // Get the List value from the TinyDB data

        if (tinyDB == dataSource // The TinyDB component is the attached Data Source
            && tag.equals(dataSourceValue)) { // Check whether the tag matches the observed Data Source value
          // Update the current Data Source value
          currentDataSourceValue = list;
        }

        // Import the specified data asynchronously
        threadRunner.execute(new Runnable() {
            @Override
            public void run() {
                chartDataModel.importFromList(list);
                refreshChart();
            }
        });
    }

    /**
     * TO BE FILLED
     */
    @SimpleFunction(description = "Imports data from the specified CloudDB component, given the names of the " +
        "value to use. The value is expected to be a YailList consisting of entries compatible with the " +
        "Data component.")
    public void ImportFromCloudDB(final CloudDB cloudDB, final String value) {
        // Get the Future YailList object from the CloudDB data
        final Future<List> list = cloudDB.getDataValue(value);

        threadRunner.submit(new Runnable() {
            @Override
            public void run() {
                List listValue;

                try {
                    listValue = list.get();
                    chartDataModel.importFromList(listValue);
                    refreshChart();
                } catch (InterruptedException e) {
                    e.printStackTrace();
                } catch (ExecutionException e) {
                    e.printStackTrace();
                }
            }
        });
    }

    /**
     * Refreshes the Chart view object.
     */
    protected void refreshChart() {
        // In case of the LineChartBaseDataModel being used, the Data Set
        // of the model has to manually notify the changes (since entries
        // are added directly to the Data Set in the case of the
        // LineChartBase Data Model
        // TODO: In case the addEntryOrdered method is ever used instead,
        // TODO: this line could then be removed.
        if (chartDataModel instanceof LineChartBaseDataModel) {
            chartDataModel.getDataset().notifyDataSetChanged();
        }

        container.refresh();
    }

    @Override
    public HandlesEventDispatching getDispatchDelegate() {
        return null;
    }

    /**
     * Links the Data Source component with the Data component, if
     * the Source component has been defined earlier.
     *
     * The reason this is done is because otherwise exceptions
     * are thrown if the Data is being imported before the component
     * is fully initialized.
     */
    @Override
    public void onInitialize() {
        initialized = true;

        // Data Source should only be imported after the Screen
        // has been initialized, otherwise some exceptions may occur
        // on small data sets with regards to Chart refreshing.
        if (dataSource != null) {
            Source(dataSource);
        } else {
            // If no Source is specified, the ElementsFromPairs
            // property can be set instead. Otherwise, this is not
            // set to prevent data overriding.
            ElementsFromPairs(elements);
        }
    }

    /**
     * Event called when the value of the observed ChartDataSource component changes.
     *
     * If the key matches the dataSourceValue of the Data Component, the specified
     * new value is processed and imported, while the old data part of the Data
     * Source is removed.
     *
     * A key value of null is interpreted as a change of all the values, so it would
     * change the imported data.
     *
     * @param component  component that triggered the event
     * @param key  key of the value that changed
     * @param newValue  the new value of the observed value
     */
    @Override
    public void onDataSourceValueChange(ChartDataSource component, String key, final Object newValue) {
        if (!component.equals(dataSource) // Calling component is not the attached Data Source. TODO: Un-observe?
            || (key != null && !key.equals(dataSourceValue))) { // The changed value is not the observed value
            return;
        }

        // Run data operations asynchronously
        threadRunner.execute(new Runnable() {
            @Override
            public void run() {
                // Old value originating from the Data Source exists and is of type List
                if (currentDataSourceValue instanceof List) {
                    // Remove the old values
                    chartDataModel.removeValues((List)currentDataSourceValue);
                }

                // Update current Data Source value
                currentDataSourceValue = newValue;

                // New value is a List; Import the value
                if (newValue instanceof List) {
                    chartDataModel.importFromList((List)newValue);
                }

                // Refresh the Chart view
                refreshChart();
            }
        });
    }
}<|MERGE_RESOLUTION|>--- conflicted
+++ resolved
@@ -363,28 +363,6 @@
       return new YailList();
     }
 
-<<<<<<< HEAD
-                // Update the Data Source value with the retrieved value
-                onDataSourceValueChange(dataSource, dataSourceValue, currentDataSourceValue);
-            } else if (dataSource instanceof CloudDB) {
-                // TODO: Refactor for efficiency (non-blocking?)
-
-                // Update current Data Source value
-                try {
-                    currentDataSourceValue = ((CloudDB)dataSource).getDataValue(dataSourceValue).get();
-                } catch (InterruptedException e) {
-                    e.printStackTrace();
-                } catch (ExecutionException e) {
-                    e.printStackTrace();
-                }
-
-                // Add this Data Component as an observer to the ObservableChartDataSource object
-                ((ObservableChartDataSource)dataSource).addDataSourceObserver(this);
-
-                // Update the Data Source value with the retrieved value
-                onDataSourceValueChange(dataSource, dataSourceValue, currentDataSourceValue);
-            }
-=======
     /**
      * Returns all the entries of the Data Series.
      * @return  YailList of all the entries of the Data Series
@@ -403,7 +381,6 @@
             e.printStackTrace();
         } catch (ExecutionException e) {
             e.printStackTrace();
->>>>>>> 09b478fe
         }
 
         return new YailList();
