// -*- mode: java; c-basic-offset: 2; -*-
// Copyright 2009-2011 Google, All Rights reserved
// Copyright 2011-2012 MIT, All rights reserved
// Released under the Apache License, Version 2.0
// http://www.apache.org/licenses/LICENSE-2.0

// ***********************************************
// If we're not going to go this route with onDestroy, then at least get rid of the DEBUG flag.

package com.google.appinventor.components.runtime;

import java.io.IOException;
import java.lang.reflect.InvocationTargetException;
import java.lang.reflect.Method;
import java.util.HashMap;
import java.util.List;
import java.util.Map;
import java.util.Set;

import org.json.JSONException;

import android.app.Activity;
import android.app.Dialog;
import android.content.ActivityNotFoundException;
import android.content.Intent;
import android.content.pm.ActivityInfo;
import android.content.res.Configuration;
import android.graphics.PorterDuff;
import android.graphics.drawable.ColorDrawable;
import android.graphics.drawable.Drawable;
import android.os.Bundle;
import android.os.Handler;
import android.util.Log;
import android.view.KeyEvent;
import android.view.Menu;
import android.view.MenuItem;
import android.view.MenuItem.OnMenuItemClickListener;
import android.view.View;
import android.view.ViewGroup;
import android.view.WindowManager;
import android.widget.FrameLayout;
import android.widget.ScrollView;

import com.google.appinventor.components.annotations.DesignerComponent;
import com.google.appinventor.components.annotations.DesignerProperty;
import com.google.appinventor.components.annotations.PropertyCategory;
import com.google.appinventor.components.annotations.SimpleEvent;
import com.google.appinventor.components.annotations.SimpleObject;
import com.google.appinventor.components.annotations.SimpleProperty;
import com.google.appinventor.components.annotations.UsesPermissions;
import com.google.appinventor.components.common.ComponentCategory;
import com.google.appinventor.components.common.ComponentConstants;
import com.google.appinventor.components.common.PropertyTypeConstants;
import com.google.appinventor.components.common.YaVersion;
import com.google.appinventor.components.runtime.collect.Lists;
import com.google.appinventor.components.runtime.collect.Maps;
import com.google.appinventor.components.runtime.collect.Sets;
import com.google.appinventor.components.runtime.util.AlignmentUtil;
import com.google.appinventor.components.runtime.util.AnimationUtil;
import com.google.appinventor.components.runtime.util.ErrorMessages;
import com.google.appinventor.components.runtime.util.FullScreenVideoUtil;
import com.google.appinventor.components.runtime.util.JsonUtil;
import com.google.appinventor.components.runtime.util.MediaUtil;
import com.google.appinventor.components.runtime.util.OnInitializeListener;
import com.google.appinventor.components.runtime.util.SdkLevel;
import com.google.appinventor.components.runtime.util.ViewUtil;

/**
 * Component underlying activities and UI apps, not directly accessible to Simple programmers.
 *
 * <p>This is the root container of any Android activity and also the
 * superclass for for Simple/Android UI applications.
 *
 * The main form is always named "Screen1".
 *
 */
@DesignerComponent(version = YaVersion.FORM_COMPONENT_VERSION,
    category = ComponentCategory.LAYOUT,
    description = "Top-level component containing all other components in the program",
    showOnPalette = false)
@SimpleObject
@UsesPermissions(permissionNames = "android.permission.INTERNET,android.permission.ACCESS_WIFI_STATE,android.permission.ACCESS_NETWORK_STATE")
public class Form extends Activity
    implements Component, ComponentContainer, HandlesEventDispatching {
  private static final String LOG_TAG = "Form";

  private static final String RESULT_NAME = "APP_INVENTOR_RESULT";

  private static final String ARGUMENT_NAME = "APP_INVENTOR_START";

  public static final String APPINVENTOR_URL_SCHEME = "appinventor";

  // Keep track of the current form object.
  // activeForm always holds the Form that is currently handling event dispatching so runtime.scm
  // can lookup symbols in the correct environment.
  // There is at least one case where an event can be fired when the activity is not the foreground
  // activity: if a Clock component's TimerAlwaysFires property is true, the Clock component's
  // Timer event will still fire, even when the activity is no longer in the foreground. For this
  // reason, we cannot assume that the activeForm is the foreground activity.
  protected static Form activeForm;

  // applicationIsBeingClosed is set to true during closeApplication.
  private static boolean applicationIsBeingClosed;

  private final Handler androidUIHandler = new Handler();

  protected String formName;

  private boolean screenInitialized;

  private static final int SWITCH_FORM_REQUEST_CODE = 1;
  private static int nextRequestCode = SWITCH_FORM_REQUEST_CODE + 1;

  // Backing for background color
  private int backgroundColor;

  // Information string the app creator can set.  It will be shown when
  // "about this application" menu item is selected.
  private String aboutScreen;
  private boolean showStatusBar = true;
  private boolean showTitle = true;

  private String backgroundImagePath = "";
  private Drawable backgroundDrawable;

  // Layout
  private LinearLayout viewLayout;

  // translates App Inventor alignment codes to Android gravity
  private AlignmentUtil alignmentSetter;

  // the alignment for this component's LinearLayout
  private int horizontalAlignment;
  private int verticalAlignment;

  // String representing the transition animation type
  private String openAnimType;
  private String closeAnimType;

  private FrameLayout frameLayout;
  private boolean scrollable;

  // Application lifecycle related fields
  private final HashMap<Integer, ActivityResultListener> activityResultMap = Maps.newHashMap();
  private final Set<OnStopListener> onStopListeners = Sets.newHashSet();
  private final Set<OnNewIntentListener> onNewIntentListeners = Sets.newHashSet();
  private final Set<OnResumeListener> onResumeListeners = Sets.newHashSet();
  private final Set<OnPauseListener> onPauseListeners = Sets.newHashSet();
  private final Set<OnDestroyListener> onDestroyListeners = Sets.newHashSet();

  // AppInventor lifecycle: listeners for the Initialize Event
  private final Set<OnInitializeListener> onInitializeListeners = Sets.newHashSet();

  // Set to the optional String-valued Extra passed in via an Intent on startup.
  // This is passed directly in the Repl.
  protected String startupValue = "";

  // To control volume of error complaints
  private static long minimumToastWait = 10000000000L; // 10 seconds
  private long lastToastTime = System.nanoTime() - minimumToastWait;

  // In a multiple screen application, when a secondary screen is opened, nextFormName is set to
  // the name of the secondary screen. It is saved so that it can be passed to the OtherScreenClosed
  // event.
  private String nextFormName;

  private FullScreenVideoUtil fullScreenVideoUtil;

  public static boolean useJSONFormat; //EMERY use JSON representation for lists

  @Override
  public void onCreate(Bundle icicle) {
    // Called when the activity is first created
    super.onCreate(icicle);

    // Figure out the name of this form.
    String className = getClass().getName();
    int lastDot = className.lastIndexOf('.');
    formName = className.substring(lastDot + 1);
    Log.d(LOG_TAG, "Form " + formName + " got onCreate");

    activeForm = this;
    Log.i(LOG_TAG, "activeForm is now " + activeForm.formName);

    viewLayout = new LinearLayout(this, ComponentConstants.LAYOUT_ORIENTATION_VERTICAL);
    alignmentSetter = new AlignmentUtil(viewLayout);

    defaultPropertyValues();

    // Get startup text if any before adding components
    Intent startIntent = getIntent();
    if (startIntent != null && startIntent.hasExtra(ARGUMENT_NAME)) {
      startupValue = startIntent.getStringExtra(ARGUMENT_NAME);
    }

    fullScreenVideoUtil = new FullScreenVideoUtil(this, androidUIHandler);

    // Set soft keyboard to not cover the focused UI element, e.g., when you are typing
    // into a textbox near the bottom of the screen.
    WindowManager.LayoutParams params = getWindow().getAttributes();
    int softInputMode = params.softInputMode;
    getWindow().setSoftInputMode(
        softInputMode | WindowManager.LayoutParams.SOFT_INPUT_ADJUST_RESIZE);

    // Add application components to the form
    $define();

    // Special case for Event.Initialize(): all other initialize events are triggered after
    // completing the constructor. This doesn't work for Android apps though because this method
    // is called after the constructor completes and therefore the Initialize event would run
    // before initialization finishes. Instead the compiler suppresses the invocation of the
    // event and leaves it up to the library implementation.
    Initialize();
  }

  private void defaultPropertyValues() {
    Scrollable(false); // frameLayout is created in Scrollable()
    AboutScreen("");
    BackgroundImage("");
    BackgroundColor(Component.COLOR_WHITE);
    AlignHorizontal(ComponentConstants.GRAVITY_LEFT);
    AlignVertical(ComponentConstants.GRAVITY_TOP);
    Title("");
<<<<<<< HEAD
    UseJSONFormat(true); //emery
=======
    ShowStatusBar(true);
    TitleVisible(true);
>>>>>>> 744e8e84
  }

  @Override
  public void onConfigurationChanged(Configuration newConfig) {
    super.onConfigurationChanged(newConfig);

    final int newOrientation = newConfig.orientation;
    if (newOrientation == Configuration.ORIENTATION_LANDSCAPE ||
        newOrientation == Configuration.ORIENTATION_PORTRAIT) {
      // At this point, the screen has not be resized to match the new orientation.
      // We use Handler.post so that we'll dispatch the ScreenOrientationChanged event after the
      // screen has been resized to match the new orientation.

      androidUIHandler.post(new Runnable() {
        public void run() {
          boolean dispatchEventNow = false;
          if (frameLayout != null) {
            if (newOrientation == Configuration.ORIENTATION_LANDSCAPE) {
              if (frameLayout.getWidth() >= frameLayout.getHeight()) {
                dispatchEventNow = true;
              }
            } else { // Portrait
              if (frameLayout.getHeight() >= frameLayout.getWidth()) {
                dispatchEventNow = true;
              }
            }
          }
          if (dispatchEventNow) {
            ScreenOrientationChanged();
          } else {
            // Try again later.
            androidUIHandler.post(this);
          }
        }
      });
    }
  }

  /*
   * Here we override the hardware back button, just to make sure
   * that the closing screen animation is applied. (In API level
   * 5, we can simply override the onBackPressed method rather
   * than bothering with onKeyDown)
   */
  @Override
  public boolean onKeyDown(int keyCode, KeyEvent event) {
    if (keyCode == KeyEvent.KEYCODE_BACK) {
      if (!BackPressed()) {
        boolean handled = super.onKeyDown(keyCode, event);
        AnimationUtil.ApplyCloseScreenAnimation(this, closeAnimType);
        return handled;
      } else {
        return true;
      }
    }
    return super.onKeyDown(keyCode, event);
  }

  @SimpleEvent(description = "Device back button pressed.")
  public boolean BackPressed() {
    return EventDispatcher.dispatchEvent(this, "BackPressed");
  }

  // onActivityResult should be triggered in only two cases:
  // (1) The result is for some other component in the app, not this Form itself
  // (2) This page started another page, and that page is closing, and passing
  // its value back as a JSON-encoded string in the intent.

  @Override
  protected void onActivityResult(int requestCode, int resultCode, Intent data) {
    Log.i(LOG_TAG, "Form " + formName + " got onActivityResult, requestCode = " +
        requestCode + ", resultCode = " + resultCode);
    if (requestCode == SWITCH_FORM_REQUEST_CODE) {
      // Assume this is a multiple screen application, and a secondary
      // screen has closed.  Process the result as a JSON-encoded string.
      // This can also happen if the user presses the back button, in which case
      // there's no data.
     String resultString;
      if (data != null && data.hasExtra(RESULT_NAME)) {
        resultString = data.getStringExtra(RESULT_NAME);
      } else {
        resultString = "";
      }
      Object decodedResult = decodeJSONStringForForm(resultString, "other screen closed");
      // nextFormName was set when this screen opened the secondary screen
      OtherScreenClosed(nextFormName, decodedResult);
    } else {
      // Another component (such as a ListPicker, ActivityStarter, etc) is expecting this result.
      ActivityResultListener component = activityResultMap.get(requestCode);
      if (component != null) {
        component.resultReturned(requestCode, resultCode, data);
      }
    }
  }

  // functionName is a string to include in the error message that will be shown
  // if the JSON decoding fails
  private  static Object decodeJSONStringForForm(String jsonString, String functionName) {
    Log.i(LOG_TAG, "decodeJSONStringForForm -- decoding JSON representation:" + jsonString);
    Object valueFromJSON = "";
    try {
      valueFromJSON = JsonUtil.getObjectFromJson(jsonString);
      Log.i(LOG_TAG, "decodeJSONStringForForm -- got decoded JSON:" + valueFromJSON.toString());
    } catch (JSONException e) {
      activeForm.dispatchErrorOccurredEvent(activeForm, functionName,
          // showing the start value here will produce an ugly error on the phone, but it's
          // more useful than not showing the value
          ErrorMessages.ERROR_SCREEN_BAD_VALUE_RECEIVED, jsonString);
    }
    return valueFromJSON;
  }

  public int registerForActivityResult(ActivityResultListener listener) {
    int requestCode = generateNewRequestCode();
    activityResultMap.put(requestCode, listener);
    return requestCode;
  }

  public void unregisterForActivityResult(ActivityResultListener listener) {
    List<Integer> keysToDelete = Lists.newArrayList();
    for (Map.Entry<Integer, ActivityResultListener> mapEntry : activityResultMap.entrySet()) {
      if (listener.equals(mapEntry.getValue())) {
        keysToDelete.add(mapEntry.getKey());
      }
    }
    for (Integer key : keysToDelete) {
      activityResultMap.remove(key);
    }
  }

  private static int generateNewRequestCode() {
    return nextRequestCode++;
  }

  @Override
  protected void onResume() {
    super.onResume();
    Log.i(LOG_TAG, "Form " + formName + " got onResume");
    activeForm = this;

    // If applicationIsBeingClosed is true, call closeApplication() immediately to continue
    // unwinding through all forms of a multi-screen application.
    if (applicationIsBeingClosed) {
      closeApplication();
      return;
    }

    for (OnResumeListener onResumeListener : onResumeListeners) {
      onResumeListener.onResume();
    }
  }

  public void registerForOnResume(OnResumeListener component) {
    onResumeListeners.add(component);
  }

  /**
   * An app can register to be notified when App Inventor's Initialize
   * block has fired.  They will be called in Initialize().
   *
   * @param component
   */
  public void registerForOnInitialize(OnInitializeListener component) {
    onInitializeListeners.add(component);
  }

  @Override
  protected void onNewIntent(Intent intent) {
    super.onNewIntent(intent);
    Log.d(LOG_TAG, "Form " + formName + " got onNewIntent " + intent);
    for (OnNewIntentListener onNewIntentListener : onNewIntentListeners) {
      onNewIntentListener.onNewIntent(intent);
    }
  }

  public void registerForOnNewIntent(OnNewIntentListener component) {
    onNewIntentListeners.add(component);
  }

  @Override
  protected void onPause() {
    super.onPause();
    Log.i(LOG_TAG, "Form " + formName + " got onPause");
    for (OnPauseListener onPauseListener : onPauseListeners) {
      onPauseListener.onPause();
    }
  }

  public void registerForOnPause(OnPauseListener component) {
    onPauseListeners.add(component);
  }

  @Override
  protected void onStop() {
    super.onStop();
    Log.i(LOG_TAG, "Form " + formName + " got onStop");
    for (OnStopListener onStopListener : onStopListeners) {
      onStopListener.onStop();
    }
  }

  public void registerForOnStop(OnStopListener component) {
    onStopListeners.add(component);
  }

  @Override
  protected void onDestroy() {
    super.onDestroy();
    // for debugging and future growth
    Log.i(LOG_TAG, "Form " + formName + " got onDestroy");

    // Unregister events for components in this form.
    EventDispatcher.removeDispatchDelegate(this);

    for (OnDestroyListener onDestroyListener : onDestroyListeners) {
      onDestroyListener.onDestroy();
    }
  }

  public void registerForOnDestroy(OnDestroyListener component) {
    onDestroyListeners.add(component);
  }

  public Dialog onCreateDialog(int id) {
    switch(id) {
    case FullScreenVideoUtil.FULLSCREEN_VIDEO_DIALOG_FLAG:
      return fullScreenVideoUtil.createFullScreenVideoDialog();
    default:
      return super.onCreateDialog(id);
    }
  }

  public void onPrepareDialog(int id, Dialog dialog) {
    switch(id) {
    case FullScreenVideoUtil.FULLSCREEN_VIDEO_DIALOG_FLAG:
      fullScreenVideoUtil.prepareFullScreenVideoDialog(dialog);
      break;
    default:
      super.onPrepareDialog(id, dialog);
    }
  }

  /**
   * Compiler-generated method to initialize and add application components to
   * the form.  We just provide an implementation here to artificially make
   * this class concrete so that it is included in the documentation and
   * Codeblocks language definition file generated by
   * {@link com.google.appinventor.components.scripts.DocumentationGenerator} and
   * {@link com.google.appinventor.components.scripts.LangDefXmlGenerator},
   * respectively.  The actual implementation appears in {@code runtime.scm}.
   */
  protected void $define() {    // This must be declared protected because we are called from Screen1 which subclasses
                                // us and isn't in our package.
    throw new UnsupportedOperationException();
  }

  @Override
  public boolean canDispatchEvent(Component component, String eventName) {
    // Events can only be dispatched after the screen initialized event has completed.
    boolean canDispatch = screenInitialized ||
        (component == this && eventName.equals("Initialize"));

    if (canDispatch) {
      // Set activeForm to this before the event is dispatched.
      // runtime.scm will call getActiveForm() when the event handler executes.
      activeForm = this;
    }

    return canDispatch;
  }

  /**
   * A trivial implementation to artificially make this class concrete so
   * that it is included in the documentation and
   * Codeblocks language definition file generated by
   * {@link com.google.appinventor.components.scripts.DocumentationGenerator} and
   * {@link com.google.appinventor.components.scripts.LangDefXmlGenerator},
   * respectively.  The actual implementation appears in {@code runtime.scm}.
   */
  @Override
  public boolean dispatchEvent(Component component, String componentName, String eventName,
      Object[] args) {
    throw new UnsupportedOperationException();
  }


  /**
   * Initialize event handler.
   */
  @SimpleEvent(description = "Screen starting")
  public void Initialize() {
    // Dispatch the Initialize event only after the screen's width and height are no longer zero.
    androidUIHandler.post(new Runnable() {
      public void run() {
        if (frameLayout != null && frameLayout.getWidth() != 0 && frameLayout.getHeight() != 0) {
          EventDispatcher.dispatchEvent(Form.this, "Initialize");
          screenInitialized = true;

          //  Call all apps registered to be notified when Initialize Event is dispatched
          for (OnInitializeListener onInitializeListener : onInitializeListeners) {
            onInitializeListener.onInitialize();
          }
          if (activeForm instanceof ReplForm) { // We are the Companion
            ((ReplForm)activeForm).HandleReturnValues();
          }
        } else {
          // Try again later.
          androidUIHandler.post(this);
        }
      }
    });
  }

  @SimpleEvent(description = "Screen orientation changed")
  public void ScreenOrientationChanged() {
    EventDispatcher.dispatchEvent(this, "ScreenOrientationChanged");
  }

  /**
   * ErrorOccurred event handler.
   */
  @SimpleEvent(
      description = "Event raised when an error occurs. Only some errors will " +
      "raise this condition.  For those errors, the system will show a notification " +
      "by default.  You can use this event handler to prescribe an error " +
      "behavior different than the default.")
  public void ErrorOccurred(Component component, String functionName, int errorNumber,
      String message) {
    String componentType = component.getClass().getName();
    componentType = componentType.substring(componentType.lastIndexOf(".") + 1);
    Log.e(LOG_TAG, "Form " + formName + " ErrorOccurred, errorNumber = " + errorNumber +
        ", componentType = " + componentType + ", functionName = " + functionName +
        ", messages = " + message);
    if ((!(EventDispatcher.dispatchEvent(
        this, "ErrorOccurred", component, functionName, errorNumber, message)))
        && screenInitialized)  {
      // If dispatchEvent returned false, then no user-supplied error handler was run.
      // If in addition, the screen initializer was run, then we assume that the
      // user did not provide an error handler.   In this case, we run a default
      // error handler, namely, showing a notification to the end user of the app.
      // The app writer can override this by providing an error handler.
      new Notifier(this).ShowAlert("Error " + errorNumber + ": " + message);
    }
  }


  public void ErrorOccurredDialog(Component component, String functionName, int errorNumber,
      String message, String title, String buttonText) {
    String componentType = component.getClass().getName();
    componentType = componentType.substring(componentType.lastIndexOf(".") + 1);
    Log.e(LOG_TAG, "Form " + formName + " ErrorOccurred, errorNumber = " + errorNumber +
        ", componentType = " + componentType + ", functionName = " + functionName +
        ", messages = " + message);
    if ((!(EventDispatcher.dispatchEvent(
        this, "ErrorOccurred", component, functionName, errorNumber, message)))
        && screenInitialized)  {
      // If dispatchEvent returned false, then no user-supplied error handler was run.
      // If in addition, the screen initializer was run, then we assume that the
      // user did not provide an error handler.   In this case, we run a default
      // error handler, namely, showing a message dialog to the end user of the app.
      // The app writer can override this by providing an error handler.
      new Notifier(this).ShowMessageDialog("Error " + errorNumber + ": " + message, title, buttonText);
    }
  }


  public void dispatchErrorOccurredEvent(final Component component, final String functionName,
      final int errorNumber, final Object... messageArgs) {
    runOnUiThread(new Runnable() {
      public void run() {
        String message = ErrorMessages.formatMessage(errorNumber, messageArgs);
        ErrorOccurred(component, functionName, errorNumber, message);
      }
    });
  }

  // This is like dispatchErrorOccurred, except that it defaults to showing
  // a message dialog rather than an alert.   The app writer can override either of these behaviors,
  // but using the event dialog version frees the app writer of the need to explicitly override
  // the alert behavior in the case
  // where a message dialog is what's generally needed.
  public void dispatchErrorOccurredEventDialog(final Component component, final String functionName,
      final int errorNumber, final Object... messageArgs) {
    runOnUiThread(new Runnable() {
      public void run() {
        String message = ErrorMessages.formatMessage(errorNumber, messageArgs);
        ErrorOccurredDialog(
            component,
            functionName,
            errorNumber,
            message,
            "Error in " + functionName,
            "Dismiss");
      }
    });
  }



  /**
   * Scrollable property getter method.
   *
   * @return  true if the screen is vertically scrollable
   */
  @SimpleProperty(category = PropertyCategory.APPEARANCE,
    description = "When checked, there will be a vertical scrollbar on the "
    + "screen, and the height of the application can exceed the physical "
    + "height of the device. When unchecked, the application height is "
    + "constrained to the height of the device.")
  public boolean Scrollable() {
    return scrollable;
  }

  /**
   * Scrollable property setter method.
   *
   * @param scrollable  true if the screen should be vertically scrollable
   */
  @DesignerProperty(editorType = PropertyTypeConstants.PROPERTY_TYPE_BOOLEAN,
    defaultValue = "False")
  @SimpleProperty
  public void Scrollable(boolean scrollable) {
    if (this.scrollable == scrollable && frameLayout != null) {
      return;
    }

    // Remove our view from the current frameLayout.
    if (frameLayout != null) {
      frameLayout.removeAllViews();
    }

    this.scrollable = scrollable;

    frameLayout = scrollable ? new ScrollView(this) : new FrameLayout(this);
    frameLayout.addView(viewLayout.getLayoutManager(), new ViewGroup.LayoutParams(
        ViewGroup.LayoutParams.MATCH_PARENT,
        ViewGroup.LayoutParams.MATCH_PARENT));

    setBackground(frameLayout);

    setContentView(frameLayout);
    frameLayout.requestLayout();
  }

  /**
   * BackgroundColor property getter method.
   *
   * @return  background RGB color with alpha
   */
  @SimpleProperty(category = PropertyCategory.APPEARANCE)
  public int BackgroundColor() {
    return backgroundColor;
  }

  /**
   * BackgroundColor property setter method.
   *
   * @param argb  background RGB color with alpha
   */
  @DesignerProperty(editorType = PropertyTypeConstants.PROPERTY_TYPE_COLOR,
      defaultValue = Component.DEFAULT_VALUE_COLOR_WHITE)
  @SimpleProperty
  public void BackgroundColor(int argb) {
    backgroundColor = argb;
    // setBackground(viewLayout.getLayoutManager()); // Doesn't seem necessary anymore
    setBackground(frameLayout);
  }

  /**
   * Returns the path of the background image.
   *
   * @return  the path of the background image
   */
  @SimpleProperty(
      category = PropertyCategory.APPEARANCE,
      description = "The screen background image.")
  public String BackgroundImage() {
    return backgroundImagePath;
  }


  /**
   * Specifies the path of the background image.
   *
   * <p/>See {@link MediaUtil#determineMediaSource} for information about what
   * a path can be.
   *
   * @param path the path of the background image
   */
  @DesignerProperty(editorType = PropertyTypeConstants.PROPERTY_TYPE_ASSET,
      defaultValue = "")
  @SimpleProperty(
      category = PropertyCategory.APPEARANCE,
      description = "The screen background image.")
  public void BackgroundImage(String path) {
    backgroundImagePath = (path == null) ? "" : path;

    try {
      backgroundDrawable = MediaUtil.getBitmapDrawable(this, backgroundImagePath);
    } catch (IOException ioe) {
      Log.e(LOG_TAG, "Unable to load " + backgroundImagePath);
      backgroundDrawable = null;
    }
    setBackground(frameLayout);
  }

  /**
   * Title property getter method.
   *
   * @return  form caption
   */
  @SimpleProperty(category = PropertyCategory.APPEARANCE,
      description = "The caption for the form, which apears in the title bar")
  public String Title() {
    return getTitle().toString();
  }

  /**
   * Title property setter method: sets a new caption for the form in the
   * form's title bar.
   *
   * @param title  new form caption
   */
  @DesignerProperty(editorType = PropertyTypeConstants.PROPERTY_TYPE_STRING,
      defaultValue = "")
  @SimpleProperty
  public void Title(String title) {
    setTitle(title);
  }


  /**
   * AboutScreen property getter method.
   *
   * @return  AboutScreen string
   */
  @SimpleProperty(category = PropertyCategory.APPEARANCE,
      description = "Information about the screen.  It appears when \"About this Application\" "
      + "is selected from the system menu. Use it to inform people about your app.  In multiple "
      + "screen apps, each screen has its own AboutScreen info.")
  public String AboutScreen() {
    return aboutScreen;
  }

  /**
   * AboutScreen property setter method: sets a new aboutApp string for the form in the
   * form's "About this application" menu.
   *
   * @param title  new form caption
   */
  @DesignerProperty(editorType = PropertyTypeConstants.PROPERTY_TYPE_TEXTAREA,
      defaultValue = "")
  @SimpleProperty
  public void AboutScreen(String aboutScreen) {
    this.aboutScreen = aboutScreen;
  }

  /**
   * TitleVisible property getter method.
   *
   * @return  showTitle boolean
   */
  @SimpleProperty(category = PropertyCategory.APPEARANCE,
      description = "The title bar is the top gray bar on the screen. This property reports whether the title bar is visible.")
  public boolean TitleVisible() {
    return showTitle;
  }

  /**
   * TitleVisible property setter method.
   *
   * @param show boolean
   */
  @DesignerProperty(editorType = PropertyTypeConstants.PROPERTY_TYPE_BOOLEAN,
      defaultValue = "True")
  @SimpleProperty(category = PropertyCategory.APPEARANCE)
  public void TitleVisible(boolean show) {
    if (show != showTitle) {
      View v = (View)findViewById(android.R.id.title).getParent();
      if (v != null) {
        if (show) {
          v.setVisibility(View.VISIBLE);
        } else {
          v.setVisibility(View.GONE);
        }
        showTitle = show;
      }
    }
  }

  /**
   * ShowStatusBar property getter method.
   *
   * @return  showStatusBar boolean
   */
  @SimpleProperty(category = PropertyCategory.APPEARANCE,
      description = "The status bar is the topmost bar on the screen. This property reports whether the status bar is visible.")
  public boolean ShowStatusBar() {
    return showStatusBar;
  }

  /**
   * ShowStatusBar property setter method.
   *
   * @param show boolean
   */
  @DesignerProperty(editorType = PropertyTypeConstants.PROPERTY_TYPE_BOOLEAN,
      defaultValue = "True")
  @SimpleProperty(category = PropertyCategory.APPEARANCE)
  public void ShowStatusBar(boolean show) {
    if (show != showStatusBar) {
      if (show) {
        getWindow().addFlags(WindowManager.LayoutParams.FLAG_FORCE_NOT_FULLSCREEN);
        getWindow().clearFlags(WindowManager.LayoutParams.FLAG_FULLSCREEN);
      } else {
        getWindow().addFlags(WindowManager.LayoutParams.FLAG_FULLSCREEN);
        getWindow().clearFlags(WindowManager.LayoutParams.FLAG_FORCE_NOT_FULLSCREEN);
      }
      showStatusBar = show;
    }
  }

  /**
   * The requested screen orientation. Commonly used values are
      unspecified (-1), landscape (0), portrait (1), sensor (4), and user (2).  " +
      "See the Android developer documentation for ActivityInfo.Screen_Orientation for the " +
      "complete list of possible settings.
   *
   * ScreenOrientation property getter method.
   *
   * @return  screen orientation
   */
  @SimpleProperty(category = PropertyCategory.APPEARANCE,
      description = "The requested screen orientation, specified as a text value.  " +
      "Commonly used values are " +
      "landscape, portrait, sensor, user and unspecified.  " +
      "See the Android developer documentation for ActivityInfo.Screen_Orientation for the " +
      "complete list of possible settings.")
  public String ScreenOrientation() {
    switch (getRequestedOrientation()) {
      case ActivityInfo.SCREEN_ORIENTATION_BEHIND:
        return "behind";
      case ActivityInfo.SCREEN_ORIENTATION_LANDSCAPE:
        return "landscape";
      case ActivityInfo.SCREEN_ORIENTATION_NOSENSOR:
        return "nosensor";
      case ActivityInfo.SCREEN_ORIENTATION_PORTRAIT:
        return "portrait";
      case ActivityInfo.SCREEN_ORIENTATION_SENSOR:
        return "sensor";
      case ActivityInfo.SCREEN_ORIENTATION_UNSPECIFIED:
        return "unspecified";
      case ActivityInfo.SCREEN_ORIENTATION_USER:
        return "user";
      case 10: // ActivityInfo.SCREEN_ORIENTATION_FULL_SENSOR
        return "fullSensor";
      case 8: // ActivityInfo.SCREEN_ORIENTATION_REVERSE_LANDSCAPE
        return "reverseLandscape";
      case 9: // ActivityInfo.SCREEN_ORIENTATION_REVERSE_PORTRAIT
        return "reversePortrait";
      case 6: // ActivityInfo.SCREEN_ORIENTATION_SENSOR_LANDSCAPE
        return "sensorLandscape";
      case 7: // ActivityInfo.SCREEN_ORIENTATION_SENSOR_PORTRAIT
        return "sensorPortrait";
    }

    return "unspecified";
  }

  /**
   * ScreenOrientation property setter method: sets the screen orientation for
   * the form.
   *
   * @param screenOrientation  the screen orientation as a string
   */
  @DesignerProperty(editorType = PropertyTypeConstants.PROPERTY_TYPE_SCREEN_ORIENTATION,
      defaultValue = "unspecified")
  @SimpleProperty(category = PropertyCategory.APPEARANCE)
  public void ScreenOrientation(String screenOrientation) {
    if (screenOrientation.equalsIgnoreCase("behind")) {
      setRequestedOrientation(ActivityInfo.SCREEN_ORIENTATION_BEHIND);
    } else if (screenOrientation.equalsIgnoreCase("landscape")) {
      setRequestedOrientation(ActivityInfo.SCREEN_ORIENTATION_LANDSCAPE);
    } else if (screenOrientation.equalsIgnoreCase("nosensor")) {
      setRequestedOrientation(ActivityInfo.SCREEN_ORIENTATION_NOSENSOR);
    } else if (screenOrientation.equalsIgnoreCase("portrait")) {
      setRequestedOrientation(ActivityInfo.SCREEN_ORIENTATION_PORTRAIT);
    } else if (screenOrientation.equalsIgnoreCase("sensor")) {
      setRequestedOrientation(ActivityInfo.SCREEN_ORIENTATION_SENSOR);
    } else if (screenOrientation.equalsIgnoreCase("unspecified")) {
      setRequestedOrientation(ActivityInfo.SCREEN_ORIENTATION_UNSPECIFIED);
    } else if (screenOrientation.equalsIgnoreCase("user")) {
      setRequestedOrientation(ActivityInfo.SCREEN_ORIENTATION_USER);
    } else if (SdkLevel.getLevel() >= SdkLevel.LEVEL_GINGERBREAD) {
      if (screenOrientation.equalsIgnoreCase("fullSensor")) {
        setRequestedOrientation(10); // ActivityInfo.SCREEN_ORIENTATION_FULL_SENSOR
      } else if (screenOrientation.equalsIgnoreCase("reverseLandscape")) {
        setRequestedOrientation(8); // ActivityInfo.SCREEN_ORIENTATION_REVERSE_LANDSCAPE
      } else if (screenOrientation.equalsIgnoreCase("reversePortrait")) {
        setRequestedOrientation(9); // ActivityInfo.SCREEN_ORIENTATION_REVERSE_PORTRAIT
      } else if (screenOrientation.equalsIgnoreCase("sensorLandscape")) {
        setRequestedOrientation(6); // ActivityInfo.SCREEN_ORIENTATION_SENSOR_LANDSCAPE
      } else if (screenOrientation.equalsIgnoreCase("sensorPortrait")) {
        setRequestedOrientation(7); // ActivityInfo.SCREEN_ORIENTATION_SENSOR_PORTRAIT
      } else {
        dispatchErrorOccurredEvent(this, "ScreenOrientation",
            ErrorMessages.ERROR_INVALID_SCREEN_ORIENTATION, screenOrientation);
      }
    } else {
      dispatchErrorOccurredEvent(this, "ScreenOrientation",
          ErrorMessages.ERROR_INVALID_SCREEN_ORIENTATION, screenOrientation);
    }
  }


  // Note(halabelson): This section on centering is duplicated between Form and HVArrangement
  // I did not see a clean way to abstract it.  Someone should have a look.

  // Note(halabelson): The numeric encodings of the alignment specifications are specified
  // in ComponentConstants

  /**
  * Returns a number that encodes how contents of the screen are aligned horizontally.
  * The choices are: 1 = left aligned, 2 = horizontally centered, 3 = right aligned
  */
  @SimpleProperty(
     category = PropertyCategory.APPEARANCE,
     description = "A number that encodes how contents of the screen are aligned " +
         " horizontally. The choices are: 1 = left aligned, 2 = horizontally centered, " +
         " 3 = right aligned.")
 public int AlignHorizontal() {
   return horizontalAlignment;
 }

 /**
  * Sets the horizontal alignment for contents of the screen
  *
  * @param alignment
  */
 @DesignerProperty(editorType = PropertyTypeConstants.PROPERTY_TYPE_HORIZONTAL_ALIGNMENT,
     defaultValue = ComponentConstants.HORIZONTAL_ALIGNMENT_DEFAULT + "")
 @SimpleProperty
 public void AlignHorizontal(int alignment) {
   try {
     // notice that the throw will prevent the alignment from being changed
     // if the argument is illegal
     alignmentSetter.setHorizontalAlignment(alignment);
     horizontalAlignment = alignment;
   } catch (IllegalArgumentException e) {
     this.dispatchErrorOccurredEvent(this, "HorizontalAlignment",
         ErrorMessages.ERROR_BAD_VALUE_FOR_HORIZONTAL_ALIGNMENT, alignment);
   }
 }

 /**
  * Returns a number that encodes how contents of the arrangement are aligned vertically.
  * The choices are: 1 = top, 2 = vertically centered, 3 = aligned at the bottom.
  * Vertical alignment has no effect if the screen is scrollable.
  */
 @SimpleProperty(
     category = PropertyCategory.APPEARANCE,
     description = "A number that encodes how the contents of the arrangement are aligned " +
     "vertically. The choices are: 1 = aligned at the top, 2 = vertically centered, " +
     "3 = aligned at the bottom. Vertical alignment has no effect if the screen is scrollable.")
 public int AlignVertical() {
   return verticalAlignment;
 }

 /**
  * Sets the vertical alignment for contents of the screen
  *
  * @param alignment
  */
 @DesignerProperty(editorType = PropertyTypeConstants.PROPERTY_TYPE_VERTICAL_ALIGNMENT,
     defaultValue = ComponentConstants.VERTICAL_ALIGNMENT_DEFAULT + "")
 @SimpleProperty
 public void AlignVertical(int alignment) {
   try {
     // notice that the throw will prevent the alignment from being changed
     // if the argument is illegal
     alignmentSetter.setVerticalAlignment(alignment);
     verticalAlignment = alignment;
   } catch (IllegalArgumentException e) {
     this.dispatchErrorOccurredEvent(this, "VerticalAlignment",
         ErrorMessages.ERROR_BAD_VALUE_FOR_VERTICAL_ALIGNMENT, alignment);
   }
 }

 /**
  * Returns the type of open screen animation (default, fade, zoom, slidehorizontal,
  * slidevertical and none).
  *
  * @return open screen animation
  */
  @SimpleProperty(category = PropertyCategory.APPEARANCE,
    description = "The animation for switching to another screen. Valid" +
    " options are default, fade, zoom, slidehorizontal, slidevertical, and none"    )
  public String OpenScreenAnimation() {
    return openAnimType;
  }

  /**
   * Sets the animation type for the transition to another screen.
   *
   * @param animType the type of animation to use for the transition
   */
  @DesignerProperty(editorType = PropertyTypeConstants.PROPERTY_TYPE_SCREEN_ANIMATION,
    defaultValue = "default")
  @SimpleProperty
  public void OpenScreenAnimation(String animType) {
    if ((animType != "default") &&
      (animType != "fade") && (animType != "zoom") && (animType != "slidehorizontal") &&
      (animType != "slidevertical") && (animType != "none")) {
      this.dispatchErrorOccurredEvent(this, "Screen",
        ErrorMessages.ERROR_SCREEN_INVALID_ANIMATION, animType);
      return;
    }
    openAnimType = animType;
  }

 /**
  * Returns the type of close screen animation (default, fade, zoom, slidehorizontal,
  * slidevertical and none).
  *
  * @return open screen animation
  */
  @SimpleProperty(category = PropertyCategory.APPEARANCE,
    description = "The animation for closing current screen and returning " +
    " to the previous screen. Valid options are default, fade, zoom, slidehorizontal, " +
    "slidevertical, and none")
  public String CloseScreenAnimation() {
    return closeAnimType;
  }

  /**
   * Sets the animation type for the transition of this form closing and returning
   * to a form behind it in the activity stack.
   *
   * @param animType the type of animation to use for the transition
   */
  @DesignerProperty(editorType = PropertyTypeConstants.PROPERTY_TYPE_SCREEN_ANIMATION,
    defaultValue = "default")
  @SimpleProperty
  public void CloseScreenAnimation(String animType) {
    if ((animType != "default") &&
      (animType != "fade") && (animType != "zoom") && (animType != "slidehorizontal") &&
      (animType != "slidevertical") && (animType != "none")) {
      this.dispatchErrorOccurredEvent(this, "Screen",
        ErrorMessages.ERROR_SCREEN_INVALID_ANIMATION, animType);
      return;
    }
    closeAnimType = animType;
  }

  /*
   * Used by ListPicker, and ActivityStarter to get this Form's current opening transition
   * animation
   */
  public String getOpenAnimType() {
    return openAnimType;
  }

  /**
   * Specifies the name of the application icon.
   *
   * @param name the name of the application icon
   */
  @DesignerProperty(editorType = PropertyTypeConstants.PROPERTY_TYPE_ASSET,
      defaultValue = "")
  @SimpleProperty(userVisible = false)
  public void Icon(String name) {
    // We don't actually need to do anything.
  }

  /**
   * Specifies the Version Code.
   *
   * @param vCode the version name of the application
   */
  @DesignerProperty(editorType = PropertyTypeConstants.PROPERTY_TYPE_NON_NEGATIVE_INTEGER,
    defaultValue = "1")
  @SimpleProperty(userVisible = false,
    description = "An integer value which must be incremented each time a new Android "
    +  "Application Package File (APK) is created for the Google Play Store.")
  public void VersionCode(int vCode) {
    // We don't actually need to do anything.
  }

  /**
   * Specifies the Version Name.
   *
   * @param vName the version name of the application
   */
  @DesignerProperty(editorType = PropertyTypeConstants.PROPERTY_TYPE_STRING,
    defaultValue = "1.0")
  @SimpleProperty(userVisible = false,
    description = "A string which can be changed to allow Google Play "
    + "Store users to distinguish between different versions of the App.")
  public void VersionName(String vName) {
    // We don't actually need to do anything.
  }

  /**
   * Specifies the App Name.
   *
   * @param aName the display name of the installed application in the phone
   */
  @DesignerProperty(editorType = PropertyTypeConstants.PROPERTY_TYPE_STRING,
    defaultValue = "")
  @SimpleProperty(userVisible = false,
    description = "This is the display name of the installed application in the phone." +
        "If the AppName is blank, it will be set to the name of the project when the project is built.")
  public void AppName(String aName) {
    // We don't actually need to do anything.
  }

  /**
   * Width property getter method.
   *
   * @return  width property used by the layout
   */
  @SimpleProperty(category = PropertyCategory.APPEARANCE,
    description = "Screen width (x-size).")
  public int Width() {
    return frameLayout.getWidth();
  }

  /**
   * Height property getter method.
   *
   * @return  height property used by the layout
   */
  @SimpleProperty(category = PropertyCategory.APPEARANCE,
    description = "Screen height (y-size).")
  public int Height() {
    return frameLayout.getHeight();
  }

  /**
   * Display a new form.
   *
   * @param nextFormName the name of the new form to display
   */
  // This is called from runtime.scm when a "open another screen" block is executed.
  public static void switchForm(String nextFormName) {
    if (activeForm != null) {
      activeForm.startNewForm(nextFormName, null);
    } else {
      throw new IllegalStateException("activeForm is null");
    }
  }

  /**
   * Display a new form and pass a startup value to the new form.
   *
   * @param nextFormName the name of the new form to display
   * @param startValue the start value to pass to the new form
   */
  // This is called from runtime.scm when a "open another screen with start value" block is
  // executed.  Note that startNewForm will JSON encode the start value
  public static void switchFormWithStartValue(String nextFormName, Object startValue) {
    Log.i(LOG_TAG, "Open another screen with start value:" + nextFormName);
    if (activeForm != null) {
      activeForm.startNewForm(nextFormName, startValue);
      } else {
        throw new IllegalStateException("activeForm is null");
    }
  }

  // This JSON encodes the startup value
  protected void startNewForm(String nextFormName, Object startupValue) {
    Log.i(LOG_TAG, "startNewForm:" + nextFormName);
    Intent activityIntent = new Intent();
    // Note that the following is dependent on form generated class names being the same as
    // their form names and all forms being in the same package.
    activityIntent.setClassName(this, getPackageName() + "." + nextFormName);
    String functionName = (startupValue == null) ? "open another screen" :
      "open another screen with start value";
    String jValue;
    if (startupValue != null) {
      Log.i(LOG_TAG, "StartNewForm about to JSON encode:" + startupValue);
      jValue = jsonEncodeForForm(startupValue, functionName);
      Log.i(LOG_TAG, "StartNewForm got JSON encoding:" + jValue);
    } else{
      jValue = "";
    }
    activityIntent.putExtra(ARGUMENT_NAME, jValue);
    // Save the nextFormName so that it can be passed to the OtherScreenClosed event in the
    // future.
    this.nextFormName = nextFormName;
    Log.i(LOG_TAG, "about to start new form" + nextFormName);
    try {
      Log.i(LOG_TAG, "startNewForm starting activity:" + activityIntent);
      startActivityForResult(activityIntent, SWITCH_FORM_REQUEST_CODE);
      AnimationUtil.ApplyOpenScreenAnimation(this, openAnimType);
    } catch (ActivityNotFoundException e) {
      dispatchErrorOccurredEvent(this, functionName,
          ErrorMessages.ERROR_SCREEN_NOT_FOUND, nextFormName);
    }
  }

  // functionName is used for including in the error message to be shown
  // if the JSON encoding fails
  protected static String jsonEncodeForForm(Object value, String functionName) {
    String jsonResult = "";
    Log.i(LOG_TAG, "jsonEncodeForForm -- creating JSON representation:" + value.toString());
    try {
      // TODO(hal): check that this is OK for raw strings
      jsonResult = JsonUtil.getJsonRepresentation(value);
      Log.i(LOG_TAG, "jsonEncodeForForm -- got JSON representation:" + jsonResult);
    } catch (JSONException e) {
      activeForm.dispatchErrorOccurredEvent(activeForm, functionName,
          // showing the bad value here will produce an ugly error on the phone, but it's
          // more useful than not showing the value
          ErrorMessages.ERROR_SCREEN_BAD_VALUE_FOR_SENDING, value.toString());
    }
    return jsonResult;
  }

  @SimpleEvent(description = "Event raised when another screen has closed and control has " +
      "returned to this screen.")
  public void OtherScreenClosed(String otherScreenName, Object result) {
    Log.i(LOG_TAG, "Form " + formName + " OtherScreenClosed, otherScreenName = " +
        otherScreenName + ", result = " + result.toString());
    EventDispatcher.dispatchEvent(this, "OtherScreenClosed", otherScreenName, result);
  }


  // Component implementation

  @Override
  public HandlesEventDispatching getDispatchDelegate() {
    return this;
  }

  // ComponentContainer implementation

  @Override
  public Activity $context() {
    return this;
  }

  @Override
  public Form $form() {
    return this;
  }

  @Override
  public void $add(AndroidViewComponent component) {
    viewLayout.add(component);
  }

  @Override
  public void setChildWidth(AndroidViewComponent component, int width) {
    // A form is a vertical layout.
    ViewUtil.setChildWidthForVerticalLayout(component.getView(), width);
  }

  @Override
  public void setChildHeight(AndroidViewComponent component, int height) {
    // A form is a vertical layout.
    ViewUtil.setChildHeightForVerticalLayout(component.getView(), height);
  }

  /*
   * This is called from runtime.scm at the beginning of each event handler.
   * It allows runtime.scm to know which form environment should be used for
   * looking up symbols. The active form is the form that is currently
   * (or was most recently) dispatching an event.
   */
  public static Form getActiveForm() {
    return activeForm;
  }


  /**
   * Returns the string that was passed to this screen when it was opened
   *
   * @return StartupText
   */
  // This is called from runtime.scm when a "get plain start text" block is executed.
  public static String getStartText() {
    if (activeForm != null) {
      return activeForm.startupValue;
    } else {
      throw new IllegalStateException("activeForm is null");
    }
  }

  /**
   * Returns the value that was passed to this screen when it was opened
   *
   * @return StartValue
   */
  // TODO(hal): cache this?
  // Note: This is called as a primitive from runtime.scm and it returns an arbitrary Java object.
  // Therefore it must be explicitly sanitized by runtime, unlike methods, which
  // are sanitized via call-component-method.
  public static Object getStartValue() {
    if (activeForm != null) {
      return decodeJSONStringForForm(activeForm.startupValue, "get start value");
    } else {
      throw new IllegalStateException("activeForm is null");
    }
  }


  /**
   * Closes the current screen, as opposed to finishApplication, which
   * exits the entire application.
   */
  // This is called from runtime.scm when a "close screen" block is executed.
  public static void finishActivity() {
    if (activeForm != null) {
      activeForm.closeForm(null);
    } else {
      throw new IllegalStateException("activeForm is null");
    }
  }

  // This is called from runtime.scm when a "close screen with value" block is executed.
  public static void finishActivityWithResult(Object result) {
    if (activeForm != null) {
      if (activeForm instanceof ReplForm) {
        ((ReplForm)activeForm).setResult(result);
        activeForm.closeForm(null);        // This will call RetValManager.popScreen()
      } else {
        String jString = jsonEncodeForForm(result, "close screen with value");
        Intent resultIntent = new Intent();
        resultIntent.putExtra(RESULT_NAME, jString);
        activeForm.closeForm(resultIntent);
      }
    } else {
      throw new IllegalStateException("activeForm is null");
    }
  }

  // This is called from runtime.scm when a "close screen with plain text" block is executed.
  public static void finishActivityWithTextResult(String result) {
    if (activeForm != null) {
      Intent resultIntent = new Intent();
      resultIntent.putExtra(RESULT_NAME, result);
      activeForm.closeForm(resultIntent);
    } else {
      throw new IllegalStateException("activeForm is null");
    }
  }


  protected void closeForm(Intent resultIntent) {
    if (resultIntent != null) {
      setResult(Activity.RESULT_OK, resultIntent);
    }
    finish();
    AnimationUtil.ApplyCloseScreenAnimation(this, closeAnimType);
  }

  // This is called from runtime.scm when a "close application" block is executed.
  public static void finishApplication() {
    if (activeForm != null) {
      activeForm.closeApplicationFromBlocks();
    } else {
      throw new IllegalStateException("activeForm is null");
    }
  }

  protected void closeApplicationFromBlocks() {
    closeApplication();
  }

  private void closeApplicationFromMenu() {
    closeApplication();
  }

  private void closeApplication() {
    // In a multi-screen application, only Screen1 can successfully call System.exit(0). Here, we
    // set applicationIsBeingClosed to true. If this is not Screen1, when we call finish() below,
    // the previous form's onResume method will be called. In onResume, we check
    // applicationIsBeingClosed and call closeApplication again. The stack of forms will unwind
    // until we get back to Screen1; then we'll call System.exit(0) below.
    applicationIsBeingClosed = true;

    finish();

    if (formName.equals("Screen1")) {
      // I know that this is frowned upon in Android circles but I really think that it's
      // confusing to users if the exit button doesn't really stop everything, including other
      // forms in the app (when we support them), non-UI threads, etc.  We might need to be
      // careful about this is we ever support services that start up on boot (since it might
      // mean that the only way to restart that service) is to reboot but that's a long way off.
      System.exit(0);
    }
  }

  // Configure the system menu to include items to kill the application and to show "about"
  // information

  @Override
  public boolean onCreateOptionsMenu(Menu menu) {
    // This procedure is called only once.  To change the items dynamically
    // we would use onPrepareOptionsMenu.
    super.onCreateOptionsMenu(menu);
    // add the menu items
    // Comment out the next line if we don't want the exit button
    addExitButtonToMenu(menu);
    addAboutInfoToMenu(menu);
    return true;
  }

  public void addExitButtonToMenu(Menu menu) {
    MenuItem stopApplicationItem = menu.add(Menu.NONE, Menu.NONE, Menu.FIRST,
    "Stop this application")
    .setOnMenuItemClickListener(new OnMenuItemClickListener() {
      public boolean onMenuItemClick(MenuItem item) {
        showExitApplicationNotification();
        return true;
      }
    });
    stopApplicationItem.setIcon(android.R.drawable.ic_notification_clear_all);
  }

  public void addAboutInfoToMenu(Menu menu) {
    MenuItem aboutAppItem = menu.add(Menu.NONE, Menu.NONE, 2,
    "About this application")
    .setOnMenuItemClickListener(new OnMenuItemClickListener() {
      public boolean onMenuItemClick(MenuItem item) {
        showAboutApplicationNotification();
        return true;
      }
    });
    aboutAppItem.setIcon(android.R.drawable.sym_def_app_icon);
  }

  private void showExitApplicationNotification() {
    String title = "Stop application?";
    String message = "Stop this application and exit? You'll need to relaunch " +
        "the application to use it again.";
    String positiveButton = "Stop and exit";
    String negativeButton = "Don't stop";
    // These runnables are passed to twoButtonAlert.  They perform the corresponding actions
    // when the button is pressed.   Here there's nothing to do for "don't stop" and cancel
    Runnable stopApplication = new Runnable() {public void run () {closeApplicationFromMenu();}};
    Runnable doNothing = new Runnable () {public void run() {}};
    Notifier.twoButtonDialog(
        this,
        message,
        title,
        positiveButton,
        negativeButton,
        false, // cancelable is false
        stopApplication,
        doNothing,
        doNothing);
  }

  private String yandexTranslateTagline = "";

  void setYandexTranslateTagline(){
    yandexTranslateTagline = "<p><small>Language translation powered by Yandex.Translate</small></p>";
  }

  private void showAboutApplicationNotification() {
    String title = "About this app";
    String MITtagline = "<p><small><em>Invented with MIT App Inventor<br>appinventor.mit.edu</em></small></p>";
    // Users can hide the taglines by including an HTML open comment <!-- in the about screen message
    String message = aboutScreen + MITtagline + yandexTranslateTagline;
    message = message.replaceAll("\\n", "<br>"); // Allow for line breaks in the string.
    String buttonText ="Got it";
    Notifier.oneButtonAlert(this, message, title, buttonText);
  }

  // This is called from clear-current-form in runtime.scm.
  public void clear() {
    viewLayout.getLayoutManager().removeAllViews();
    // Set all screen properties to default values.
    defaultPropertyValues();
    screenInitialized = false;
  }

  public void deleteComponent(Object component) {
    if (component instanceof OnStopListener) {
      OnStopListener onStopListener = (OnStopListener) component;
      if (onStopListeners.contains(onStopListener)) {
        onStopListeners.remove(onStopListener);
      }
    }
    if (component instanceof OnNewIntentListener) {
      OnNewIntentListener onNewIntentListener = (OnNewIntentListener) component;
      if (onNewIntentListeners.contains(onNewIntentListener)) {
        onNewIntentListeners.remove(onNewIntentListener);
      }
    }
    if (component instanceof OnResumeListener) {
      OnResumeListener onResumeListener = (OnResumeListener) component;
      if (onResumeListeners.contains(onResumeListener)) {
        onResumeListeners.remove(onResumeListener);
      }
    }
    if (component instanceof OnPauseListener) {
      OnPauseListener onPauseListener = (OnPauseListener) component;
      if (onPauseListeners.contains(onPauseListener)) {
        onPauseListeners.remove(onPauseListener);
      }
    }
    if (component instanceof OnDestroyListener) {
      OnDestroyListener onDestroyListener = (OnDestroyListener) component;
      if (onDestroyListeners.contains(onDestroyListener)) {
        onDestroyListeners.remove(onDestroyListener);
      }
    }
    if (component instanceof OnInitializeListener) {
      OnInitializeListener onInitializeListener = (OnInitializeListener) component;
      if (onInitializeListeners.contains(onInitializeListener)) {
        onInitializeListeners.remove(onInitializeListener);
      }
    }
    if (component instanceof Deleteable) {
      ((Deleteable) component).onDelete();
    }
  }

  public void dontGrabTouchEventsForComponent() {
    // The following call results in the Form not grabbing our events and
    // handling dragging on its own, which it wants to do to handle scrolling.
    // Its effect only lasts long as the current set of motion events
    // generated during this touch and drag sequence.  Consequently, if a
    // component wants to handle dragging it needs to call this in the
    // onTouchEvent of its View.
    frameLayout.requestDisallowInterceptTouchEvent(true);
  }


  // This is used by Repl to throttle error messages which can get out of
  // hand, e.g. if triggered by Accelerometer.
  protected boolean toastAllowed() {
    long now = System.nanoTime();
    if (now > lastToastTime + minimumToastWait) {
      lastToastTime = now;
      return true;
    }
    return false;
  }

  // This is used by runtime.scm to call the Initialize of a component.
  public void callInitialize(Object component) throws Throwable {
    Method method;
    try {
      method = component.getClass().getMethod("Initialize", (Class<?>[]) null);
    } catch (SecurityException e) {
      Log.i(LOG_TAG, "Security exception " + e.getMessage());
      return;
    } catch (NoSuchMethodException e) {
      //This is OK.
      return;
    }
    try {
      Log.i(LOG_TAG, "calling Initialize method for Object " + component.toString());
      method.invoke(component, (Object[]) null);
    } catch (InvocationTargetException e){
      Log.i(LOG_TAG, "invoke exception: " + e.getMessage());
      throw e.getTargetException();
    }
  }

  /**
   * Determines if lists should be represented using JSON Display or the old way
   *
   * @param useJSONFormat true if use JSON Display for return values.
   */
  @DesignerProperty(editorType = PropertyTypeConstants.PROPERTY_TYPE_BOOLEAN,
          defaultValue= "True")
  @SimpleProperty(userVisible = false,
          description = "Set this to use JSON Display Representation for lists.")
  public void UseJSONFormat (boolean useJSONFormat) {
    this.useJSONFormat = useJSONFormat;
  }

  /**
   * UseJSONFormat getter method.
   *
   * @return true if return values are printed in JSON format.
   */
  public static boolean UseJSONFormat() {
    return useJSONFormat;
  }


  /**
   * Perform some action related to fullscreen video display.
   * @param action
   *          Can be any of the following:
   *          <ul>
   *          <li>
   *          {@link com.google.appinventor.components.runtime.util.FullScreenVideoUtil#FULLSCREEN_VIDEO_ACTION_DURATION}
   *          </li>
   *          <li>
   *          {@link com.google.appinventor.components.runtime.util.FullScreenVideoUtil#FULLSCREEN_VIDEO_ACTION_FULLSCREEN}
   *          </li>
   *          <li>
   *          {@link com.google.appinventor.components.runtime.util.FullScreenVideoUtil#FULLSCREEN_VIDEO_ACTION_PAUSE}
   *          </li>
   *          <li>
   *          {@link com.google.appinventor.components.runtime.util.FullScreenVideoUtil#FULLSCREEN_VIDEO_ACTION_PLAY}
   *          </li>
   *          <li>
   *          {@link com.google.appinventor.components.runtime.util.FullScreenVideoUtil#FULLSCREEN_VIDEO_ACTION_SEEK}
   *          </li>
   *          <li>
   *          {@link com.google.appinventor.components.runtime.util.FullScreenVideoUtil#FULLSCREEN_VIDEO_ACTION_SOURCE}
   *          </li>
   *          <li>
   *          {@link com.google.appinventor.components.runtime.util.FullScreenVideoUtil#FULLSCREEN_VIDEO_ACTION_STOP}
   *          </li>
   *          </ul>
   * @param source
   *          The VideoPlayer to use in some actions.
   * @param data
   *          Used by the method. This object varies depending on the action.
   * @return Varies depending on what action was passed in.
   */
  public synchronized Bundle fullScreenVideoAction(int action, VideoPlayer source, Object data) {
    return fullScreenVideoUtil.performAction(action, source, data);
  }

  private void setBackground(View bgview) {
    Drawable setDraw = backgroundDrawable;
    if (backgroundImagePath != "" && setDraw != null) {
      setDraw = backgroundDrawable.getConstantState().newDrawable();
      setDraw.setColorFilter((backgroundColor != Component.COLOR_DEFAULT) ? backgroundColor : Component.COLOR_WHITE,
        PorterDuff.Mode.DST_OVER);
    } else {
      setDraw = new ColorDrawable(
        (backgroundColor != Component.COLOR_DEFAULT) ? backgroundColor : Component.COLOR_WHITE);
    }
    ViewUtil.setBackgroundImage(bgview, setDraw);
    bgview.invalidate();
  }

}<|MERGE_RESOLUTION|>--- conflicted
+++ resolved
@@ -221,12 +221,9 @@
     AlignHorizontal(ComponentConstants.GRAVITY_LEFT);
     AlignVertical(ComponentConstants.GRAVITY_TOP);
     Title("");
-<<<<<<< HEAD
     UseJSONFormat(true); //emery
-=======
     ShowStatusBar(true);
     TitleVisible(true);
->>>>>>> 744e8e84
   }
 
   @Override
