--- conflicted
+++ resolved
@@ -1362,19 +1362,17 @@
   private String yandexTranslateTagline = "";
 
   void setYandexTranslateTagline(){
-    yandexTranslateTagline = "<p><small>Powered by Yandex.Translate</small></p>";
+    yandexTranslateTagline = "<p><small>Language translation powered by Yandex.Translate</small></p>";
   }
 
   private void showAboutApplicationNotification() {
     String title = "About This App";
-<<<<<<< HEAD
-    String tagline = "<p><small><em>Invented with MIT App Inventor<br>appinventor.mit.edu</em></small>";
-    aboutScreen = aboutScreen.replaceAll("\\n", "<br>"); // Allow for line breaks in the string.
-    String message = aboutScreen + tagline + yandexTranslateTagline;
-=======
-    String tagline = "<p><small><em>Invented with MIT App Inventor<br>appinventor.mit.edu</em></small></p>";
-    String message = yandexTranslateTagline + aboutScreen + tagline;
->>>>>>> b0b743ab
+    String MITtagline = "<p><small><em>Invented with MIT App Inventor<br>appinventor.mit.edu</em></small></p>";
+    // Users can hide the MIT tagline by including an HTML open comment <!-- in the about screen message
+    // But they cannot hide the Yandex tagline in this way, because it appears before the
+    // aboutScreen in the message
+    String message = yandexTranslateTagline + aboutScreen + MITtagline;
+    message = message.replaceAll("\\n", "<br>"); // Allow for line breaks in the string.
     String buttonText ="Got it";
     Notifier.oneButtonAlert(this, message, title, buttonText);
   }
