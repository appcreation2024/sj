// -*- mode: java; c-basic-offset: 2; -*-
// Copyright 2009-2011 Google, All Rights reserved
// Copyright 2011-2019 MIT, All rights reserved
// Released under the Apache License, Version 2.0
// http://www.apache.org/licenses/LICENSE-2.0

package com.google.appinventor.components.runtime;

import static android.Manifest.permission.CALL_PHONE;
import static android.Manifest.permission.PROCESS_OUTGOING_CALLS;
import static android.Manifest.permission.READ_CALL_LOG;
import static android.Manifest.permission.READ_PHONE_STATE;

import android.content.BroadcastReceiver;
import android.content.Context;
import android.content.Intent;
import android.content.IntentFilter;
import android.net.Uri;
import android.telephony.TelephonyManager;
import com.google.appinventor.components.annotations.DesignerComponent;
import com.google.appinventor.components.annotations.DesignerProperty;
import com.google.appinventor.components.annotations.PropertyCategory;
import com.google.appinventor.components.annotations.SimpleEvent;
import com.google.appinventor.components.annotations.SimpleFunction;
import com.google.appinventor.components.annotations.SimpleObject;
import com.google.appinventor.components.annotations.SimpleProperty;
import com.google.appinventor.components.annotations.UsesPermissions;
import com.google.appinventor.components.common.ComponentCategory;
import com.google.appinventor.components.common.PropertyTypeConstants;
import com.google.appinventor.components.common.YaVersion;
import com.google.appinventor.components.runtime.util.BulkPermissionRequest;
import com.google.appinventor.components.runtime.util.PhoneCallUtil;

/**
 * ![PhoneCall component icon](images/phonecall.png)
 *
 * A non-visible component that makes a phone call to the number specified in the
 * {@link #PhoneNumber()} property, which can be set either in the Designer or Blocks Editor.
 * The component has a {@link #MakePhoneCall()} method, enabling the program to launch a phone call.
 * You may also use {@link #MakePhoneCallDirect()} to directly initiate a phone call without user
 * interaction. However, apps using this block may require further review by Google if submitted
 * to the Play Store so it is advised to use {@link #MakePhoneCall()} instead.
 *
 * Often, this component is used with the {@link ContactPicker} component, which lets the user
 * select a contact from the ones stored on the phone and sets the
 * {@link #PhoneNumber()} property to {@link ContactPicker#PhoneNumber()} property.
 *
 * To directly specify the phone number (e.g., 650-555-1212), set the {@link #PhoneNumber()}
 * property to a Text with the specified digits (e.g., "6505551212"). Dashes, dots, and parentheses
 * may be included (e.g., "(650)-555-1212") but will be ignored; spaces may not be included.
 *
 * @internaldoc
 *
 * TODO(markf): Note that the initial carrier for Android phones only supports 3 participants
 *              in a conference call, so that's all that the current implementation of this
 *              component supports.  In the future we can generalize this to more participants.
 *
 * @author markf@google.com (Mark Friedman)
 * @author rekygx@gmail.com (Xian Gao)
 */
@DesignerComponent(version = YaVersion.PHONECALL_COMPONENT_VERSION,
    description = "<p>A non-visible component that makes a phone call to " +
        "the number specified in the <code>PhoneNumber</code> property, which " +
        "can be set either in the Designer or Blocks Editor. The component " +
        "has a <code>MakePhoneCall</code> method, enabling the program to launch " +
        "a phone call.</p>" +
        "<p>Often, this component is used with the <code>ContactPicker</code> " +
        "component, which lets the user select a contact from the ones stored " +
        "on the phone and sets the <code>PhoneNumber</code> property to the " +
        "contact's phone number.</p>" +
        "<p>To directly specify the phone number (e.g., 650-555-1212), set " +
        "the <code>PhoneNumber</code> property to a Text with the specified " +
        "digits (e.g., \"6505551212\").  Dashes, dots, and parentheses may be " +
        "included (e.g., \"(650)-555-1212\") but will be ignored; spaces may " +
        "not be included.</p>",
    category = ComponentCategory.SOCIAL,
    nonVisible = true,
    iconName = "images/phoneCall.png")
@SimpleObject
public class PhoneCall extends AndroidNonvisibleComponent implements Component, OnDestroyListener,
    ActivityResultListener {

  /**
   * Magic number "PHON" used to report when a phone call has been initiated
   */
  private static final int PHONECALL_REQUEST_CODE = 0x50484F4E;
  private String phoneNumber;
  private final Context context;
  private final CallStateReceiver callStateReceiver;
  private boolean havePermission = false;
  private boolean didRegisterReceiver = false;

  /**
   * Creates a Phone Call component.
   *
   * @param container container, component will be placed in
   */
  public PhoneCall(ComponentContainer container) {
    super(container.$form());
    context = container.$context();
    form.registerForOnDestroy(this);
    form.registerForActivityResult(this, PHONECALL_REQUEST_CODE);
    PhoneNumber("");
    callStateReceiver = new CallStateReceiver();
  }

  @SuppressWarnings({"unused"})
  public void Initialize() {
    if (form.doesAppDeclarePermission(READ_CALL_LOG)) {
      form.askPermission(new BulkPermissionRequest(this, "Initialize",
          PROCESS_OUTGOING_CALLS, READ_PHONE_STATE, READ_CALL_LOG) {
        @Override
        public void onGranted() {
          registerCallStateMonitor();
        }
      });
    }
  }

  /**
   * PhoneNumber property getter method.
   */
  @SimpleProperty(
      category = PropertyCategory.BEHAVIOR)
  public String PhoneNumber() {
    return phoneNumber;
  }

  /**
   * Specifies the phone number to call.
   *
   * @param phoneNumber a phone number to call
   */
  @DesignerProperty(editorType = PropertyTypeConstants.PROPERTY_TYPE_STRING)
  @SimpleProperty
  public void PhoneNumber(String phoneNumber) {
    this.phoneNumber = phoneNumber;
  }

  /**
   * Launches the default dialer app set to start a phone call using the number in the
   * {@link #PhoneNumber()} property.
   */
  @SimpleFunction(description = "Launches the default dialer app set to start a phone call using"
      + "the number in the PhoneNumber property.")
  public void MakePhoneCall() {
    Intent i = new Intent(Intent.ACTION_DIAL, Uri.fromParts("tel", this.phoneNumber, null));
    if (i.resolveActivity(form.getPackageManager()) != null) {
      form.startActivityForResult(i, PHONECALL_REQUEST_CODE);
    }
  }

  /**
   * Directly initiates a phone call using the number in the {@link #PhoneNumber()} property,
   * bypassing user interaction to start the call. **Most apps should use
   * {@link #MakePhoneCall()} instead, which requires no permissions.**
   */
<<<<<<< HEAD
  @UsesPermissions(CALL_PHONE)
  @SimpleFunction
=======
  @UsesPermissions(Manifest.permission.CALL_PHONE)
  @SimpleFunction(description = "Directly initiates a phone call using the number in the "
      + "PhoneNumber property.")
>>>>>>> d2357d1b
  public void MakePhoneCallDirect() {
    // Check that we have permission and ask for it if we don't
    if (!havePermission) {
      form.askPermission(CALL_PHONE,
        new PermissionResultHandler() {
          @Override
          public void HandlePermissionResponse(String permission, boolean granted) {
            if (granted) {
              PhoneCall.this.havePermission = true;
              PhoneCall.this.MakePhoneCallDirect();
            } else {
              form.dispatchPermissionDeniedEvent(PhoneCall.this, "MakePhoneCall", CALL_PHONE);
            }
          }
        });
    } else {
      PhoneCallUtil.makePhoneCall(context, phoneNumber);
    }
  }

  /**
   * Event indicating that a phone call has started. The `status`{:.variable.block} can be any of:
   *
   *   - `1`: Incoming call is ringing
   *   - `2`: Outgoing call is dialled
   *
   * @param status 1:incoming call is ringing; 2:outgoing call is dialled.
   * @param phoneNumber incoming/outgoing call phone number
   */
  @SimpleEvent(
      description =
          "Event indicating that a phonecall has started." +
              " If status is 1, incoming call is ringing; " +
              "if status is 2, outgoing call is dialled. " +
              "phoneNumber is the incoming/outgoing phone number.")
  @UsesPermissions({
      PROCESS_OUTGOING_CALLS,  // Deprecated SDK 29
      READ_CALL_LOG,  // minSDK 16, needed on SDK 29
      READ_PHONE_STATE
  })
  public void PhoneCallStarted(int status, String phoneNumber) {
    // invoke the application's "PhoneCallStarted" event handler.
    EventDispatcher.dispatchEvent(this, "PhoneCallStarted", status, phoneNumber);
  }

  /**
<<<<<<< HEAD
   * Event indicating that a phone call has ended.
   * status: 1:incoming call is missed or rejected; 2:incoming call is answered before hanging up;
   * 3:Outgoing call is hung up.
=======
   * Event indicating that a phone call has ended. The `status`{:.variable.block} can be any of:
   *
   *   - `1`: Incoming call was missed or rejected
   *   - `2`: Incoming call was answered and hung up
   *   - `3`: Outgoing call was hung up.
>>>>>>> d2357d1b
   *
   * @param status 1:incoming call is missed or rejected; 2:incoming call is answered before
   *               hanging up; 3:Outgoing call is hung up.
   * @param phoneNumber ended call phone number
   */
  @SimpleEvent(
      description =
          "Event indicating that a phone call has ended. " +
              "If status is 1, incoming call is missed or rejected; " +
              "if status is 2, incoming call is answered before hanging up; " +
              "if status is 3, outgoing call is hung up. " +
              "phoneNumber is the ended call phone number.")
  @UsesPermissions({
      PROCESS_OUTGOING_CALLS,  // Deprecated SDK 29
      READ_CALL_LOG,  // minSDK 16, needed on SDK 29
      READ_PHONE_STATE,
  })
  public void PhoneCallEnded(int status, String phoneNumber) {
    // invoke the application's "PhoneCallEnded" event handler.
    EventDispatcher.dispatchEvent(this, "PhoneCallEnded", status, phoneNumber);
  }

  /**
   * Event indicating that an incoming phone call is answered. `phoneNumber`{:.variable.block} is
   * the incoming call phone number.
   *
   * @param phoneNumber incoming call phone number
   */
  @SimpleEvent(
      description =
          "Event indicating that an incoming phone call is answered. " +
              "phoneNumber is the incoming call phone number.")
  @UsesPermissions({
      PROCESS_OUTGOING_CALLS,  // Deprecated SDK 29
      READ_CALL_LOG,  // minSDK 16, needed on SDK 29
      READ_PHONE_STATE,
  })
  public void IncomingCallAnswered(String phoneNumber) {
    // invoke the application's "IncomingCallAnswered" event handler.
    EventDispatcher.dispatchEvent(this, "IncomingCallAnswered", phoneNumber);
  }

  @Override
  public void resultReturned(int requestCode, int resultCode, Intent data) {
    if (requestCode == PHONECALL_REQUEST_CODE) {
      PhoneCallStarted(2, "");
    }
  }

  /**
   * BroadcastReceiver for incomming/outgoing phonecall state changes
   *
   */
  private class CallStateReceiver extends BroadcastReceiver {
    private int status; // 0:undetermined, 1:incoming ringed, 2:outgoing dialled,
                        // 3: incoming answered
    private String number; // phone call number
    public CallStateReceiver() {
      status = 0;
      number = "";
    }

    @Override
    public void onReceive(Context context, Intent intent) {
      String action = intent.getAction();
      if(TelephonyManager.ACTION_PHONE_STATE_CHANGED.equals(action)){
        String state = intent.getStringExtra(TelephonyManager.EXTRA_STATE);
        if(TelephonyManager.EXTRA_STATE_RINGING.equals(state)){
          // Incoming call rings
          status = 1;
          number = intent.getStringExtra(TelephonyManager.EXTRA_INCOMING_NUMBER);
          if (number == null) {
            // This gets called first with null, then with the actual number.
            // Ignore the first invocation.
            return;
          }
          PhoneCallStarted(1, number);
        }else if(TelephonyManager.EXTRA_STATE_OFFHOOK.equals(state)){
          // Call off-hook
          if(status == 1){
            // Incoming call answered
            status = 3;
            IncomingCallAnswered(number);
          }
        }else if(TelephonyManager.EXTRA_STATE_IDLE.equals(state)){
          // Incomming/Outgoing Call ends
          if(status == 1){
            // Incoming Missed or Rejected
            PhoneCallEnded(1, number);
          }else if(status == 3){
            // Incoming Answer Ended
            PhoneCallEnded(2, number);
          }else if(status == 2){
            // Outgoing Ended
            PhoneCallEnded(3, number);
          }
          status = 0;
          number = "";
        }
      }else if(Intent.ACTION_NEW_OUTGOING_CALL.equals(action)){
        // Outgoing call dialled
        status = 2;
        number = intent.getStringExtra(Intent.EXTRA_PHONE_NUMBER);
        PhoneCallStarted(2, number);
      }
    }
  }

  /**
   * Registers phonecall state monitor
   */
  private void registerCallStateMonitor(){
    IntentFilter intentFilter = new IntentFilter();
    intentFilter.addAction(Intent.ACTION_NEW_OUTGOING_CALL);
    intentFilter.addAction(TelephonyManager.ACTION_PHONE_STATE_CHANGED);
    context.registerReceiver(callStateReceiver, intentFilter);
    didRegisterReceiver = true;
  }

  /**
   * Unregisters phonecall state monitor
   */
  private void unregisterCallStateMonitor() {
    if (didRegisterReceiver) {
      context.unregisterReceiver(callStateReceiver);
      didRegisterReceiver = false;
    }
  }

  @Override
  public void onDestroy() {
    unregisterCallStateMonitor();
  }
}<|MERGE_RESOLUTION|>--- conflicted
+++ resolved
@@ -155,14 +155,9 @@
    * bypassing user interaction to start the call. **Most apps should use
    * {@link #MakePhoneCall()} instead, which requires no permissions.**
    */
-<<<<<<< HEAD
   @UsesPermissions(CALL_PHONE)
-  @SimpleFunction
-=======
-  @UsesPermissions(Manifest.permission.CALL_PHONE)
   @SimpleFunction(description = "Directly initiates a phone call using the number in the "
       + "PhoneNumber property.")
->>>>>>> d2357d1b
   public void MakePhoneCallDirect() {
     // Check that we have permission and ask for it if we don't
     if (!havePermission) {
@@ -209,17 +204,11 @@
   }
 
   /**
-<<<<<<< HEAD
-   * Event indicating that a phone call has ended.
-   * status: 1:incoming call is missed or rejected; 2:incoming call is answered before hanging up;
-   * 3:Outgoing call is hung up.
-=======
    * Event indicating that a phone call has ended. The `status`{:.variable.block} can be any of:
    *
    *   - `1`: Incoming call was missed or rejected
    *   - `2`: Incoming call was answered and hung up
    *   - `3`: Outgoing call was hung up.
->>>>>>> d2357d1b
    *
    * @param status 1:incoming call is missed or rejected; 2:incoming call is answered before
    *               hanging up; 3:Outgoing call is hung up.
