// -*- Mode: java; c-basic-offset: 2; -*-
// Copyright 2009-2011 Google, All Rights reserved
// Copyright 2011-2021 MIT, All rights reserved
// Released under the Apache License, Version 2.0
// http://www.apache.org/licenses/LICENSE-2.0

package com.google.appinventor.components.runtime;

import static android.Manifest.permission.WRITE_EXTERNAL_STORAGE;

import android.app.Activity;

import android.content.ContentResolver;
import android.content.Intent;

import android.net.Uri;

import android.provider.MediaStore;

import android.util.Log;

import android.webkit.MimeTypeMap;

import com.google.appinventor.components.annotations.DesignerComponent;
import com.google.appinventor.components.annotations.PropertyCategory;
import com.google.appinventor.components.annotations.SimpleObject;
import com.google.appinventor.components.annotations.SimpleProperty;

import com.google.appinventor.components.common.ComponentCategory;
import com.google.appinventor.components.common.YaVersion;

import com.google.appinventor.components.runtime.util.ErrorMessages;
import com.google.appinventor.components.runtime.util.FileUtil;
import com.google.appinventor.components.runtime.util.MediaUtil;
import com.google.appinventor.components.runtime.util.QUtil;

import java.io.File;
import java.io.IOException;

import java.util.Arrays;
import java.util.Comparator;

/**
 * A special-purpose button. When the user taps an `ImagePicker`, the device's image gallery
 * appears, and the user can choose an image. After an image is picked, it is saved, and the
 * {@link #Selection()} property will be the name of the file where the image is stored. In order
 * to not fill up storage, a maximum of 10 images will be stored. Picking more images will delete
 * previous images, in order from oldest to newest.
 *
 * @author halabelson@google.com (Hal Abelson)
 */
@DesignerComponent(version = YaVersion.IMAGEPICKER_COMPONENT_VERSION,
    description = "A special-purpose button. When the user taps an image picker, the " +
          "device's image gallery appears, and the user can choose an image. After an image is " +
          "picked, it is saved, and the <code>Selected</code> " +
          "property will be the name of the file where the image is stored. In order to not " +
          "fill up storage, a maximum of 10 images will be stored.  Picking more images " +
          "will delete previous images, in order from oldest to newest.",
<<<<<<< HEAD
    category = ComponentCategory.MEDIA,
    iconName = "images/imagePicker.png")

@UsesPermissions(permissionNames = "android.permission.WRITE_EXTERNAL_STORAGE")
=======
    category = ComponentCategory.MEDIA)
>>>>>>> ba246713
@SimpleObject
public class ImagePicker extends Picker implements ActivityResultListener {

  private static final String LOG_TAG = "ImagePicker";

  // directory on external storage for storing the files for the saved images
  private static final String imagePickerDirectoryName = "/Pictures/_app_inventor_image_picker";

  // prefix for image file names
  private static final String FILE_PREFIX = "picked_image";

 // max number of files to save in image directory
  private static final int maxSavedFiles = 10;

  // The media path (URI) for the selected image file created by MediaUtil
  private String selectionURI;

  // The path to the saved image
  private String selectionSavedImage = "";

  // Flag to indicate whether we have permission to write imgaes to external storage
  private boolean havePermission = false;

  /**
   * Create a new ImagePicker component.
   *
   * @param container the parent container.
   */
  public ImagePicker(ComponentContainer container) {
    super(container);
  }

  /**
   * Path to the file containing the image that was selected.
   */
  @SimpleProperty(description = "Path to the file containing the image that was selected.",
      category = PropertyCategory.BEHAVIOR)
  public String Selection() {
    return selectionSavedImage;
  }

  @Override
  protected Intent getIntent() {
    return new Intent(Intent.ACTION_PICK, MediaStore.Images.Media.INTERNAL_CONTENT_URI);
  }

  @Override
  public void click() {
    if (!havePermission && FileUtil.needsWritePermission(container.$form().DefaultFileScope())) {
      container.$form().askPermission(WRITE_EXTERNAL_STORAGE,
          new PermissionResultHandler() {
            @Override
            public void HandlePermissionResponse(String permission, boolean granted) {
              if (granted) {
                havePermission = true;
                click();
              } else {
                container.$form().dispatchPermissionDeniedEvent(ImagePicker.this, "Click",
                    permission);
              }
            }
          });
      return;
    }
    super.click();
  }

  /**
   * Callback method to get the result returned by the image picker activity
   *
   * @param requestCode a code identifying the request.
   * @param resultCode a code specifying success or failure of the activity
   * @param data the returned data, in this case an Intent whose data field
   *        contains the image's content URI.
   */
  public void resultReturned(int requestCode, int resultCode, Intent data) {
    if (requestCode == this.requestCode && resultCode == Activity.RESULT_OK) {
      Uri selectedImage = data.getData();
      selectionURI = selectedImage.toString();
      Log.i(LOG_TAG, "selectionURI = " + selectionURI);

      // get the file type extension from the intent data Uri
      ContentResolver cR = container.$context().getContentResolver();
      MimeTypeMap mime = MimeTypeMap.getSingleton();
      String extension = "." + mime.getExtensionFromMimeType(cR.getType(selectedImage));
      Log.i(LOG_TAG, "extension = " + extension);

      // save the image to a temp file in external storage, using a name
      // that includes the extension
      saveSelectedImageToExternalStorage(extension);
      AfterPicking();
    }
  }

  private void saveSelectedImageToExternalStorage(String extension) {
    // clear imageFile for new save attempt
    // This will be the stored picture
    selectionSavedImage = "";
    // create a temp file for holding the image that was picked
    // This is not the external stored file: This is in the internal directory used by MediaUtil
    File tempFile = null;

    // copy the picture at the image URI to the temp file
    try {
      tempFile = MediaUtil.copyMediaToTempFile(container.$form(), selectionURI);
    } catch (IOException e) {
      Log.i(LOG_TAG, "copyMediaToTempFile failed: " + e.getMessage());
      container.$form().dispatchErrorOccurredEvent(this, "ImagePicker",
          ErrorMessages.ERROR_CANNOT_COPY_MEDIA, e.getMessage());
      return;
    }

    // copy the temp file to external storage
    Log.i(LOG_TAG, "temp file path is: " + tempFile.getPath());
    // Copy file will signal a screen error if the copy fails.
    copyToExternalStorageAndDeleteSource(tempFile, extension);
  }

  private void copyToExternalStorageAndDeleteSource(File source, String extension) {

    File dest = null;

    String fullDirname = QUtil.getExternalStoragePath(container.$form()) + imagePickerDirectoryName;
    File destDirectory = new File(fullDirname);

    try {
      destDirectory.mkdirs();
      dest = File.createTempFile (FILE_PREFIX, extension,  destDirectory);

      selectionSavedImage = dest.getPath();
      // Uncomment this to delete imageFile when the application stops
      // dest.deleteOnExit();
      Log.i(LOG_TAG, "saved file path is: " + selectionSavedImage);

      FileUtil.copyFile(source.getAbsolutePath(), dest.getAbsolutePath());

      Log.i(LOG_TAG, "Image was copied to " + selectionSavedImage);
      // this can be uncommented to show the alert, but the alert
      // is pretty annoying
      // new (container.$form()).ShowAlert("Image was copied to " + selectedImage);

    } catch(IOException e) {
      String err =  "destination is " + selectionSavedImage + ": " + "error is "  + e.getMessage();
      Log.i(LOG_TAG, "copyFile failed. " + err);
      container.$form().dispatchErrorOccurredEvent(this, "SaveImage",
          ErrorMessages.ERROR_CANNOT_SAVE_IMAGE, err);
      selectionSavedImage = "";
      dest.delete();
    }

    // clean up the temp file.  This isn't critical because MudiaUtil.copyMediaToTempFile
    // marks this with deleteOnExit, but it's nice to clean up here.
    source.delete();
    trimDirectory(maxSavedFiles, destDirectory);
  }

  // keep only the last N files, where N = maxSavedFiles
  private void trimDirectory(int maxSavedFiles, File directory) {

    File[] files = directory.listFiles();

    Arrays.sort(files, new Comparator<File>(){
      public int compare(File f1, File f2)
      {
        return Long.valueOf(f1.lastModified()).compareTo(f2.lastModified());
      } });

    int excess = files.length - maxSavedFiles;
    for (int i = 0; i < excess; i++) {
      files[i].delete();
    }

  }

}<|MERGE_RESOLUTION|>--- conflicted
+++ resolved
@@ -56,14 +56,7 @@
           "property will be the name of the file where the image is stored. In order to not " +
           "fill up storage, a maximum of 10 images will be stored.  Picking more images " +
           "will delete previous images, in order from oldest to newest.",
-<<<<<<< HEAD
-    category = ComponentCategory.MEDIA,
-    iconName = "images/imagePicker.png")
-
-@UsesPermissions(permissionNames = "android.permission.WRITE_EXTERNAL_STORAGE")
-=======
     category = ComponentCategory.MEDIA)
->>>>>>> ba246713
 @SimpleObject
 public class ImagePicker extends Picker implements ActivityResultListener {
 
