--- conflicted
+++ resolved
@@ -262,103 +262,6 @@
 
     int size = currentItems.size();
 
-<<<<<<< HEAD
-=======
-  /**
-   * Specifies the second text elements of the ListView.
-   * @param itemstring a string containing a comma-separated list of the strings to be picked from
-  */ 
-  @DesignerProperty(editorType = PropertyTypeConstants.PROPERTY_TYPE_STRING, defaultValue = "")
-  @SimpleProperty(description="The TextView elements specified as a string with the " +
-      "items separated by commas " +
-      "such as: Cheese,Fruit,Bacon,Radish. Each word before the comma will be an element in the " +
-      "list.",  category = PropertyCategory.BEHAVIOR)
-  public void ElementsFromStringSecond(String itemstring) {
-    inputSecond = ElementsUtil.elementsFromString(itemstring);
-    strSecond = inputSecond.toStringArray();
-
-    if(imagePathList != null && strFirst!=null && strFirst.length == imagePathList.size() && strFirst.length == strSecond.length )
-    setAdapterr(strFirst,strSecond,imagePathList);
- 
-    }
-
-
-  /**
-   * Returns the path of the image's picture.
-   *
-   * @return  the path of the image's picture
-   */
-  @SimpleProperty(
-      category = PropertyCategory.APPEARANCE)
-  public String Picture() {
-    return picturePath;
-  }
-  /**
-   * Specifies the path of the image's picture.
-   *
-   * <p/>See {@link MediaUtil#determineMediaSource} for information about what
-   * a path can be.
-   *
-   * @param path  the path of the image's picture
-   */
-  @DesignerProperty(editorType = PropertyTypeConstants.PROPERTY_TYPE_ASSET,
-      defaultValue = "")
-  @SimpleProperty
-  public void Picture(String path) {
-   /* if (MediaUtil.isExternalFile(path) &&
-        container.$form().isDeniedPermission(Manifest.permission.READ_EXTERNAL_STORAGE)) {
-      container.$form().askPermission(Manifest.permission.READ_EXTERNAL_STORAGE,
-          new PermissionResultHandler() {
-            @Override
-            public void HandlePermissionResponse(String permission, boolean granted) {
-              if (granted) {
-                Picture(path);
-              } else {
-                container.$form().dispatchPermissionDeniedEvent(RecyclerView.this, "Picture", permission);
-              }
-            }
-          });
-      return;
-    }
-*/
-    String imagePath = path;
-    picturePath+=path;
-    imagePathList.add(path);
-
-    System.out.println(imagePathList.size());
-
-
-if(strFirst != null && strSecond!=null && strFirst.length == imagePathList.size() && strFirst.length == strSecond.length )
-    setAdapterr(strFirst,strSecond,imagePathList);
- 
-  }
-
-
-  /**
-   * Specifies the text elements of the ListView.
-   * @param itemstring a string containing a comma-separated list of the strings to be picked from
-   
-  @DesignerProperty(editorType = PropertyTypeConstants.PROPERTY_TYPE_STRING, defaultValue = "")
-  @SimpleProperty(description="The Image paths specified as a string with the " +
-      "items separated by commas " +
-      "Each word before the comma will the path of image from media in the " +
-      "list.",  category = PropertyCategory.BEHAVIOR)
-  public void ElementImages(String itemstring) {
-    inputImage = ElementsUtil.elementsFromString(itemstring);
-    images = inputImage.toStringArray();    
-        
-    if(str!=null && str.length>0)     
-    setAdapterr(str,images);
-
-    }
-
-  /**
-   * Sets the items of the ListView through an adapter
-   */
- public void setAdapterr(String[] strFirst,String[] strSecond,ArrayList<String> imagePathList){
-
-  /*  int size =(str.length)/2;
->>>>>>> 412e1534
     String[] first=new String[size];
     String[] second=new String[size];
     boolean[] select=new boolean[size];
@@ -417,7 +320,6 @@
     } 
     
     }
-<<<<<<< HEAD
     
   listAdapterWithRecyclerView =new ListAdapterWithRecyclerView(container.$context(),first,second,third,textColor,textSize,layout,backgroundColor,selectionColor,select);  
    
@@ -431,22 +333,6 @@
       //adb -d logcat System.out.print("jrneene");
       System.out.println("Spannable Adapter/..........."+position);
       AfterPicking();
-=======
-*/
-
-
-
-  ArrayList<Drawable> third = new ArrayList<Drawable>();
-  for(int i=0;i<strFirst.length;i++){    
-      //third[x] = MediaUtil.getBitmapDrawable(container.$form(), picturePath);
-  try {
-      third.add(MediaUtil.getBitmapDrawable(container.$form(), imagePathList.get(i)));
-    } catch (IOException ioe) {
-      Log.e("Image", "Unable to load " + imagePathList.get(i));
-      third.add(null);
-    }    
-  //  ViewUtil.setImage(view, drawable);
->>>>>>> 412e1534
     }
 
 //Long Press Function
@@ -489,6 +375,9 @@
   public int SelectionIndex() {
     return selectionIndex;
   }
+
+
+
 
   /**
    * Sets the index to the passed argument for selection
