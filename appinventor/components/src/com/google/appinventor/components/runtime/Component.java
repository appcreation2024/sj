// -*- mode: java; c-basic-offset: 2; -*-
// Copyright 2009-2011 Google, All Rights reserved
// Copyright 2011-2012 MIT, All rights reserved
// Released under the Apache License, Version 2.0
// http://www.apache.org/licenses/LICENSE-2.0

package com.google.appinventor.components.runtime;

import com.google.appinventor.components.annotations.SimpleObject;
import com.google.appinventor.components.common.ComponentConstants;

/**
 * Interface for Simple components.
 * 
 */
@SimpleObject
public interface Component {
  /**
   * Returns the dispatch delegate that is responsible for dispatching events for this component.
   */
  public HandlesEventDispatching getDispatchDelegate();

  /*
   * Components asset directory.
   */
  public static final String ASSET_DIRECTORY = "component";

  /*
   * Text alignment constants.
   */
  static final int ALIGNMENT_NORMAL = 0;
  static final int ALIGNMENT_CENTER = 1;
  static final int ALIGNMENT_OPPOSITE = 2;

  /*
   * Accelerometer sensitivity.
   */
  static final int ACCELEROMETER_SENSITIVITY_WEAK = 1;
  static final int ACCELEROMETER_SENSITIVITY_MODERATE = 2;
  static final int ACCELEROMETER_SENSITIVITY_STRONG = 3;

  /*
   * Button Styles.
   */
  static final int BUTTON_SHAPE_DEFAULT = 0;
  static final int BUTTON_SHAPE_ROUNDED = 1;
  static final int BUTTON_SHAPE_RECT = 2;
  static final int BUTTON_SHAPE_OVAL = 3;

  /*
   * Color constants.
   */
  static final int COLOR_NONE = 0x00FFFFFF;
  static final int COLOR_BLACK = 0xFF000000;
  static final int COLOR_BLUE = 0xFF0000FF;
  static final int COLOR_CYAN = 0xFF00FFFF;
  static final int COLOR_DKGRAY = 0xFF444444;
  static final int COLOR_GRAY = 0xFF888888;
  static final int COLOR_GREEN = 0xFF00FF00;
  static final int COLOR_LTGRAY = 0xFFCCCCCC;
  static final int COLOR_MAGENTA = 0xFFFF00FF;
  static final int COLOR_ORANGE = 0xFFFFC800;
  static final int COLOR_PINK = 0xFFFFAFAF;
  static final int COLOR_RED = 0xFFFF0000;
  static final int COLOR_WHITE = 0xFFFFFFFF;
  static final int COLOR_YELLOW = 0xFFFFFF00;
  static final int COLOR_DEFAULT = 0x00000000;

  static final String DEFAULT_VALUE_COLOR_NONE = "&H00FFFFFF";
  static final String DEFAULT_VALUE_COLOR_BLACK = "&HFF000000";
  static final String DEFAULT_VALUE_COLOR_BLUE = "&HFF0000FF";
  static final String DEFAULT_VALUE_COLOR_CYAN = "&HFF00FFFF";
  static final String DEFAULT_VALUE_COLOR_DKGRAY = "&HFF444444";
  static final String DEFAULT_VALUE_COLOR_GRAY = "&HFF888888";
  static final String DEFAULT_VALUE_COLOR_GREEN = "&HFF00FF00";
  static final String DEFAULT_VALUE_COLOR_LTGRAY = "&HFFCCCCCC";
  static final String DEFAULT_VALUE_COLOR_MAGENTA = "&HFFFF00FF";
  static final String DEFAULT_VALUE_COLOR_ORANGE = "&HFFFFC800";
  static final String DEFAULT_VALUE_COLOR_PINK = "&HFFFFAFAF";
  static final String DEFAULT_VALUE_COLOR_RED = "&HFFFF0000";
  static final String DEFAULT_VALUE_COLOR_WHITE = "&HFFFFFFFF";
  static final String DEFAULT_VALUE_COLOR_YELLOW = "&HFFFFFF00";
  static final String DEFAULT_VALUE_COLOR_DEFAULT = "&H00000000";

  /*
   * Font constants.
   */
  static final float FONT_DEFAULT_SIZE = 14;

  /*
   * Layout constants.
   */
  static final int LAYOUT_ORIENTATION_HORIZONTAL = ComponentConstants.LAYOUT_ORIENTATION_HORIZONTAL;
  static final int LAYOUT_ORIENTATION_VERTICAL = ComponentConstants.LAYOUT_ORIENTATION_VERTICAL;

  /*
   * Typeface constants.
   */
  static final int TYPEFACE_DEFAULT = 0;
  static final int TYPEFACE_SANSSERIF = 1;
  static final int TYPEFACE_SERIF = 2;
  static final int TYPEFACE_MONOSPACE = 3;

  /*
   * Length constants (for width and height).
   */
  static final int LENGTH_PREFERRED = -1;
  static final int LENGTH_FILL_PARENT = -2;
  static final int LENGTH_UNKNOWN = -3;

  /*
   * Length constants for toast.
   */
  static final int TOAST_LENGTH_SHORT = 0;
  static final int TOAST_LENGTH_LONG = 1;

  /*
   * Screen direction constants. Observe that opposite directions have the same magnitude but
   * opposite signs.
   */
  static final int DIRECTION_NORTH = 1;
  static final int DIRECTION_NORTHEAST = 2;
  static final int DIRECTION_EAST = 3;
  static final int DIRECTION_SOUTHEAST = 4;
  static final int DIRECTION_SOUTH = -1;
  static final int DIRECTION_SOUTHWEST = -2;
  static final int DIRECTION_WEST = -3;
  static final int DIRECTION_NORTHWEST = -4;
  // Special values
  static final int DIRECTION_NONE = 0;
  static final int DIRECTION_MIN = -4;
  static final int DIRECTION_MAX = 4;

  // Slider defaults for setting MinimumValue and MaximumValue
  public static float SLIDER_MIN_VALUE = 10;
  public static float SLIDER_MAX_VALUE = 50;
  public static float SLIDER_THUMB_VALUE = (SLIDER_MIN_VALUE + SLIDER_MAX_VALUE) / 2.0f;

<<<<<<< HEAD
  // iSENSE
  public static int iSENSE_LOGIN_TYPE_EMAIL = 1;
  public static int iSENSE_LOGIN_TYPE_KEY = 2;
=======
  static final String DEFAULT_VALUE_TEXT_TO_SPEECH_COUNTRY = "USA";
  static final String DEFAULT_VALUE_TEXT_TO_SPEECH_LANGUAGE = "en";
>>>>>>> 889a0f5f

}<|MERGE_RESOLUTION|>--- conflicted
+++ resolved
@@ -11,12 +11,13 @@
 
 /**
  * Interface for Simple components.
- * 
+ *
  */
 @SimpleObject
 public interface Component {
   /**
-   * Returns the dispatch delegate that is responsible for dispatching events for this component.
+   * Returns the dispatch delegate that is responsible for dispatching events
+   * for this component.
    */
   public HandlesEventDispatching getDispatchDelegate();
 
@@ -115,8 +116,8 @@
   static final int TOAST_LENGTH_LONG = 1;
 
   /*
-   * Screen direction constants. Observe that opposite directions have the same magnitude but
-   * opposite signs.
+   * Screen direction constants.
+   * Observe that opposite directions have the same magnitude but opposite signs.
    */
   static final int DIRECTION_NORTH = 1;
   static final int DIRECTION_NORTHEAST = 2;
@@ -131,18 +132,15 @@
   static final int DIRECTION_MIN = -4;
   static final int DIRECTION_MAX = 4;
 
-  // Slider defaults for setting MinimumValue and MaximumValue
+  //Slider defaults for setting MinimumValue and MaximumValue
   public static float SLIDER_MIN_VALUE = 10;
   public static float SLIDER_MAX_VALUE = 50;
   public static float SLIDER_THUMB_VALUE = (SLIDER_MIN_VALUE + SLIDER_MAX_VALUE) / 2.0f;
 
-<<<<<<< HEAD
+  static final String DEFAULT_VALUE_TEXT_TO_SPEECH_COUNTRY = "USA";
+  static final String DEFAULT_VALUE_TEXT_TO_SPEECH_LANGUAGE = "en";
+
   // iSENSE
   public static int iSENSE_LOGIN_TYPE_EMAIL = 1;
   public static int iSENSE_LOGIN_TYPE_KEY = 2;
-=======
-  static final String DEFAULT_VALUE_TEXT_TO_SPEECH_COUNTRY = "USA";
-  static final String DEFAULT_VALUE_TEXT_TO_SPEECH_LANGUAGE = "en";
->>>>>>> 889a0f5f
-
 }