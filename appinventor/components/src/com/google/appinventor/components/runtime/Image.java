--- conflicted
+++ resolved
@@ -48,12 +48,9 @@
 
   private String picturePath = "";  // Picture property
 
-<<<<<<< HEAD
+  private double rotationAngle = 0.0;
+
   private int scalingMode = Component.SCALING_SCALE_PROPORTIONALLY;
-=======
-  private double rotationAngle;
-
->>>>>>> 2d426e9e
 
   /**
    * Creates a new Image component.
@@ -62,11 +59,7 @@
    */
   public Image(ComponentContainer container) {
     super(container);
-<<<<<<< HEAD
-
-=======
-    rotationAngle = 0.0;
->>>>>>> 2d426e9e
+
     view = new ImageView(container.$context()) {
       @Override
       public boolean verifyDrawable(Drawable dr) {
