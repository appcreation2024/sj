// -*- mode: java; c-basic-offset: 2; -*-
// Copyright 2009-2011 Google, All Rights reserved
// Copyright 2011-2021 MIT, All rights reserved
// Released under the Apache License, Version 2.0
// http://www.apache.org/licenses/LICENSE-2.0

package com.google.appinventor.components.runtime;

import static android.Manifest.permission.READ_EXTERNAL_STORAGE;
import static android.Manifest.permission.WRITE_EXTERNAL_STORAGE;

import android.annotation.SuppressLint;

import android.content.res.AssetManager;
import android.util.Log;

import com.google.appinventor.components.annotations.DesignerComponent;
import com.google.appinventor.components.annotations.DesignerProperty;
import com.google.appinventor.components.annotations.PropertyCategory;
import com.google.appinventor.components.annotations.SimpleEvent;
import com.google.appinventor.components.annotations.SimpleFunction;
import com.google.appinventor.components.annotations.SimpleObject;
import com.google.appinventor.components.annotations.SimpleProperty;
import com.google.appinventor.components.annotations.UsesPermissions;

import com.google.appinventor.components.common.ComponentCategory;
import com.google.appinventor.components.common.FileScope;
import com.google.appinventor.components.common.PropertyTypeConstants;
import com.google.appinventor.components.common.YaVersion;

import com.google.appinventor.components.runtime.errors.StopBlocksExecution;

import com.google.appinventor.components.runtime.util.AsynchUtil;
import com.google.appinventor.components.runtime.util.Continuation;
import com.google.appinventor.components.runtime.util.ErrorMessages;
import com.google.appinventor.components.runtime.util.FileAccessMode;
import com.google.appinventor.components.runtime.util.FileOperation;
import com.google.appinventor.components.runtime.util.FileStreamReadOperation;
import com.google.appinventor.components.runtime.util.FileStreamWriteOperation;
import com.google.appinventor.components.runtime.util.FileUtil;
import com.google.appinventor.components.runtime.util.FileWriteOperation;
import com.google.appinventor.components.runtime.util.IOUtils;
import com.google.appinventor.components.runtime.util.ScopedFile;
import com.google.appinventor.components.runtime.util.SingleFileOperation;
import com.google.appinventor.components.runtime.util.Synchronizer;

import java.io.FileNotFoundException;
import java.io.IOException;
import java.io.InputStream;
import java.io.OutputStream;
import java.io.OutputStreamWriter;
<<<<<<< HEAD
=======

import java.util.Arrays;
import java.util.Collections;
import java.util.List;
>>>>>>> da825287

/**
 * Non-visible component for storing and retrieving files. Use this component to write or read files
 * on the device.
 *
 * The exact location where external files are placed is a function of the value of the
 * [`Scope`](#File.Scope) property, whether the app is running in the Companion or compiled,
 * and which version of Android the app is running on.
 *
 *   Because newer versions of Android require files be stored in app-specific directories, the
 * `DefaultScope` is set to `App`. If you are using an older version of Android and need access to
 * the legacy public storage, change the `DefaultScope` property to `Legacy`. You can also change
 * the `Scope` using the blocks.
 *
 *   Below we briefly describe each scope type:
 *
 *   - App: Files will be read from and written to app-specific storage on Android 2.2 and
 *     higher. On earlier versions of Android, files will be written to legacy storage.
 *   - Asset: Files will be read from the app assets. It is an error to attempt to write to app
 *     assets as they are contained in read-only storage.
 *   - Cache: Files will be read from and written to the app's cache directory. Cache is useful for
 *     temporary files that can be recreated as it allows the user to clear temporary files to get
 *     back storage space.
 *   - Legacy: Files will be read from and written to the file system using the App Inventor rules
 *     prior to release nb187. That is, file names starting with a single `/` will be read from and
 *     written to the root of the external storage directory, e.g., `/sdcard/`. Legacy functionality
 *     ***will not work*** on Android 11 or later.
 *   - Private: Files will be read from and written to the app's private directory. Use this scope
 *     to store information that shouldn't be visible to other applications, such as file
 *     management apps.
 *   - Shared: Files will be read from and written to the device's shared media directories, such
 *     as `Pictures`.
 *
 * Note 1: In Legacy mode, file names can take one of three forms:
 *
 *  - Private files have no leading `/` and are written to app private storage (e.g., "file.txt")
 *  - External files have a single leading `/` and are written to public storage (e.g., "/file.txt")
 *  - Bundled app assets have two leading `//` and can only be read (e.g., "//file.txt")
 *
 * Note 2: In all scopes, a file name beginning with two slashes (`//`) will be interpreted as an
 * asset name.
 */
@DesignerComponent(version = YaVersion.FILE_COMPONENT_VERSION,
    description = "Non-visible component for storing and retrieving files. Use this component to "
    + "write or read files on your device. The default behaviour is to write files to the "
    + "private data directory associated with your App. The Companion is special cased to write "
    + "files to a public directory for debugging. Use the More information link to read more about "
    + "how the File component uses paths and scopes to manage access to files.",
    category = ComponentCategory.STORAGE,
    nonVisible = true,
    iconName = "images/file.png")
@SimpleObject
<<<<<<< HEAD
@UsesPermissions(permissionNames = "android.permission.WRITE_EXTERNAL_STORAGE, android.permission.READ_EXTERNAL_STORAGE")
public class File extends FileBase {
=======
@SuppressLint({"InlinedApi", "SdCardPath"})
public class File extends AndroidNonvisibleComponent implements Component {
  private static final String LOG_TAG = "FileComponent";
  private FileScope scope = FileScope.App;
>>>>>>> da825287

  /**
   * Creates a new File component.
   * @param container the Form that this component is contained in.
   */
  public File(ComponentContainer container) {
    super(container.$form());
<<<<<<< HEAD
=======
    DefaultScope(FileScope.App);
  }

  /**
   * Specifies the default scope for files accessed using the File component. The App scope should
   * work for most apps. Legacy mode can be used for apps that predate the newer constraints in
   * Android on app file access.
   *
   * @param scope the default file access scope
   */
  @DesignerProperty(editorType = PropertyTypeConstants.PROPERTY_TYPE_FILESCOPE,
      defaultValue = "App")
  @SimpleProperty(userVisible = false)
  public void DefaultScope(FileScope scope) {
    this.scope = scope;
  }

  @SimpleProperty(category = PropertyCategory.BEHAVIOR, userVisible = false)
  @Deprecated
  public void LegacyMode(boolean legacy) {
    this.scope = legacy ? FileScope.Legacy : FileScope.App;
  }

  /**
   * Allows app to access files from the root of the external storage directory (legacy mode).
   * Starting with Android 11, this will no longer be allowed and the behavior is strongly
   * discouraged on Android 10. Starting with Android 10, App Inventor by default will attempt to
   * store files relative to the app-specific private directory on external storage in accordance
   * with this security change.
   *
   *   **Note:** Apps that enable this property will likely stop working after upgrading to
   * Android 11, which strongly enforces that apps only write to app-private directories.
   */
  @SimpleProperty(description = "Allows app to access files from the root of the external storage "
      + "directory (legacy mode).")
  @Deprecated
  public boolean LegacyMode() {
    return scope == FileScope.Legacy;
  }

  /**
   * A designer-only property that can be used to enable read access to file storage outside of the
   * app-specific directories.
   *
   * @param required true if the permission is required
   */
  @DesignerProperty(editorType = PropertyTypeConstants.PROPERTY_TYPE_BOOLEAN,
      defaultValue = "False")
  @SimpleProperty(userVisible = false)
  @UsesPermissions(READ_EXTERNAL_STORAGE)
  public void ReadPermission(boolean required) {
    // not used programmatically
  }

  /**
   * Indicates the current scope for operations such as ReadFrom and SaveFile.
   *
   * @param scope the target scope
   */
  @SimpleProperty
  public void Scope(FileScope scope) {
    this.scope = scope;
  }

  @SimpleProperty
  public FileScope Scope() {
    return scope;
  }

  /**
   * A designer-only property that can be used to enable write access to file storage outside of the
   * app-specific directories.
   *
   * @param required true if the permission is required
   */
  @DesignerProperty(editorType = PropertyTypeConstants.PROPERTY_TYPE_BOOLEAN,
      defaultValue = "False")
  @SimpleProperty(userVisible = false)
  @UsesPermissions(WRITE_EXTERNAL_STORAGE)
  public void WritePermission(boolean required) {
    // not used programmatically
  }

  /**
   * Create a new directory for storing files. The semantics of this method are such that it will
   * return true if the directory exists at its completion. This can mean that the directory already
   * existed prior to the call.
   *
   * @param scope the scope in which to create the directory
   * @param directoryName the name of the directory to create
   * @param continuation the code to run after making the directory
   */
  @SimpleFunction
  public void MakeDirectory(FileScope scope, String directoryName,
      final Continuation<Boolean> continuation) {
    if (scope == FileScope.Asset) {
      form.dispatchErrorOccurredEvent(this, "MakeDirectory",
          ErrorMessages.ERROR_CANNOT_MAKE_DIRECTORY, directoryName);
      return;
    }
    new SingleFileOperation(form, this, "MakeDirectory", directoryName, scope,
        FileAccessMode.WRITE, false) {
      @Override
      public void processFile(ScopedFile scopedFile) {
        java.io.File file = scopedFile.resolve(form);
        if (file.exists()) {
          if (file.isDirectory()) {
            onSuccess();
          } else {
            // cannot make a directory if there's a regular file there
            reportError(ErrorMessages.ERROR_FILE_EXISTS_AT_PATH, file.getAbsolutePath());
          }
        } else {
          if (file.mkdirs()) {
            onSuccess();
          } else {
            // cannot make directory, probably because an ancestor is read-only
            reportError(ErrorMessages.ERROR_CANNOT_MAKE_DIRECTORY, file.getAbsolutePath());
          }
        }
      }

      public void onSuccess() {
        form.runOnUiThread(new Runnable() {
          @Override
          public void run() {
            continuation.call(true);
          }
        });
      }
    }.run();
  }

  /**
   * Remove a directory from the file system. If recursive is true, then everything is removed. If
   * recursive is false, only the directory is removed and only if it is empty.
   *
   * @param scope the scope in which to find the directory
   * @param directoryName the name of the directory to remove
   * @param recursive true if the directory should be removed recursively
   * @param continuation the continuation to run after the operation completes
   */
  @SimpleFunction
  public void RemoveDirectory(FileScope scope, String directoryName, final boolean recursive,
      final Continuation<Boolean> continuation) {
    if (scope == FileScope.Asset) {
      form.dispatchErrorOccurredEvent(this, "RemoveDirectory",
          ErrorMessages.ERROR_CANNOT_REMOVE_DIRECTORY, directoryName);
      return;
    }
    // TODO(ewpatton): Restructure this when we have full continuation passing style.
    final Synchronizer<Boolean> result = new Synchronizer<>();
    new FileOperation.Builder(form, this, "RemoveDirectory")
        .addFile(scope, directoryName, FileAccessMode.WRITE)
        .addCommand(new FileOperation.FileInvocation() {
          @Override
          public void call(ScopedFile[] files) {
            try {
              ScopedFile file = files[0];
              result.wakeup(FileUtil.removeDirectory(file.resolve(form), recursive));
            } catch (Exception e) {
              result.caught(e);
            }
          }
        }).build().run();
    AsynchUtil.finish(result, continuation);
  }

  /**
   * Get a list of files and directories in the given directory.
   *
   * @param scope the scope to find the directory in
   * @param directoryName the name of the directory to list
   * @param continuation the continuation to run after the operation completes
   */
  @SimpleFunction
  public void ListDirectory(FileScope scope, String directoryName,
      final Continuation<List<String>> continuation) {
    if (scope == FileScope.Asset && !form.isRepl()) {
      try {
        continuation.call(FileUtil.listDirectory(form, new ScopedFile(scope, directoryName)));
      } catch (IOException e) {
        // test
        form.dispatchErrorOccurredEvent(this, "ListDirectory",
            ErrorMessages.ERROR_CANNOT_LIST_DIRECTORY, directoryName);
      }
      return;
    }
    if (!directoryName.contains("/")) {
      directoryName += "/";
    }
    final Synchronizer<List<String>> result = new Synchronizer<>();
    new FileOperation.Builder(form, this, "ListDirectory")
        .setAskPermission(true)
        .setAsynchronous(true)
        .addFile(scope, directoryName, FileAccessMode.READ)
        .addCommand(new FileOperation.FileInvocation() {
          @Override
          public void call(ScopedFile[] files) throws IOException {
            Log.d(LOG_TAG, "Listing directory " + files[0]);
            List<String> items = FileUtil.listDirectory(form, files[0]);
            if (items == null) {
              items = Collections.emptyList();
            }
            result.wakeup(items);
          }
        }).build().run();
    AsynchUtil.finish(result, continuation);
  }

  /**
   * Tests whether the path named in the given scope is a directory.
   *
   * @param scope the scope to find the path within
   * @param path the path to test to see if it is a directory
   * @param continuation the continuation to run after the operation completes
   */
  @SimpleFunction
  public void IsDirectory(FileScope scope, String path, final Continuation<Boolean> continuation) {
    if (scope == FileScope.Asset && !form.isRepl()) {
      AssetManager manager = form.getAssets();
      try {
        String[] files = manager.list(path);
        Log.d(LOG_TAG, "contents of " + path + " = " + Arrays.toString(files));
        continuation.call(files != null && files.length > 0);
      } catch (IOException e) {
        form.dispatchErrorOccurredEvent(this, "IsDirectory",
            ErrorMessages.ERROR_DIRECTORY_DOES_NOT_EXIST, path);
      }
      return;
    }
    // TODO(ewpatton): Restructure this when we have full continuation passing style.
    final Synchronizer<Boolean> result = new Synchronizer<>();
    new FileOperation.Builder(form, this, "IsDirectory")
        .addFile(scope, path, FileAccessMode.READ)
        .addCommand(new FileOperation.FileInvocation() {
          @Override
          public void call(ScopedFile[] files) {
            Log.d(LOG_TAG, "IsDirectory " + files[0]);
            result.wakeup(files[0].resolve(form).isDirectory());
          }
        }).build().run();
    AsynchUtil.finish(result, continuation);
  }

  /**
   * Copy the contents from the first file to the second file.
   *
   * @param fromScope the scope of the original file
   * @param fromFileName the name of the source file
   * @param toScope the scope for the target file
   * @param toFileName the name of the target file
   * @param continuation the continuation to run after the operation completes
   */
  @SimpleFunction
  public void CopyFile(FileScope fromScope, String fromFileName, final FileScope toScope,
      final String toFileName, final Continuation<Boolean> continuation) {
    final String method = "CopyFile";

    // We cannot copy to assets...
    if (toScope == FileScope.Asset) {
      form.dispatchErrorOccurredEvent(this, method, ErrorMessages.ERROR_CANNOT_WRITE_ASSET,
          toFileName);
      throw new StopBlocksExecution();
    }

    // TODO(ewpatton): Restructure this when we have full continuation passing style.
    final Synchronizer<Boolean> result = new Synchronizer<>();
    new FileOperation.Builder(form, this, method)
        .addFile(fromScope, fromFileName, FileAccessMode.READ)
        .addFile(toScope, toFileName, FileAccessMode.WRITE)
        .addCommand(new FileOperation.FileInvocation() {
          @Override
          public void call(ScopedFile[] files) {
            InputStream in = null;
            OutputStream out = null;
            java.io.File parent = files[1].resolve(form).getParentFile();
            if (!parent.exists() && !parent.mkdirs()) {
              form.dispatchErrorOccurredEvent(File.this, method,
                  ErrorMessages.ERROR_CANNOT_MAKE_DIRECTORY, parent.getAbsolutePath());
              result.caught(new IOException());
              return;
            }
            try {
              in = FileUtil.openForReading(form, files[0]);
              out = FileUtil.openForWriting(form, files[1]);
              FileUtil.copy(in, out);
            } catch (IOException e) {
              Log.w(LOG_TAG, "Unable to copy file", e);
              form.dispatchErrorOccurredEvent(File.this, method,
                  ErrorMessages.ERROR_CANNOT_COPY_MEDIA, files[0].getFileName());
              result.caught(e);
              return;
            } finally {
              IOUtils.closeQuietly(LOG_TAG, in);
              IOUtils.closeQuietly(LOG_TAG, out);
            }
            result.wakeup(true);
          }
        }).build().run();
    AsynchUtil.finish(result, continuation);
  }

  /**
   * Move a file from one location to another.
   *
   * @internaldoc The move will use the Java NIO interface to perform a file-system level move on
   *     Android O and higher. On earlier versions, the file will be copied and then the old file
   *     removed.
   *
   * @param fromScope The scope containing the file to be moved
   * @param fromFileName The name of the file to be moved
   * @param toScope The new scope to move the file into
   * @param toFileName The new name for the file
   * @param continuation A continuation to execute when the operation completes
   */
  @SimpleFunction
  public void MoveFile(final FileScope fromScope, final String fromFileName,
      final FileScope toScope, final String toFileName, final Continuation<Boolean> continuation) {
    final String method = "MoveFile";

    // We cannot move to/from assets as it would require either deleting an asset or writing one...
    if (fromScope == FileScope.Asset) {
      form.dispatchErrorOccurredEvent(this, method, ErrorMessages.ERROR_CANNOT_DELETE_ASSET,
          fromFileName);
      return;
    }
    if (toScope == FileScope.Asset) {
      form.dispatchErrorOccurredEvent(this, method, ErrorMessages.ERROR_CANNOT_WRITE_ASSET,
          toFileName);
      return;
    }

    // TODO(ewpatton): Restructure this when we have full continuation passing style.
    final Synchronizer<Boolean> result = new Synchronizer<>();
    new FileOperation.Builder(form, this, method)
        .addFile(fromScope, fromFileName, FileAccessMode.READ)
        .addFile(toScope, toFileName, FileAccessMode.WRITE)
        .addCommand(new FileOperation.FileInvocation() {
          @Override
          public void call(ScopedFile[] files) throws IOException {
            result.wakeup(FileUtil.moveFile(form, files[0], files[1]));
          }
        }).build().run();
    AsynchUtil.finish(result, continuation);
  }

  /**
   * Tests whether the path exists in the given scope.
   *
   * @param scope the scope in which to look for the path
   * @param path the path (such as a file or directory) to look for
   * @param continuation the continuation to pass the result
   */
  @SimpleFunction
  public void Exists(FileScope scope, String path, final Continuation<Boolean> continuation) {
    // TODO(ewpatton): Restructure this when we have full continuation passing style.
    final Synchronizer<Boolean> result = new Synchronizer<>();
    new FileOperation.Builder(form, this, "Exists")
        .addFile(scope, path, FileAccessMode.READ)
        .addCommand(new FileOperation.FileInvocation() {
          @Override
          public void call(ScopedFile[] files) {
            result.wakeup(files[0].resolve(form).exists());
          }
        }).build().run();
    AsynchUtil.finish(result, continuation);
  }

  /**
   * Converts the scope and path into a single string for other components.
   *
   * @param scope the scope in which to look for the file
   * @param path the path (such as a file or directory) to look for
   * @return a path that uniquely identifies a file in the file system
   */
  @SimpleFunction
  public String MakeFullPath(FileScope scope, String path) {
    return FileUtil.resolveFileName(form, path, scope);
>>>>>>> da825287
  }

  /**
   * Saves text to a file. If the `fileName`{:.text.block} begins with a slash (`/`) the file is
   * written to the sdcard (for example, writing to `/myFile.txt` will write the file to
   * `/sdcard/myFile.txt`). If the `fileName`{:.text.block} does not start with a slash, it will be
   * written in the program's private data directory where it will not be accessible to other
   * programs on the phone. There is a special exception for the AI Companion where these files are
   * written to `/sdcard/AppInventor/data` to facilitate debugging.
   *
   *   Note that this block will overwrite a file if it already exists. If you want to add content
   * to an existing file use the {@link #AppendToFile(String, String)} method.
   *
   * @internaldoc
   * Calls the Write function to write to the file asynchronously to prevent
   * the UI from hanging when there is a large write.
   *
   * @param text the text to be stored
   * @param fileName the file to which the text will be stored
   */
  @SimpleFunction(description = "Saves text to a file. If the filename "
      + "begins with a slash (/) the file is written to the sdcard. For example writing to "
      + "/myFile.txt will write the file to /sdcard/myFile.txt. If the filename does not start "
      + "with a slash, it will be written in the programs private data directory where it will "
      + "not be accessible to other programs on the phone. There is a special exception for the "
      + "AI Companion where these files are written to /sdcard/AppInventor/data to facilitate "
      + "debugging. Note that this block will overwrite a file if it already exists."
      + "\n\nIf you want to add content to a file use the append block.")
  public void SaveFile(String text, String fileName) {
    write(fileName, "SaveFile", text, false);
  }

  /**
   * Appends text to the end of a file. Creates the file if it does not already exist. See the help
   * text under {@link #SaveFile(String, String)} for information about where files are written.
   * On success, the {@link #AfterFileSaved(String)} event will run.
   *
   * @internaldoc
   * Calls the Write function to write to the file asynchronously to prevent
   * the UI from hanging when there is a large write.
   *
   * @param text the text to be stored
   * @param fileName the file to which the text will be stored
   */
  @SimpleFunction(description = "Appends text to the end of a file storage, creating the file if it does not exist. "
      + "See the help text under SaveFile for information about where files are written.")
  public void AppendToFile(String text, String fileName) {
    write(fileName, "AppendToFile", text, true);
  }

  /**
   * Reads text from a file in storage. Prefix the `fileName`{:.text.block} with `/` to read from a
   * specific file on the SD card (for example, `/myFile.txt` will read the file
   * `/sdcard/myFile.txt`). To read assets packaged with an application (also works for the
   * Companion) start the `fileName`{:.text.block} with `//` (two slashes). If a
   * `fileName`{:.text.block} does not start with a slash, it will be read from the application's
   * private storage (for packaged apps) and from `/sdcard/AppInventor/data` for the Companion.
   *
   * @param fileName the file from which the text is read
   */
  @SimpleFunction(description = "Reads text from a file in storage. "
      + "Prefix the filename with / to read from a specific file on the SD card. "
      + "for instance /myFile.txt will read the file /sdcard/myFile.txt. To read "
      + "assets packaged with an application (also works for the Companion) start "
      + "the filename with // (two slashes). If a filename does not start with a "
      + "slash, it will be read from the applications private storage (for packaged "
      + "apps) and from /sdcard/AppInventor/data for the Companion.")
  public void ReadFrom(final String fileName) {
<<<<<<< HEAD
    readFromFile(fileName);
=======
    try {
      new FileStreamReadOperation(form, this, "ReadFrom", fileName, scope, true) {
        @Override
        public boolean process(String contents) {
          final String text = IOUtils.normalizeNewLines(contents);
          form.runOnUiThread(new Runnable() {
            @Override
            public void run() {
              GotText(text);
            }
          });
          return true;
        }

        @Override
        public void onError(IOException e) {
          if (e instanceof FileNotFoundException) {
            Log.e(LOG_TAG, "FileNotFoundException", e);
            form.dispatchErrorOccurredEvent(File.this, "ReadFrom",
                ErrorMessages.ERROR_CANNOT_FIND_FILE, fileName);
          } else {
            Log.e(LOG_TAG, "IOException", e);
            form.dispatchErrorOccurredEvent(File.this, "ReadFrom",
                ErrorMessages.ERROR_CANNOT_READ_FILE, fileName);
          }
        }
      }.run();
    } catch (StopBlocksExecution e) {
      // This is okay because the block is designed to be asynchronous.
    }
>>>>>>> da825287
  }


  /**
   * Deletes a file from storage. Prefix the `fileName`{:.text.block} with `/` to delete a specific
   * file in the SD card (for example, `/myFile.txt` will delete the file `/sdcard/myFile.txt`).
   * If the `fileName`{:.text.block} does not begin with a `/`, then the file located in the
   * program's private storage will be deleted. Starting the `fileName`{:.text.block} with `//` is
   * an error because asset files cannot be deleted.
   *
   * @param fileName the file to be deleted
   */
  @SimpleFunction(description = "Deletes a file from storage. Prefix the filename with / to "
      + "delete a specific file in the SD card, for instance /myFile.txt. will delete the file "
      + "/sdcard/myFile.txt. If the file does not begin with a /, then the file located in the "
      + "programs private storage will be deleted. Starting the file with // is an error "
      + "because assets files cannot be deleted.")
  public void Delete(final String fileName) {
    if (fileName.startsWith("//")) {
      form.dispatchErrorOccurredEvent(this, "Delete",
          ErrorMessages.ERROR_CANNOT_DELETE_ASSET, fileName);
      return;
    }
    try {
      new FileWriteOperation(form, this, "Delete", fileName, scope, false, true) {
        @Override
        public void processFile(ScopedFile scopedFile) {
          java.io.File file = scopedFile.resolve(form);
          // Invariant: After deleting, the file should not exist. If the file already
          // doesn't exist, mission accomplished!
          if (file.exists() && !file.delete()) {
            form.dispatchErrorOccurredEvent(File.this, "Delete",
                ErrorMessages.ERROR_CANNOT_DELETE_FILE, fileName);
          }
        }
      }.run();
    } catch (StopBlocksExecution e) {
      // This is okay because the block is designed to be asynchronous.
    }
  }

  /**
   * Writes to the specified file.
   * @param filename the file to write
   * @param text to write to the file
   * @param append determines whether text should be appended to the file,
   *     or overwrite the file
   */
  private void write(final String filename, final String method, final String text,
      final boolean append) {
    if (filename.startsWith("//")) {
      form.dispatchErrorOccurredEvent(this, method, ErrorMessages.ERROR_CANNOT_WRITE_ASSET,
          filename);
      return;
    }
    if (filename.startsWith("/")) {
      FileUtil.checkExternalStorageWriteable(); // Only check if writing to sdcard
    }
    try {
      new FileStreamWriteOperation(form, this, method, filename, scope, append, true) {
        @Override
        public void processFile(ScopedFile scopedFile) {
          java.io.File file = scopedFile.resolve(form);
          if (!file.exists()) {
            boolean success = false;
            try {
              IOUtils.mkdirs(file);
              success = file.createNewFile();
            } catch (IOException e) {
              Log.e(LOG_TAG, "Unable to create file " + file.getAbsolutePath());
            }
            if (!success) {
              form.dispatchErrorOccurredEvent(File.this, method,
                  ErrorMessages.ERROR_CANNOT_CREATE_FILE, file.getAbsolutePath());
              return;
            }
          }
          super.processFile(scopedFile);
        }

        @Override
        public boolean process(OutputStreamWriter out) throws IOException {
          out.write(text);
          out.flush();
          form.runOnUiThread(new Runnable() {
            @Override
            public void run() {
              AfterFileSaved(filename);
            }
          });
          return true;
        }

<<<<<<< HEAD

  /**
   * Asynchronously reads from the given file. Calls the main event
   * thread when the function has completed reading from the
   * file. This method takes ownership of {@code fileInput} and will
   * close the stream at the end of the operation. The caller must not
   * close the stream since this method will return immediately and
   * reading will occur on a separate thread.
   * 
   * @param fileInput the stream to read from
   * @param fileName the file to read
   * @throws FileNotFoundException
   * @throws IOException when the system cannot read the file
   */
  @Override
  protected void AsyncRead(final InputStream fileInput, final String fileName) {
    // Start a thread to read file asynchronously
    AsynchUtil.runAsynchronously(new Runnable() {
      @Override
      public void run() {
        try {
          final String text = readFromInputStream(fileInput);

          activity.runOnUiThread(new Runnable() {
            @Override
            public void run() {
              GotText(text);
            }
          });
        } catch (FileNotFoundException e) {
          Log.e(LOG_TAG, "FileNotFoundException", e);
          form.dispatchErrorOccurredEvent(File.this, "ReadFrom",
              ErrorMessages.ERROR_CANNOT_FIND_FILE, fileName);
        } catch (IOException e) {
          Log.e(LOG_TAG, "IOException", e);
          form.dispatchErrorOccurredEvent(File.this, "ReadFrom",
              ErrorMessages.ERROR_CANNOT_READ_FILE, fileName);
        }
      }
    });
=======
        @Override
        public void onError(IOException e) {
          super.onError(e);
          form.dispatchErrorOccurredEvent(File.this, method, ErrorMessages.ERROR_CANNOT_WRITE_TO_FILE,
              getFile().getAbsolutePath());
        }
      }.run();
    } catch (StopBlocksExecution e) {
      // This is okay because the block is designed to be asynchronous.
    }
>>>>>>> da825287
  }

  /**
   * Event indicating that the contents from the file have been read.
   *
   * @param text read from the file
   */
  @SimpleEvent (description = "Event indicating that the contents from the file have been read.")
  public void GotText(String text) {
    // invoke the application's "GotText" event handler.
    EventDispatcher.dispatchEvent(this, "GotText", text);
  }

  /**
   * Event indicating that the contents of the file have been written.
   *
   * @param fileName the name of the written file
   */
  @SimpleEvent (description = "Event indicating that the contents of the file have been written.")
  public void AfterFileSaved(String fileName) {
    // invoke the application's "AfterFileSaved" event handler.
    EventDispatcher.dispatchEvent(this, "AfterFileSaved", fileName);
  }
}<|MERGE_RESOLUTION|>--- conflicted
+++ resolved
@@ -49,13 +49,10 @@
 import java.io.InputStream;
 import java.io.OutputStream;
 import java.io.OutputStreamWriter;
-<<<<<<< HEAD
-=======
 
 import java.util.Arrays;
 import java.util.Collections;
 import java.util.List;
->>>>>>> da825287
 
 /**
  * Non-visible component for storing and retrieving files. Use this component to write or read files
@@ -108,15 +105,9 @@
     nonVisible = true,
     iconName = "images/file.png")
 @SimpleObject
-<<<<<<< HEAD
-@UsesPermissions(permissionNames = "android.permission.WRITE_EXTERNAL_STORAGE, android.permission.READ_EXTERNAL_STORAGE")
-public class File extends FileBase {
-=======
 @SuppressLint({"InlinedApi", "SdCardPath"})
-public class File extends AndroidNonvisibleComponent implements Component {
+public class File extends FileBase implements Component {
   private static final String LOG_TAG = "FileComponent";
-  private FileScope scope = FileScope.App;
->>>>>>> da825287
 
   /**
    * Creates a new File component.
@@ -124,46 +115,6 @@
    */
   public File(ComponentContainer container) {
     super(container.$form());
-<<<<<<< HEAD
-=======
-    DefaultScope(FileScope.App);
-  }
-
-  /**
-   * Specifies the default scope for files accessed using the File component. The App scope should
-   * work for most apps. Legacy mode can be used for apps that predate the newer constraints in
-   * Android on app file access.
-   *
-   * @param scope the default file access scope
-   */
-  @DesignerProperty(editorType = PropertyTypeConstants.PROPERTY_TYPE_FILESCOPE,
-      defaultValue = "App")
-  @SimpleProperty(userVisible = false)
-  public void DefaultScope(FileScope scope) {
-    this.scope = scope;
-  }
-
-  @SimpleProperty(category = PropertyCategory.BEHAVIOR, userVisible = false)
-  @Deprecated
-  public void LegacyMode(boolean legacy) {
-    this.scope = legacy ? FileScope.Legacy : FileScope.App;
-  }
-
-  /**
-   * Allows app to access files from the root of the external storage directory (legacy mode).
-   * Starting with Android 11, this will no longer be allowed and the behavior is strongly
-   * discouraged on Android 10. Starting with Android 10, App Inventor by default will attempt to
-   * store files relative to the app-specific private directory on external storage in accordance
-   * with this security change.
-   *
-   *   **Note:** Apps that enable this property will likely stop working after upgrading to
-   * Android 11, which strongly enforces that apps only write to app-private directories.
-   */
-  @SimpleProperty(description = "Allows app to access files from the root of the external storage "
-      + "directory (legacy mode).")
-  @Deprecated
-  public boolean LegacyMode() {
-    return scope == FileScope.Legacy;
   }
 
   /**
@@ -505,7 +456,6 @@
   @SimpleFunction
   public String MakeFullPath(FileScope scope, String path) {
     return FileUtil.resolveFileName(form, path, scope);
->>>>>>> da825287
   }
 
   /**
@@ -574,40 +524,7 @@
       + "slash, it will be read from the applications private storage (for packaged "
       + "apps) and from /sdcard/AppInventor/data for the Companion.")
   public void ReadFrom(final String fileName) {
-<<<<<<< HEAD
     readFromFile(fileName);
-=======
-    try {
-      new FileStreamReadOperation(form, this, "ReadFrom", fileName, scope, true) {
-        @Override
-        public boolean process(String contents) {
-          final String text = IOUtils.normalizeNewLines(contents);
-          form.runOnUiThread(new Runnable() {
-            @Override
-            public void run() {
-              GotText(text);
-            }
-          });
-          return true;
-        }
-
-        @Override
-        public void onError(IOException e) {
-          if (e instanceof FileNotFoundException) {
-            Log.e(LOG_TAG, "FileNotFoundException", e);
-            form.dispatchErrorOccurredEvent(File.this, "ReadFrom",
-                ErrorMessages.ERROR_CANNOT_FIND_FILE, fileName);
-          } else {
-            Log.e(LOG_TAG, "IOException", e);
-            form.dispatchErrorOccurredEvent(File.this, "ReadFrom",
-                ErrorMessages.ERROR_CANNOT_READ_FILE, fileName);
-          }
-        }
-      }.run();
-    } catch (StopBlocksExecution e) {
-      // This is okay because the block is designed to be asynchronous.
-    }
->>>>>>> da825287
   }
 
 
@@ -701,48 +618,6 @@
           return true;
         }
 
-<<<<<<< HEAD
-
-  /**
-   * Asynchronously reads from the given file. Calls the main event
-   * thread when the function has completed reading from the
-   * file. This method takes ownership of {@code fileInput} and will
-   * close the stream at the end of the operation. The caller must not
-   * close the stream since this method will return immediately and
-   * reading will occur on a separate thread.
-   * 
-   * @param fileInput the stream to read from
-   * @param fileName the file to read
-   * @throws FileNotFoundException
-   * @throws IOException when the system cannot read the file
-   */
-  @Override
-  protected void AsyncRead(final InputStream fileInput, final String fileName) {
-    // Start a thread to read file asynchronously
-    AsynchUtil.runAsynchronously(new Runnable() {
-      @Override
-      public void run() {
-        try {
-          final String text = readFromInputStream(fileInput);
-
-          activity.runOnUiThread(new Runnable() {
-            @Override
-            public void run() {
-              GotText(text);
-            }
-          });
-        } catch (FileNotFoundException e) {
-          Log.e(LOG_TAG, "FileNotFoundException", e);
-          form.dispatchErrorOccurredEvent(File.this, "ReadFrom",
-              ErrorMessages.ERROR_CANNOT_FIND_FILE, fileName);
-        } catch (IOException e) {
-          Log.e(LOG_TAG, "IOException", e);
-          form.dispatchErrorOccurredEvent(File.this, "ReadFrom",
-              ErrorMessages.ERROR_CANNOT_READ_FILE, fileName);
-        }
-      }
-    });
-=======
         @Override
         public void onError(IOException e) {
           super.onError(e);
@@ -753,7 +628,6 @@
     } catch (StopBlocksExecution e) {
       // This is okay because the block is designed to be asynchronous.
     }
->>>>>>> da825287
   }
 
   /**
@@ -777,4 +651,14 @@
     // invoke the application's "AfterFileSaved" event handler.
     EventDispatcher.dispatchEvent(this, "AfterFileSaved", fileName);
   }
+
+  @Override
+  protected void afterRead(final String result) {
+    form.runOnUiThread(new Runnable() {
+      @Override
+      public void run() {
+        GotText(result);
+      }
+    });
+  }
 }