// -*- mode: java; c-basic-offset: 2; -*-
// Copyright 2009-2011 Google, All Rights reserved
// Copyright 2011-2020 MIT, All rights reserved
// Released under the Apache License, Version 2.0
// http://www.apache.org/licenses/LICENSE-2.0

package com.google.appinventor.components.runtime;

import android.content.Context;
import android.graphics.Color;
import android.graphics.drawable.ColorDrawable;
import android.graphics.drawable.Drawable;
import android.graphics.drawable.GradientDrawable;
import android.graphics.drawable.StateListDrawable;
import android.text.Editable;
import android.text.Spannable;
import android.text.SpannableString;
import android.text.TextWatcher;
import android.text.style.AbsoluteSizeSpan;
import android.text.style.ForegroundColorSpan;
import android.view.View;
import android.view.ViewGroup;
import android.widget.AbsListView;
import android.widget.AdapterView;
import android.widget.ArrayAdapter;
import android.widget.EditText;
import android.widget.LinearLayout;

import com.google.appinventor.components.annotations.DesignerComponent;
import com.google.appinventor.components.annotations.DesignerProperty;
import com.google.appinventor.components.annotations.IsColor;
import com.google.appinventor.components.annotations.PropertyCategory;
import com.google.appinventor.components.annotations.SimpleEvent;
import com.google.appinventor.components.annotations.SimpleObject;
import com.google.appinventor.components.annotations.SimpleProperty;
import com.google.appinventor.components.common.ComponentCategory;
import com.google.appinventor.components.common.PropertyTypeConstants;
import com.google.appinventor.components.common.YaVersion;
import com.google.appinventor.components.runtime.util.ElementsUtil;
import com.google.appinventor.components.runtime.util.YailList;

/**
 * This is a visible component that allows to place a list of text elements in your {@link Form} to
 * display. The list can be set using the {@link #ElementsFromString(String)} property or using the
 * {@link #Elements(YailList)} block in the blocks editor.
 *
 *   Warning: This component will not work correctly on Screens that are scrollable if its
 * {@link #Height(int)} is set to Fill Parent.
 *
 * @internaldoc
 * TODO(hal): Think about generalizing this to include more than text.
 * @author halabelson@google.com (Hal Abelson)
 * @author osmidy@mit.edu (Olivier Midy)
 */

@DesignerComponent(version = YaVersion.LISTVIEW_COMPONENT_VERSION,
    description = "<p>This is a visible component that displays a list of text elements." +
        " <br> The list can be set using the ElementsFromString property" +
        " or using the Elements block in the blocks editor. </p>",
    category = ComponentCategory.USERINTERFACE,
    nonVisible = false,
    iconName = "images/listView.png")
@SimpleObject
public final class ListView extends AndroidViewComponent implements AdapterView.OnItemClickListener {
  /**
   * Custom List View Adapter that contains functionality to alter the view of
   * individual items based on ListView state.
   */
  private final class ListViewAdapter extends ArrayAdapter<Spannable> {
    /**
     * Initialize new List View adapter
     * @param context   Context to use for List View
     * @param resource  Resource for single row
     * @param objects   List of objects to display
     */
    public ListViewAdapter(Context context, int resource, Spannable[] objects) {
      super(context, resource, objects);
    }

    @Override
    public View getView(int position, View convertView, ViewGroup parent) {
      // Get view for position
      final View renderer = super.getView(position, convertView, parent);

      // Update drawable based on whether the position is equal to the current selection
      // We subtract 1 from the selection index to convert back to 0-based indexing
      if (position == (selectionIndex - 1)) {
        renderer.setBackgroundDrawable(selectionDrawable);
      } else {
        renderer.setBackgroundDrawable(UNSELECTED_DRAWABLE);
      }

      return renderer;
    }
  }

  private static final String LOG_TAG = "ListView";

  private final android.widget.ListView view;
  private EditText txtSearchBox;
  protected final ComponentContainer container;
  private final LinearLayout listViewLayout;

  // The adapter contains spannables rather than strings, since we will be changing the item
  // colors using ForegroundColorSpan
  private ArrayAdapter<Spannable> adapter;
  private ArrayAdapter<Spannable> adapterCopy;
  private YailList items;
  private int selectionIndex;
  private String selection;
  private boolean showFilter = false;
  private static final boolean DEFAULT_ENABLED = false;

  private int backgroundColor;
  private static final int DEFAULT_BACKGROUND_COLOR = Component.COLOR_BLACK;

  // The text color of the ListView's items.  All items have the same text color
  private int textColor;
  private static final int DEFAULT_TEXT_COLOR = Component.COLOR_WHITE;

  private int selectionColor;
  private static final int DEFAULT_SELECTION_COLOR = Component.COLOR_LTGRAY;
  private static final Drawable UNSELECTED_DRAWABLE = new ColorDrawable(Color.TRANSPARENT);

  private Drawable selectionDrawable;

  private int textSize;
  private static final int DEFAULT_TEXT_SIZE = 22;

  /**
   * Creates a new ListView component.
   * @param container  container that the component will be placed in
   */
  public ListView(ComponentContainer container) {
    super(container);
    this.container = container;
    items = YailList.makeEmptyList();
    // initialize selectionIndex which also sets selection
    SelectionIndex(0);
    view = new android.widget.ListView(container.$context());
    view.setOnItemClickListener(this);
    view.setChoiceMode(android.widget.ListView.CHOICE_MODE_SINGLE);
    listViewLayout = new LinearLayout(container.$context());
    listViewLayout.setOrientation(LinearLayout.VERTICAL);

    txtSearchBox = new EditText(container.$context());
    txtSearchBox.setSingleLine(true);
    txtSearchBox.setWidth(Component.LENGTH_FILL_PARENT);
    txtSearchBox.setPadding(10, 10, 10, 10);
    txtSearchBox.setHint("Search list...");
    if (!AppInventorCompatActivity.isClassicMode()) {
      txtSearchBox.setBackgroundColor(Color.WHITE);
    }

    //set up the listener
    txtSearchBox.addTextChangedListener(new TextWatcher() {

        @Override
        public void onTextChanged(CharSequence cs, int arg1, int arg2, int arg3) {
          // When user changed the Text
          adapter.getFilter().filter(cs);
        }

        @Override
        public void beforeTextChanged(CharSequence arg0, int arg1, int arg2, int arg3) {
          // no-op. Required method
        }

        @Override
        public void afterTextChanged(Editable arg0) {
          // no-op. Required method
        }
      });

    if (showFilter) {
      txtSearchBox.setVisibility(View.VISIBLE);
    } else {
      txtSearchBox.setVisibility(View.GONE);
    }

    // set the colors and initialize the elements
    // note that the TextColor and ElementsFromString setters
    // need to have the textColor set first, since they reset the
    // adapter

    Width(Component.LENGTH_FILL_PARENT);
    BackgroundColor(DEFAULT_BACKGROUND_COLOR);
    SelectionColor(DEFAULT_SELECTION_COLOR);

    textColor = DEFAULT_TEXT_COLOR;
    TextColor(textColor);
    textSize = DEFAULT_TEXT_SIZE;
    TextSize(textSize);
    ElementsFromString("");

    listViewLayout.addView(txtSearchBox);
    listViewLayout.addView(view);
    listViewLayout.requestLayout();
    container.$add(this);
  };

  @Override
  public View getView() {
    return listViewLayout;
  }

  /**
  * Specifies the `%type%`'s vertical height, measured in pixels.
  * @param height for height length
  */
  @Override
  @SimpleProperty(description = "Determines the height of the list on the view.",
      category =PropertyCategory.APPEARANCE)
  public void Height(int height) {
    if (height == LENGTH_PREFERRED) {
      height = LENGTH_FILL_PARENT;
    }
    super.Height(height);
  }

  /**
  * Specifies the horizontal width of the `%type%`, measured in pixels.
  * @param width for width length
  */
  @Override
  @SimpleProperty(description = "Determines the width of the list on the view.",
      category = PropertyCategory.APPEARANCE)
  public void Width(int width) {
    if (width == LENGTH_PREFERRED) {
      width = LENGTH_FILL_PARENT;
    }
    super.Width(width);
  }

  /**
   * Sets visibility of the filter bar. `true`{:.logic.block} will show the bar,
   * `false`{:.logic.block} will hide it.
   *
   * @param showFilter set the visibility according to this input
   */
  @DesignerProperty(editorType = PropertyTypeConstants.PROPERTY_TYPE_BOOLEAN,
      defaultValue = DEFAULT_ENABLED ? "True" : "False")
  @SimpleProperty(description = "Sets visibility of ShowFilterBar. True will show the bar, " +
      "False will hide it.")
  public void ShowFilterBar(boolean showFilter) {
    this.showFilter = showFilter;
    if (showFilter) {
      txtSearchBox.setVisibility(View.VISIBLE);
    }
    else {
      txtSearchBox.setVisibility(View.GONE);
    }
  }

  /**
   * Returns true or false depending on the visibility of the Filter bar element
   *
   * @suppressdoc
   * @return true or false (visibility)
   */
  @SimpleProperty(category = PropertyCategory.BEHAVIOR,
      description = "Returns current state of ShowFilterBar for visibility.")
  public boolean ShowFilterBar() {
    return showFilter;
  }

  /**
   * Specifies the list of choices to display.
   * @param itemsList a YailList containing the strings to be added to the ListView
   */
  @SimpleProperty(description="List of text elements to show in the ListView.  This will " +
                "signal an error if the elements are not text strings.",
      category = PropertyCategory.BEHAVIOR)
  public void Elements(YailList itemsList) {
    items = ElementsUtil.elements(itemsList, "Listview");
    setAdapterData();
  }

  /**
   * Elements property getter method
   *
   * @suppressdoc
   * @return a YailList representing the list of strings to be picked from
   */
  @SimpleProperty(category = PropertyCategory.BEHAVIOR)
  public YailList Elements() {
    return items;
  }

  /**
   * Set the list of choices from a string of comma-separated values.
   * @param itemstring a string containing a comma-separated list of the strings to be picked from
   */
  @DesignerProperty(editorType = PropertyTypeConstants.PROPERTY_TYPE_TEXTAREA, defaultValue = "")
  @SimpleProperty(description="The TextView elements specified as a string with the " +
      "items separated by commas " +
      "such as: Cheese,Fruit,Bacon,Radish. Each word before the comma will be an element in the " +
      "list.",  category = PropertyCategory.BEHAVIOR)
  public void ElementsFromString(String itemstring) {
    items = ElementsUtil.elementsFromString(itemstring);
    setAdapterData();
  }

  /**
   * Sets the items of the ListView through an adapter
   */
  public void setAdapterData(){
    adapter = new ListViewAdapter(container.$context(), android.R.layout.simple_list_item_1,
        itemsToColoredText());
    view.setAdapter(adapter);
    updateAdapter();

    adapterCopy = new ArrayAdapter<Spannable>(container.$context(), android.R.layout.simple_list_item_1);
    for (int i = 0; i < adapter.getCount(); ++i) {
      adapterCopy.insert(adapter.getItem(i), i);
    }
  }

  public Spannable[] itemsToColoredText() {
    // TODO(hal): Generalize this so that different items could have different
    // colors and even fonts and sizes
    int size = items.size();
    int displayTextSize = textSize;
    Spannable [] objects = new Spannable[size];
    for (int i = 1; i <= size; i++) {
      // Note that the ListPicker and otherPickers pickers convert Yail lists to string by calling
      // YailList.ToStringArray.
      // ListView however, does the string conversion via the adapter, so we must ensure
      // that the adapter uses YailListElementToSring
      String itemString = YailList.YailListElementToString(items.get(i));
      // Is there a more efficient way to do conversion to spannable strings that does not
      // need to allocate new objects?
      Spannable chars = new SpannableString(itemString);
      chars.setSpan(new ForegroundColorSpan(textColor),0,chars.length(),0);
      if (!container.$form().getCompatibilityMode()) {
        displayTextSize = (int) (textSize * container.$form().deviceDensity());
      }
      chars.setSpan(new AbsoluteSizeSpan(displayTextSize),0,chars.length(),0);
      objects[i - 1] = chars;
    }
    return objects;
  }

  /**
   * The index of the currently selected item, starting at `1`. If no item is selected, the value
   * will be `0`. If an attempt is made to set this to a number less than `1` or greater than the
   * number of items in the `ListView`, `SelectionIndex` will be set to `0`, and
   * {@link #Selection(String)} will be set to the empty text.
   */
  @SimpleProperty(
      description = "The index of the currently selected item, starting at " +
          "1.  If no item is selected, the value will be 0.  If an attempt is " +
          "made to set this to a number less than 1 or greater than the number " +
          "of items in the ListView, SelectionIndex will be set to 0, and " +
          "Selection will be set to the empty text.",
      category = PropertyCategory.BEHAVIOR)
  public int SelectionIndex() {
    return selectionIndex;
  }

  /**
   * Sets the index to the passed argument for selection
   *
   * @suppressdoc
   * @param index the index to be selected
   */
  @SimpleProperty(description="Specifies the position of the selected item in the ListView. " +
      "This could be used to retrieve" +
      "the text at the chosen position. If an attempt is made to set this to a " +
      "number less than 1 or greater than the number of items in the ListView, SelectionIndex " +
      "will be set to 0, and Selection will be set to the empty text."
      ,
      category = PropertyCategory.BEHAVIOR)
  public void SelectionIndex(int index){
    selectionIndex = ElementsUtil.selectionIndex(index, items);
    // Now, we need to change Selection to correspond to SelectionIndex.
    selection = ElementsUtil.setSelectionFromIndex(index, items);
    updateAdapter();
  }

  /**
  * Returns the text in the `ListView` at the position of {@link #SelectionIndex(int)}.
  */
  @SimpleProperty(description="Returns the text last selected in the ListView.",
      category = PropertyCategory
      .BEHAVIOR)
  public String Selection(){
      return selection;
  }

  /**
   * Selection property setter method.
   *
   * @suppressdoc
   */
  @DesignerProperty(editorType = PropertyTypeConstants.PROPERTY_TYPE_STRING,
      defaultValue = "")
  @SimpleProperty
  public void Selection(String value) {
    selection = value;
    // Now, we need to change SelectionIndex to correspond to Selection.
    selectionIndex = ElementsUtil.setSelectedIndexFromValue(value, items);
<<<<<<< HEAD
    updateAdapter();
=======

    updateSelectionIndex();
  }

  /**
   * Action to take after updating selection index.
   * Handles highlighting the newly updated item.
   */
  private void updateSelectionIndex() {
    if (selectionIndex > 0) {
      // Store last active view to refocus it later
      View previousView = container.$form().getCurrentFocus();

      // We need to request focus from the ListView in order for the
      // drawable changes to apply to the active item view.
      view.requestFocusFromTouch();

      // Set selection to 0-based index (which will in turn call
      // the necessary listener)
      view.setSelection(selectionIndex - 1);

      // Re-focus last view
      if (previousView != null) {
        previousView.requestFocus();
      }
    } else if (lastSelected != null) {
        // Un-set selected drawable from the last selected item
        lastSelected.setBackgroundDrawable(UNSELECTED_DRAWABLE);
        lastSelected = null;
      }
>>>>>>> 5733f1dd
  }

  /**
   * Simple event to raise when the component is clicked. Implementation of
   * AdapterView.OnItemClickListener
   */
  @Override
  public void onItemClick(AdapterView<?> parent, View view, int position, long id) {
    Spannable item = (Spannable) parent.getAdapter().getItem(position);
    this.selection = item.toString();
    this.selectionIndex = adapterCopy.getPosition(item) + 1; // AI lists are 1-based
    updateAdapter();
    AfterPicking();
  }

  /**
   * Simple event to be raised after the an element has been chosen in the list.
   * The selected element is available in the {@link #Selection(String)} property.
   */
  @SimpleEvent(description = "Simple event to be raised after the an element has been chosen in the" +
      " list. The selected element is available in the Selection property.")
  public void AfterPicking() {
    EventDispatcher.dispatchEvent(this, "AfterPicking");
  }

  /**
   * Assigns a value to the backgroundColor
   * @param color  an alpha-red-green-blue integer for a color
   */

  public void setBackgroundColor(int color) {
      backgroundColor = color;
      view.setBackgroundColor(backgroundColor);
      listViewLayout.setBackgroundColor(backgroundColor);
      // Keeps background color behind list elements correct when scrolling through listView
      view.setCacheColorHint(backgroundColor);
  }

  /**
   * Returns the listview's background color as an alpha-red-green-blue
   * integer, i.e., {@code 0xAARRGGBB}.  An alpha of {@code 00}
   * indicates fully transparent and {@code FF} means opaque.
   *
   * @return background color in the format 0xAARRGGBB, which includes
   * alpha, red, green, and blue components
   */
  @SimpleProperty(
      description = "The color of the listview background.",
      category = PropertyCategory.APPEARANCE)
  @IsColor
  public int BackgroundColor() {
    return backgroundColor;
  }

  /**
   * The color of the `ListView` background.
   *
   * @internaldoc
   * Specifies the ListView's background color as an alpha-red-green-blue
   * integer, i.e., {@code 0xAARRGGBB}.  An alpha of {@code 00}
   * indicates fully transparent and {@code FF} means opaque.
   *
   * @param argb background color in the format 0xAARRGGBB, which
   * includes alpha, red, green, and blue components
   */
  @DesignerProperty(editorType = PropertyTypeConstants.PROPERTY_TYPE_COLOR,
      defaultValue = Component.DEFAULT_VALUE_COLOR_BLACK)
  @SimpleProperty
  public void BackgroundColor(int argb) {
      backgroundColor = argb;
      setBackgroundColor(backgroundColor);
  }

  /**
   * Returns the listview's selection color as an alpha-red-green-blue
   * integer, i.e., {@code 0xAARRGGBB}.  An alpha of {@code 00}
   * indicates fully transparent and {@code FF} means opaque.
   * Is not supported on Icecream Sandwich or earlier
   *
   * @return selection color in the format 0xAARRGGBB, which includes
   * alpha, red, green, and blue components
   */
  @SimpleProperty(description = "The color of the item when it is selected.")
  @IsColor
  public int SelectionColor() {
    return selectionColor;
  }

  /**
   * The color of the item when it is selected.
   *
   * @internaldoc
   * Specifies the ListView's selection color as an alpha-red-green-blue
   * integer, i.e., {@code 0xAARRGGBB}.  An alpha of {@code 00}
   * indicates fully transparent and {@code FF} means opaque.
   * Is not supported on Icecream Sandwich or earlier
   *
   * @param argb selection color in the format 0xAARRGGBB, which
   * includes alpha, red, green, and blue components
   */
  @DesignerProperty(editorType = PropertyTypeConstants.PROPERTY_TYPE_COLOR,
      defaultValue = Component.DEFAULT_VALUE_COLOR_LTGRAY)
  @SimpleProperty
  public void SelectionColor(int argb) {
    selectionColor = argb;
    this.selectionDrawable = new GradientDrawable(
      GradientDrawable.Orientation.TOP_BOTTOM, new int[]{argb, argb});
    updateAdapter();
  }

  /**
   * Returns the listview's text item color as an alpha-red-green-blue
   * integer, i.e., {@code 0xAARRGGBB}.  An alpha of {@code 00}
   * indicates fully transparent and {@code FF} means opaque.
   *
   * @return background color in the format 0xAARRGGBB, which includes
   * alpha, red, green, and blue components
   */
  @SimpleProperty(
      description = "The text color of the listview items.",
      category = PropertyCategory.APPEARANCE)
  @IsColor
  public int TextColor() {
    return textColor;
  }

  /**
   * The text color of the `ListView` items.
   *
   * @internaldoc
   * Specifies the ListView item's text color as an alpha-red-green-blue
   * integer, i.e., {@code 0xAARRGGBB}.  An alpha of {@code 00}
   * indicates fully transparent and {@code FF} means opaque.
   *
   * @param argb background color in the format 0xAARRGGBB, which
   * includes alpha, red, green, and blue components
   */
  @DesignerProperty(editorType = PropertyTypeConstants.PROPERTY_TYPE_COLOR,
      defaultValue = Component.DEFAULT_VALUE_COLOR_WHITE)
  @SimpleProperty
  public void TextColor(int argb) {
      textColor = argb;
      setAdapterData();
  }

  /**
   * Returns the listview's text font Size
   *
   * @return text size as an float
   */
  @SimpleProperty(
      description = "The text size of the listview items.",
      category = PropertyCategory.APPEARANCE)
  public int TextSize() {
    return textSize;
  }

  /**
   * Specifies the `ListView` item's text font size
   *
   * @param integer value for font size
   */
  @DesignerProperty(editorType = PropertyTypeConstants.PROPERTY_TYPE_NON_NEGATIVE_INTEGER,
      defaultValue = DEFAULT_TEXT_SIZE + "")
  @SimpleProperty
  public void TextSize(int fontSize) {
      if(fontSize>1000)
        textSize = 999;
      else
        textSize = fontSize;
      setAdapterData();
  }

  /**
   * Updates the view of the adapter to respond to changes.
   * To be called when updating the selection of the List View,
   * or when updating the color of a selection.
   */
  private void updateAdapter() {
    if (adapter != null) {
      adapter.notifyDataSetChanged();
    }
  }
}<|MERGE_RESOLUTION|>--- conflicted
+++ resolved
@@ -400,40 +400,7 @@
     selection = value;
     // Now, we need to change SelectionIndex to correspond to Selection.
     selectionIndex = ElementsUtil.setSelectedIndexFromValue(value, items);
-<<<<<<< HEAD
     updateAdapter();
-=======
-
-    updateSelectionIndex();
-  }
-
-  /**
-   * Action to take after updating selection index.
-   * Handles highlighting the newly updated item.
-   */
-  private void updateSelectionIndex() {
-    if (selectionIndex > 0) {
-      // Store last active view to refocus it later
-      View previousView = container.$form().getCurrentFocus();
-
-      // We need to request focus from the ListView in order for the
-      // drawable changes to apply to the active item view.
-      view.requestFocusFromTouch();
-
-      // Set selection to 0-based index (which will in turn call
-      // the necessary listener)
-      view.setSelection(selectionIndex - 1);
-
-      // Re-focus last view
-      if (previousView != null) {
-        previousView.requestFocus();
-      }
-    } else if (lastSelected != null) {
-        // Un-set selected drawable from the last selected item
-        lastSelected.setBackgroundDrawable(UNSELECTED_DRAWABLE);
-        lastSelected = null;
-      }
->>>>>>> 5733f1dd
   }
 
   /**
