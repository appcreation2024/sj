// -*- mode: java; c-basic-offset: 2; -*-
// Copyright 2009-2011 Google, All Rights reserved
<<<<<<< HEAD
// Copyright 2011-2019 MIT, All rights reserved
=======
// Copyright 2011-2020 MIT, All rights reserved
>>>>>>> 0d62819d
// Released under the Apache License, Version 2.0
// http://www.apache.org/licenses/LICENSE-2.0

package com.google.appinventor.components.runtime;

import android.graphics.Color;
import android.graphics.drawable.ColorDrawable;
import android.graphics.drawable.Drawable;
import android.graphics.drawable.GradientDrawable;
import android.graphics.drawable.StateListDrawable;
import android.text.Editable;
import android.text.Spannable;
import android.text.SpannableString;
import android.text.TextWatcher;
import android.text.style.AbsoluteSizeSpan;
import android.text.style.ForegroundColorSpan;
import android.util.Log;
import android.view.View;
<<<<<<< HEAD
=======
import android.view.ViewGroup;
import android.widget.AbsListView;
import android.widget.AdapterView;
>>>>>>> 0d62819d
import android.widget.ArrayAdapter;
import android.widget.AdapterView;
import android.widget.EditText;

import android.widget.LinearLayout;
import com.google.appinventor.components.annotations.DesignerComponent;
import com.google.appinventor.components.annotations.DesignerProperty;
import com.google.appinventor.components.annotations.IsColor;
import com.google.appinventor.components.annotations.PropertyCategory;
import com.google.appinventor.components.annotations.SimpleEvent;
import com.google.appinventor.components.annotations.SimpleObject;
import com.google.appinventor.components.annotations.SimpleProperty;
import com.google.appinventor.components.annotations.SimpleFunction;
import com.google.appinventor.components.common.ComponentCategory;
import com.google.appinventor.components.common.ComponentConstants;
import com.google.appinventor.components.common.PropertyTypeConstants;
import com.google.appinventor.components.common.YaVersion;
import com.google.appinventor.components.runtime.util.ElementsUtil;
import com.google.appinventor.components.runtime.util.ErrorMessages;
import com.google.appinventor.components.runtime.util.ListViewArrayAdapterImageSingleText;
import com.google.appinventor.components.runtime.util.ListViewArrayAdapterImageTwoText;
import com.google.appinventor.components.runtime.util.ListViewArrayAdapterSingleText;
import com.google.appinventor.components.runtime.util.ListViewArrayAdapterTwoText;
import com.google.appinventor.components.runtime.util.ListViewArrayAdapterTwoTextLinear;
import com.google.appinventor.components.runtime.util.YailList;
import org.json.JSONArray;
import org.json.JSONException;
import org.json.JSONObject;
import com.google.appinventor.components.runtime.util.YailDictionary;

import java.util.ArrayList;
import java.util.List;

/**
 * This is a visible component that allows to place a list of text elements in your {@link Form} to
 * display. The list can be set using the {@link #ElementsFromString(String)} property or using the
 * {@link #Elements(YailList)} block in the blocks editor.
 *
 *   Warning: This component will not work correctly on Screens that are scrollable if its
 * {@link #Height(int)} is set to Fill Parent.
 *
 * @internaldoc
 * TODO(hal): Think about generalizing this to include more than text.
 * @author halabelson@google.com (Hal Abelson)
 * @author osmidy@mit.edu (Olivier Midy)
 */

@DesignerComponent(version = YaVersion.LISTVIEW_COMPONENT_VERSION,
    description = "<p>This is a visible component that displays a list of text elements." +
        " <br> The list can be set using the ElementsFromString property" +
        " or using the Elements block in the blocks editor. </p>",
    category = ComponentCategory.USERINTERFACE,
    nonVisible = false,
    iconName = "images/listView.png")
@SimpleObject
public final class ListView extends AndroidViewComponent implements AdapterView.OnItemClickListener,
    AdapterView.OnItemSelectedListener {

  private static final String LOG_TAG = "ListView";

  private final android.widget.ListView view;
  private EditText txtSearchBox;
  protected final ComponentContainer container;
  private final LinearLayout listViewLayout;

  // The adapter contains spannables rather than strings, since we will be changing the item
  // colors using ForegroundColorSpan
  private ArrayAdapter<Spannable> adapter;
  private ArrayAdapter<Spannable> adapterCopy;
  private YailList stringItems;
  private List<YailDictionary> dictItems;
  private int selectionIndex;
  private String selection;
  private String selectionDetailText;
  private boolean showFilter = false;
  private static final boolean DEFAULT_ENABLED = false;

  private int backgroundColor;
  private static final int DEFAULT_BACKGROUND_COLOR = Component.COLOR_BLACK;

  // The text color of the ListView's stringItems.  All stringItems have the same text color
  private int textColor;
  // The color of secondary text of ListView's stringItems. All secondary text stringItems have same text color
  private int detailTextColor;
  private static final int DEFAULT_TEXT_COLOR = Component.COLOR_WHITE;

  private int selectionColor;
  private static final int DEFAULT_SELECTION_COLOR = Component.COLOR_LTGRAY;
  private static final Drawable UNSELECTED_DRAWABLE = new ColorDrawable(Color.TRANSPARENT);

  private Drawable selectionDrawable;
  private View lastSelected;

  private int textSize;
  private int detailTextSize;
  private static final int DEFAULT_TEXT_SIZE = 22;

  private int imageWidth;
  private int imageHeight;
  private static final int DEFAULT_IMAGE_WIDTH = 200;

  // variable for ListView layout types
  private int layout;
  private String propertyValue;  // JSON string representing data entered through the Designer

  private ArrayAdapter<YailDictionary> itemAdapter;
  /*
   * the copy is maintained to get the actual index of the selected item from the original list
   * while the filter is applied, which filters the original list
   */
  private ArrayAdapter<YailDictionary> itemAdapterCopy;

  /**
   * Creates a new ListView component.
   *
   * @param container container that the component will be placed in
   */
  public ListView(ComponentContainer container) {
    super(container);
    this.container = container;
    stringItems = YailList.makeEmptyList();
    dictItems = new ArrayList<>();
    // initialize selectionIndex which also sets selection
    SelectionIndex(0);
    view = new android.widget.ListView(container.$context());
    view.setOnItemClickListener(this);
    view.setOnItemSelectedListener(this);
    view.setChoiceMode(android.widget.ListView.CHOICE_MODE_SINGLE);
    view.setScrollingCacheEnabled(false);
<<<<<<< HEAD
    view.setTextFilterEnabled(true);
=======
    view.setSelector(new StateListDrawable()); // Set to empty selector to prevent issues with dynamic highlighting
>>>>>>> 0d62819d
    listViewLayout = new LinearLayout(container.$context());
    listViewLayout.setOrientation(LinearLayout.VERTICAL);

    txtSearchBox = new EditText(container.$context());
    txtSearchBox.setSingleLine(true);
    txtSearchBox.setWidth(Component.LENGTH_FILL_PARENT);
    txtSearchBox.setPadding(10, 10, 10, 10);
    txtSearchBox.setHint("Search list...");
    if (!AppInventorCompatActivity.isClassicMode()) {
      txtSearchBox.setBackgroundColor(Color.WHITE);
    }

    //set up the listener
    txtSearchBox.addTextChangedListener(new TextWatcher() {

      @Override
      public void onTextChanged(CharSequence cs, int arg1, int arg2, int arg3) {
        // When user changed the Text
        if (!dictItems.isEmpty()) {
          setAdapterData();
          itemAdapter.getFilter().filter(cs.toString());
        } else {
          adapter.getFilter().filter(cs);
        }
      }

      @Override
      public void beforeTextChanged(CharSequence arg0, int arg1, int arg2, int arg3) {
        // no-op. Required method
      }

      @Override
      public void afterTextChanged(Editable arg0) {
        // no-op. Required method
      }
    });

    if (showFilter) {
      txtSearchBox.setVisibility(View.VISIBLE);
    } else {
      txtSearchBox.setVisibility(View.GONE);
    }

    // set the colors and initialize the elements
    // note that the TextColor and ElementsFromString setters
    // need to have the textColor set first, since they reset the
    // adapter

    Width(Component.LENGTH_FILL_PARENT);
    BackgroundColor(DEFAULT_BACKGROUND_COLOR);
    SelectionColor(DEFAULT_SELECTION_COLOR);

    textColor = DEFAULT_TEXT_COLOR;
    TextColor(textColor);
    detailTextColor = DEFAULT_TEXT_COLOR;
    TextColorDetail(detailTextColor);
    textSize = DEFAULT_TEXT_SIZE;
    detailTextSize = DEFAULT_TEXT_SIZE;
    TextSize(textSize);
    TextSizeDetail(detailTextSize);
    imageWidth = DEFAULT_IMAGE_WIDTH;
    // initially assuming that the image is of square shape
    imageHeight = DEFAULT_IMAGE_WIDTH;
    ImageWidth(imageWidth);
    ImageHeight(imageHeight);
    ElementsFromString("");

    listViewLayout.addView(txtSearchBox);
    listViewLayout.addView(view);
    listViewLayout.requestLayout();
    container.$add(this);
    ListViewLayout(ComponentConstants.LISTVIEW_LAYOUT_SINGLE_TEXT);
    ListData("");
  }

  @Override
  public View getView() {
    return listViewLayout;
  }

  /**
   * Specifies the `%type%`'s vertical height, measured in pixels.
   *
   * @param height for height length
   */
  @Override
  @SimpleProperty(description = "Determines the height of the list on the view.",
          category = PropertyCategory.APPEARANCE)
  public void Height(int height) {
    if (height == LENGTH_PREFERRED) {
      height = LENGTH_FILL_PARENT;
    }
    super.Height(height);
  }

  /**
   * Specifies the horizontal width of the `%type%`, measured in pixels.
   *
   * @param width for width length
   */
  @Override
  @SimpleProperty(description = "Determines the width of the list on the view.",
          category = PropertyCategory.APPEARANCE)
  public void Width(int width) {
    if (width == LENGTH_PREFERRED) {
      width = LENGTH_FILL_PARENT;
    }
    super.Width(width);
  }

  /**
   * Sets visibility of the filter bar. `true`{:.logic.block} will show the bar,
   * `false`{:.logic.block} will hide it.
   *
   * @param showFilter set the visibility according to this input
   */
  @DesignerProperty(editorType = PropertyTypeConstants.PROPERTY_TYPE_BOOLEAN,
          defaultValue = DEFAULT_ENABLED ? "True" : "False")
  @SimpleProperty(description = "Sets visibility of ShowFilterBar. True will show the bar, " +
          "False will hide it.")
  public void ShowFilterBar(boolean showFilter) {
    this.showFilter = showFilter;
    if (showFilter) {
      txtSearchBox.setVisibility(View.VISIBLE);
    } else {
      txtSearchBox.setVisibility(View.GONE);
    }
  }

  /**
   * Returns true or false depending on the visibility of the Filter bar element
   *
   * @return true or false (visibility)
   * @suppressdoc
   */
  @SimpleProperty(category = PropertyCategory.BEHAVIOR,
          description = "Returns current state of ShowFilterBar for visibility.")
  public boolean ShowFilterBar() {
    return showFilter;
  }

  /**
   * Specifies the list of choices to display.
   *
   * @param itemsList a YailList containing the strings to be added to the ListView
   */
  @SimpleProperty(description = "List of elements to show in the ListView. Depending on the ListView, this may be a list of strings or a list of 3-element sub-lists containing Text, Description, and Image file name of a list with layout.",
          category = PropertyCategory.BEHAVIOR)
  public void Elements(YailList itemsList) {
    dictItems.clear();
    stringItems = YailList.makeEmptyList();
    if (itemsList.size() > 0) {
      Object firstitem = itemsList.getObject(0);
      // Check to see if this is a list of strings (backward compatibility) or a list of Dictionaries
      if (firstitem instanceof YailDictionary) {
        //  To preserve backward compatibility with the old single-string ListView, we check to be sure we
        // have dictionary elements. If first element is a dictionary, treat all as such.
        for (int i = 0; i < itemsList.size(); i++) {
          Object o = itemsList.getObject(i);
          if (o instanceof YailDictionary) {
            YailDictionary yailItem = (YailDictionary) o;
            dictItems.add(i, yailItem);
          } else {
            // Support strings mixed in with the Dictionary elements because somebody will end up doing this.
            YailDictionary yailItem = new YailDictionary();
            yailItem.put("Text1", YailList.YailListElementToString(o));
            dictItems.add(i, yailItem);
          }
        }
      } else {
        // Support legacy single-string ListViews
        stringItems = ElementsUtil.elements(itemsList, "Listview");
      }
    }
    setAdapterData();
  }

  /**
   * Elements property getter method
   *
   * @return a YailList representing the list of strings to be picked from
   * @suppressdoc
   */
  @SimpleProperty(category = PropertyCategory.BEHAVIOR)
  public YailList Elements() {
    if (dictItems.size() > 0) {
      return YailList.makeList(dictItems);
    } else {
      return stringItems;
    }
  }

  /**
   * Set the list of choices from a string of comma-separated values.
   *
   * @param itemstring a string containing a comma-separated list of the strings to be picked from
   */
  @DesignerProperty(editorType = PropertyTypeConstants.PROPERTY_TYPE_TEXTAREA, defaultValue = "")
  @SimpleProperty(description = "The TextView elements specified as a string with the " +
          "stringItems separated by commas " +
          "such as: Cheese,Fruit,Bacon,Radish. Each word before the comma will be an element in the " +
          "list.", category = PropertyCategory.BEHAVIOR)
  public void ElementsFromString(String itemstring) {
    stringItems = ElementsUtil.elementsFromString(itemstring);
    setAdapterData();
  }

  /**
   * Sets the stringItems of the ListView through an adapter
   */
  public void setAdapterData() {
    if (!dictItems.isEmpty()) {
      // if the data is available in AddData property
      if (layout == ComponentConstants.LISTVIEW_LAYOUT_SINGLE_TEXT) {
        ListViewArrayAdapterSingleText adapterSingleText = new ListViewArrayAdapterSingleText(textSize, textColor,
                container, dictItems);
        itemAdapter = adapterSingleText.createAdapter();
        itemAdapterCopy = new ArrayAdapter<>(container.$context(), android.R.layout.simple_list_item_1);
      } else if (layout == ComponentConstants.LISTVIEW_LAYOUT_TWO_TEXT) {
        ListViewArrayAdapterTwoText adapterTwoText = new ListViewArrayAdapterTwoText(textSize, detailTextSize,
                textColor, detailTextColor, container, dictItems);
        itemAdapter = adapterTwoText.createAdapter();
        itemAdapterCopy = new ArrayAdapter<>(container.$context(), android.R.layout.simple_list_item_2);
      } else if (layout == ComponentConstants.LISTVIEW_LAYOUT_TWO_TEXT_LINEAR) {
        ListViewArrayAdapterTwoTextLinear adapterTwoTextLinear = new ListViewArrayAdapterTwoTextLinear(textSize,
                detailTextSize, textColor, detailTextColor, container, dictItems);
        itemAdapter = adapterTwoTextLinear.createAdapter();
        itemAdapterCopy = new ArrayAdapter<>(container.$context(), 0);
      } else if (layout == ComponentConstants.LISTVIEW_LAYOUT_IMAGE_SINGLE_TEXT) {
        ListViewArrayAdapterImageSingleText adapterImageSingleText = new ListViewArrayAdapterImageSingleText(textSize,
                textColor, imageWidth, imageHeight, container, dictItems);
        itemAdapter = adapterImageSingleText.createAdapter();
        itemAdapterCopy = new ArrayAdapter<>(container.$context(), 0);
      } else if (layout == ComponentConstants.LISTVIEW_LAYOUT_IMAGE_TWO_TEXT) {
        ListViewArrayAdapterImageTwoText adapterImageTwoText = new ListViewArrayAdapterImageTwoText(textSize,
                detailTextSize, textColor, detailTextColor, imageWidth, imageHeight, container, dictItems);
        itemAdapter = adapterImageTwoText.createAdapter();
        itemAdapterCopy = new ArrayAdapter<>(container.$context(), 0);
      }
      view.setAdapter(itemAdapter);
      for (int i = 0; i < itemAdapter.getCount(); ++i) {
        itemAdapterCopy.insert(itemAdapter.getItem(i), i);
      }
    } else {
      // if the data is not available in AddData property but is available in ElementsFromString property
      adapter = new ArrayAdapter<Spannable>(container.$context(), android.R.layout.simple_list_item_1,
              itemsToColoredText());
      view.setAdapter(adapter);

      adapterCopy = new ArrayAdapter<Spannable>(container.$context(), android.R.layout.simple_list_item_1);
      for (int i = 0; i < adapter.getCount(); ++i) {
        adapterCopy.insert(adapter.getItem(i), i);
      }
    }
  }

  public Spannable[] itemsToColoredText() {
    // TODO(hal): Generalize this so that different stringItems could have different
    // colors and even fonts and sizes
    int size = stringItems.size();
    int displayTextSize = textSize;
    Spannable[] objects = new Spannable[size];
    for (int i = 1; i <= size; i++) {
      // Note that the ListPicker and otherPickers pickers convert Yail lists to string by calling
      // YailList.ToStringArray.
      // ListView however, does the string conversion via the adapter, so we must ensure
      // that the adapter uses YailListElementToSring
      String itemString = YailList.YailListElementToString(stringItems.get(i));
      // Is there a more efficient way to do conversion to spannable strings that does not
      // need to allocate new objects?
      Spannable chars = new SpannableString(itemString);
      chars.setSpan(new ForegroundColorSpan(textColor), 0, chars.length(), 0);
      if (!container.$form().getCompatibilityMode()) {
        displayTextSize = (int) (textSize * container.$form().deviceDensity());
      }
      chars.setSpan(new AbsoluteSizeSpan(displayTextSize), 0, chars.length(), 0);
      objects[i - 1] = chars;
    }
    return objects;
  }

  /**
   * The index of the currently selected item, starting at `1`. If no item is selected, the value
   * will be `0`. If an attempt is made to set this to a number less than `1` or greater than the
   * number of items in the `ListView`, `SelectionIndex` will be set to `0`, and
   * {@link #Selection(String)} will be set to the empty text.
   */
  @SimpleProperty(
          description = "The index of the currently selected item, starting at " +
                  "1.  If no item is selected, the value will be 0.  If an attempt is " +
                  "made to set this to a number less than 1 or greater than the number " +
                  "of stringItems in the ListView, SelectionIndex will be set to 0, and " +
                  "Selection will be set to the empty text.",
          category = PropertyCategory.BEHAVIOR)
  public int SelectionIndex() {
    return selectionIndex;
  }

  /**
   * Sets the index to the passed argument for selection
   *
   * @param index the index to be selected
   * @suppressdoc
   */
<<<<<<< HEAD
  @SimpleProperty(description = "Specifies the position of the selected item in the ListView. " +
          "This could be used to retrieve" +
          "the text at the chosen position. If an attempt is made to set this to a " +
          "number less than 1 or greater than the number of stringItems in the ListView, SelectionIndex " +
          "will be set to 0, and Selection will be set to the empty text."
          ,
          category = PropertyCategory.BEHAVIOR)
  public void SelectionIndex(int index) {
    if (!dictItems.isEmpty()) {
      selectionIndex = ElementsUtil.selectionIndex(index, YailList.makeList(dictItems));
      selection = dictItems.get(selectionIndex - 1).get("Text1").toString();
      selectionDetailText = ElementsUtil.toStringEmptyIfNull(dictItems.get(selectionIndex - 1));
    } else {
      selectionIndex = ElementsUtil.selectionIndex(index, stringItems);
      // Now, we need to change Selection to correspond to SelectionIndex.
      selection = ElementsUtil.setSelectionFromIndex(index, stringItems);
      selectionDetailText = "";
    }

=======
  @SimpleProperty(description="Specifies the position of the selected item in the ListView. " +
      "This could be used to retrieve" +
      "the text at the chosen position. If an attempt is made to set this to a " +
      "number less than 1 or greater than the number of items in the ListView, SelectionIndex " +
      "will be set to 0, and Selection will be set to the empty text."
      ,
      category = PropertyCategory.BEHAVIOR)
  public void SelectionIndex(int index){
    selectionIndex = ElementsUtil.selectionIndex(index, items);
    // Now, we need to change Selection to correspond to SelectionIndex.
    selection = ElementsUtil.setSelectionFromIndex(index, items);

    updateSelectionIndex();
>>>>>>> 0d62819d
  }

  /**
   * Returns the text in the `ListView` at the position of {@link #SelectionIndex(int)}.
   */
  @SimpleProperty(description = "Returns the text last selected in the ListView.",
          category = PropertyCategory
                  .BEHAVIOR)
  public String Selection() {
    return selection;
  }

  /**
   * Selection property setter method.
   *
   * @suppressdoc
   */
  @DesignerProperty(editorType = PropertyTypeConstants.PROPERTY_TYPE_STRING,
          defaultValue = "")
  @SimpleProperty
  public void Selection(String value) {
    selection = value;
    // Now, we need to change SelectionIndex to correspond to Selection.
<<<<<<< HEAD
    if (!dictItems.isEmpty()) {
      for (int i = 0; i < dictItems.size(); ++i) {
        YailDictionary item = dictItems.get(i);
        if (item.get("Text1").toString() == value) {
          selectionIndex = i + 1;
          selectionDetailText = ElementsUtil.toStringEmptyIfNull(item.get("Text2"));
          break;
        }
        // Not found
        selection = "";
        selectionIndex = 0;
        selectionDetailText = "";
      }
    } else {
      selectionIndex = ElementsUtil.setSelectedIndexFromValue(value, stringItems);
      selectionDetailText = "";
    }
  }

  /**
   * Returns the Secondary or Detail text in the ListView at the position set by SelectionIndex
   */
  @SimpleProperty(description = "Returns the secondary text of the selected row in the ListView.",
          category = PropertyCategory.BEHAVIOR)
  public String SelectionDetailText() {
    return selectionDetailText;
=======
    selectionIndex = ElementsUtil.setSelectedIndexFromValue(value, items);

    updateSelectionIndex();
  }

  /**
   * Action to take after updating selection index.
   * Handles highlighting the newly updated item.
   */
  private void updateSelectionIndex() {
    if (selectionIndex > 0) {
      // Store last active view to refocus it later
      View previousView = container.$form().getCurrentFocus();

      // We need to request focus from the ListView in order for the
      // drawable changes to apply to the active item view.
      view.requestFocusFromTouch();

      // Set selection to 0-based index (which will in turn call
      // the necessary listener)
      view.setSelection(selectionIndex - 1);

      // Re-focus last view
      if (previousView != null) {
        previousView.requestFocus();
      }
    } else if (lastSelected != null) {
        // Un-set selected drawable from the last selected item
        lastSelected.setBackgroundDrawable(UNSELECTED_DRAWABLE);
        lastSelected = null;
      }
>>>>>>> 0d62819d
  }

  /**
   * Simple event to raise when the component is clicked. Implementation of
   * AdapterView.OnItemClickListener
   */
  @Override
  public void onItemClick(AdapterView<?> parent, View view, int position, long id) {
<<<<<<< HEAD
    if (!dictItems.isEmpty()) {
      YailDictionary item = (YailDictionary) parent.getAdapter().getItem(position);
      this.selection = ElementsUtil.toStringEmptyIfNull(item.get("Text1"));
      this.selectionDetailText = ElementsUtil.toStringEmptyIfNull(item.get("Text2"));
      this.selectionIndex = itemAdapterCopy.getPosition(item) + 1;
    } else {
      Spannable item = (Spannable) parent.getAdapter().getItem(position);
      this.selection = item.toString();
      this.selectionIndex = adapterCopy.getPosition(item) + 1; // AI lists are 1-based
    }
=======
    Spannable item = (Spannable) parent.getAdapter().getItem(position);
    this.selection = item.toString();
    this.selectionIndex = adapterCopy.getPosition(item) + 1; // AI lists are 1-based

    // Un-set drawable from previous last selected item
    if (lastSelected != null) {
      lastSelected.setBackgroundDrawable(UNSELECTED_DRAWABLE);
    }

    // Set selected drawable to current view
    view.setBackgroundDrawable(selectionDrawable);

    // Update last selected
    lastSelected = view;

>>>>>>> 0d62819d
    AfterPicking();
  }

  /**
   * Simple event to raise when the component is selected. Implementation of
   * AdapterView.OnItemSelectedListener.
   */
  @Override
  public void onItemSelected(AdapterView<?> adapterView, View view, int i, long l) {
    // Defer to item click
    onItemClick(adapterView, view, i, l);
  }

  @Override
  public void onNothingSelected(AdapterView<?> adapterView) {

  }

  /**
   * Simple event to be raised after the an element has been chosen in the list.
   * The selected element is available in the {@link #Selection(String)} property.
   */
  @SimpleEvent(description = "Simple event to be raised after the an element has been chosen in the" +
          " list. The selected element is available in the Selection property.")
  public void AfterPicking() {
    EventDispatcher.dispatchEvent(this, "AfterPicking");
  }

  /**
   * Assigns a value to the backgroundColor
   *
   * @param color an alpha-red-green-blue integer for a color
   */

  public void setBackgroundColor(int color) {
    backgroundColor = color;
    view.setBackgroundColor(backgroundColor);
    listViewLayout.setBackgroundColor(backgroundColor);
    // Keeps background color behind list elements correct when scrolling through listView
    view.setCacheColorHint(backgroundColor);
  }

  /**
   * Returns the listview's background color as an alpha-red-green-blue
   * integer, i.e., {@code 0xAARRGGBB}.  An alpha of {@code 00}
   * indicates fully transparent and {@code FF} means opaque.
   *
   * @return background color in the format 0xAARRGGBB, which includes
   * alpha, red, green, and blue components
   */
  @SimpleProperty(
          description = "The color of the listview background.",
          category = PropertyCategory.APPEARANCE)
  @IsColor
  public int BackgroundColor() {
    return backgroundColor;
  }

  /**
   * The color of the `ListView` background.
   *
   * @param argb background color in the format 0xAARRGGBB, which
   *             includes alpha, red, green, and blue components
   * @internaldoc Specifies the ListView's background color as an alpha-red-green-blue
   * integer, i.e., {@code 0xAARRGGBB}.  An alpha of {@code 00}
   * indicates fully transparent and {@code FF} means opaque.
   */
  @DesignerProperty(editorType = PropertyTypeConstants.PROPERTY_TYPE_COLOR,
          defaultValue = Component.DEFAULT_VALUE_COLOR_BLACK)
  @SimpleProperty
  public void BackgroundColor(int argb) {
    backgroundColor = argb;
    setBackgroundColor(backgroundColor);
  }

  /**
   * Returns the listview's selection color as an alpha-red-green-blue
   * integer, i.e., {@code 0xAARRGGBB}.  An alpha of {@code 00}
   * indicates fully transparent and {@code FF} means opaque.
   * Is not supported on Icecream Sandwich or earlier
   *
   * @return selection color in the format 0xAARRGGBB, which includes
   * alpha, red, green, and blue components
   */
  @SimpleProperty(description = "The color of the item when it is selected.")
  @IsColor
  public int SelectionColor() {
    return selectionColor;
  }

  /**
   * The color of the item when it is selected.
   *
   * @param argb selection color in the format 0xAARRGGBB, which
   *             includes alpha, red, green, and blue components
   * @internaldoc Specifies the ListView's selection color as an alpha-red-green-blue
   * integer, i.e., {@code 0xAARRGGBB}.  An alpha of {@code 00}
   * indicates fully transparent and {@code FF} means opaque.
   * Is not supported on Icecream Sandwich or earlier
   */
  @DesignerProperty(editorType = PropertyTypeConstants.PROPERTY_TYPE_COLOR,
          defaultValue = Component.DEFAULT_VALUE_COLOR_LTGRAY)
  @SimpleProperty
  public void SelectionColor(int argb) {
    selectionColor = argb;
<<<<<<< HEAD
    view.setSelector(new GradientDrawable(
            GradientDrawable.Orientation.TOP_BOTTOM, new int[]{argb, argb}
    ));
=======
    this.selectionDrawable = new GradientDrawable(
      GradientDrawable.Orientation.TOP_BOTTOM, new int[]{argb, argb});
>>>>>>> 0d62819d
  }

  /**
   * Returns the listview's text item color as an alpha-red-green-blue
   * integer, i.e., {@code 0xAARRGGBB}.  An alpha of {@code 00}
   * indicates fully transparent and {@code FF} means opaque.
   *
   * @return background color in the format 0xAARRGGBB, which includes
   * alpha, red, green, and blue components
   */
  @SimpleProperty(
          description = "The text color of the listview stringItems.",
          category = PropertyCategory.APPEARANCE)
  @IsColor
  public int TextColor() {
    return textColor;
  }

  /**
   * The text color of the `ListView` items.
   *
   * @param argb background color in the format 0xAARRGGBB, which
   *             includes alpha, red, green, and blue components
   * @internaldoc Specifies the ListView item's text color as an alpha-red-green-blue
   * integer, i.e., {@code 0xAARRGGBB}.  An alpha of {@code 00}
   * indicates fully transparent and {@code FF} means opaque.
   */
  @DesignerProperty(editorType = PropertyTypeConstants.PROPERTY_TYPE_COLOR,
          defaultValue = Component.DEFAULT_VALUE_COLOR_WHITE)
  @SimpleProperty
  public void TextColor(int argb) {
    textColor = argb;
    setAdapterData();
  }

  /**
   * Returns the color of the secondary text in a ListView layout
   *
   * @return color of the secondary text
   */
  @SimpleProperty(
          description = "The text color of DetailText of listview stringItems. ",
          category = PropertyCategory.APPEARANCE)
  public int TextColorDetail() {
    return detailTextColor;
  }

  /**
   * Specifies the color of the secondary text in a ListView layout
   *
   * @param argb background color in the format 0xAARRGGBB, which
   *             includes alpha, red, green, and blue components
   */
  @DesignerProperty(editorType = PropertyTypeConstants.PROPERTY_TYPE_COLOR,
          defaultValue = Component.DEFAULT_VALUE_COLOR_WHITE)
  @SimpleProperty
  public void TextColorDetail(int argb) {
    detailTextColor = argb;
    setAdapterData();
  }

  /**
   * Returns the listview's text font Size
   *
   * @return text size as an float
   */
  @SimpleProperty(
          description = "The text size of the listview stringItems.",
          category = PropertyCategory.APPEARANCE)
  public int TextSize() {
    return textSize;
  }

  /**
   * Specifies the `ListView` item's text font size
   *
   * @param integer value for font size
   */
  @SuppressWarnings("JavadocReference")
  @DesignerProperty(editorType = PropertyTypeConstants.PROPERTY_TYPE_NON_NEGATIVE_INTEGER,
          defaultValue = DEFAULT_TEXT_SIZE + "")
  @SimpleProperty
  public void TextSize(int fontSize) {
    if (fontSize > 1000 || fontSize < 1)
      textSize = 999;
    else
      textSize = fontSize;
    setAdapterData();
  }
<<<<<<< HEAD

  /**
   * Returns the listview's secondary-text font Size
   *
   * @return text size as an float
   */
  @SimpleProperty(
          description = "The detailText size of the listview stringItems.",
          category = PropertyCategory.APPEARANCE)
  public int TextSizeDetail() {
    return detailTextSize;
  }

  /**
   * Specifies the ListView item's secondary-text font size
   *
   * @param integer value for font size
   */
  @SuppressWarnings("JavadocReference")
  @DesignerProperty(editorType = PropertyTypeConstants.PROPERTY_TYPE_NON_NEGATIVE_INTEGER,
          defaultValue = DEFAULT_TEXT_SIZE + "")
  @SimpleProperty
  public void TextSizeDetail(int fontSize) {
    if (fontSize > 1000 || fontSize < 1)
      detailTextSize = 999;
    else
      detailTextSize = fontSize;
    setAdapterData();
  }

  /**
   * Returns the image width of ListView layouts containing images
   *
   * @return width of image
   */
  @SimpleProperty(
          description = "The image width of the listview image.",
          category = PropertyCategory.APPEARANCE)
  public int ImageWidth() {
    return imageWidth;
  }

  /**
   * Specifies the image width of ListView layouts containing images
   *
   * @param width sets the width of image in the ListView row
   */
  @DesignerProperty(editorType = PropertyTypeConstants.PROPERTY_TYPE_NON_NEGATIVE_INTEGER,
          defaultValue = DEFAULT_IMAGE_WIDTH + "")
  @SimpleProperty
  public void ImageWidth(int width) {
    imageWidth = width;
    setAdapterData();
  }

  /**
   * Returns the image height of ListView layouts containing images
   *
   * @return height of image
   */
  @SimpleProperty(
          description = "The image height of the listview image stringItems.",
          category = PropertyCategory.APPEARANCE)
  public int ImageHeight() {
    return imageHeight;
  }

  /**
   * Specifies the image height of ListView layouts containing images
   *
   * @param height sets the height of image in the ListView row
   */
  @DesignerProperty(editorType = PropertyTypeConstants.PROPERTY_TYPE_NON_NEGATIVE_INTEGER,
          defaultValue = DEFAULT_IMAGE_WIDTH + "")
  @SimpleProperty
  public void ImageHeight(int height) {
    imageHeight = height;
    setAdapterData();
  }

  /**
   * Returns type of layout selected to display. Designer only property.
   *
   * @return layout as integer value
   */
  @SimpleProperty(category = PropertyCategory.APPEARANCE, userVisible = false)
  public int ListViewLayout() {
    return layout;
  }

  /**
   * Specifies type of layout for ListView row. Designer only property.
   *
   * @param value integer value to determine type of ListView layout
   */
  @DesignerProperty(editorType = PropertyTypeConstants.PROPERTY_TYPE_LISTVIEW_LAYOUT,
          defaultValue = ComponentConstants.LISTVIEW_LAYOUT_SINGLE_TEXT + "")
  @SimpleProperty(userVisible = false)
  public void ListViewLayout(int value) {
    layout = value;
    setAdapterData();
  }

  /**
   * Returns the data to be displayed in the ListView as a JsonString. Designer only property.
   *
   * @return string form of the array of JsonObject
   */
  @SimpleProperty(category = PropertyCategory.BEHAVIOR, userVisible = false)
  public String ListData() {
    return propertyValue;
  }

  /**
   * Specifies data to be displayed in the ListView rows as an ArrayList of JsonObjects. Designer only property.
   *
   * @param propertyValue string representation of row data (JsonArray of JsonObjects)
   */
  @DesignerProperty(editorType = PropertyTypeConstants.PROPERTY_TYPE_LISTVIEW_ADD_DATA)
  @SimpleProperty(userVisible = false, category = PropertyCategory.BEHAVIOR)
  public void ListData(String propertyValue) {
    this.propertyValue = propertyValue;
    dictItems.clear();
    if (propertyValue != null && propertyValue != "") {
      try {
        JSONArray arr = new JSONArray(propertyValue);
        // Convert the JSON data into a list of Dictionaries
        for (int i = 0; i < arr.length(); ++i) {
          JSONObject jsonItem = arr.getJSONObject(i);
          YailDictionary dictItem = new YailDictionary();
          dictItem.put("Text1", jsonItem.has("Text1") ? jsonItem.getString("Text1") : "");
          dictItem.put("Text2", jsonItem.has("Text1") ? jsonItem.getString("Text2") : "");
          dictItem.put("Image", jsonItem.has("Image") ? jsonItem.getString("Image") : "");
          dictItems.add(dictItem);
        }
      } catch (JSONException e) {
        Log.e(LOG_TAG, "Malformed JSON in ListView.ListData", e);
        container.$form().dispatchErrorOccurredEvent(this, "ListView.ListData", ErrorMessages.ERROR_DEFAULT, e.getMessage());
      }
    }
    setAdapterData();
  }

  /**
   * Creates a
   *
   * @param mainText     Primary text of the entry. Should be unique if possible.
   * @param detailText   Additional descriptive text.
   * @param imageName    File name of an image that has been uploaded to media.
   *
   */
  @SimpleFunction(description = "Create a ListView entry.")
  public YailDictionary CreateElement(final String mainText, final String detailText, final String imageName) {
    YailDictionary dictItem = new YailDictionary();
    dictItem.put("Text1", mainText);
    dictItem.put("Text2", detailText);
    dictItem.put("Image", imageName);
    return dictItem;
  }

  @SimpleFunction(description = "Get the Main Text of a ListView element.")
  public String GetMainText(final YailDictionary listElement) {
    return listElement.get("Text1").toString();
  }

  @SimpleFunction(description = "Get the Detail Text of a ListView element.")
  public String GetDetailText(final YailDictionary listElement) {
    return listElement.get("Text2").toString();
  }

  @SimpleFunction(description = "Get the name of the image of a ListView element.")
  public String GetImageName(final YailDictionary listElement) {
    return listElement.get("Image").toString();
  }

  @SimpleFunction(description = "Reload the ListView to reflect any changes in the data.")
  public void Refresh() {
    setAdapterData();
  }
=======
>>>>>>> 0d62819d
}<|MERGE_RESOLUTION|>--- conflicted
+++ resolved
@@ -1,10 +1,6 @@
 // -*- mode: java; c-basic-offset: 2; -*-
 // Copyright 2009-2011 Google, All Rights reserved
-<<<<<<< HEAD
-// Copyright 2011-2019 MIT, All rights reserved
-=======
 // Copyright 2011-2020 MIT, All rights reserved
->>>>>>> 0d62819d
 // Released under the Apache License, Version 2.0
 // http://www.apache.org/licenses/LICENSE-2.0
 
@@ -23,14 +19,10 @@
 import android.text.style.ForegroundColorSpan;
 import android.util.Log;
 import android.view.View;
-<<<<<<< HEAD
-=======
 import android.view.ViewGroup;
 import android.widget.AbsListView;
 import android.widget.AdapterView;
->>>>>>> 0d62819d
 import android.widget.ArrayAdapter;
-import android.widget.AdapterView;
 import android.widget.EditText;
 
 import android.widget.LinearLayout;
@@ -158,11 +150,8 @@
     view.setOnItemSelectedListener(this);
     view.setChoiceMode(android.widget.ListView.CHOICE_MODE_SINGLE);
     view.setScrollingCacheEnabled(false);
-<<<<<<< HEAD
     view.setTextFilterEnabled(true);
-=======
     view.setSelector(new StateListDrawable()); // Set to empty selector to prevent issues with dynamic highlighting
->>>>>>> 0d62819d
     listViewLayout = new LinearLayout(container.$context());
     listViewLayout.setOrientation(LinearLayout.VERTICAL);
 
@@ -467,7 +456,6 @@
    * @param index the index to be selected
    * @suppressdoc
    */
-<<<<<<< HEAD
   @SimpleProperty(description = "Specifies the position of the selected item in the ListView. " +
           "This could be used to retrieve" +
           "the text at the chosen position. If an attempt is made to set this to a " +
@@ -487,21 +475,7 @@
       selectionDetailText = "";
     }
 
-=======
-  @SimpleProperty(description="Specifies the position of the selected item in the ListView. " +
-      "This could be used to retrieve" +
-      "the text at the chosen position. If an attempt is made to set this to a " +
-      "number less than 1 or greater than the number of items in the ListView, SelectionIndex " +
-      "will be set to 0, and Selection will be set to the empty text."
-      ,
-      category = PropertyCategory.BEHAVIOR)
-  public void SelectionIndex(int index){
-    selectionIndex = ElementsUtil.selectionIndex(index, items);
-    // Now, we need to change Selection to correspond to SelectionIndex.
-    selection = ElementsUtil.setSelectionFromIndex(index, items);
-
     updateSelectionIndex();
->>>>>>> 0d62819d
   }
 
   /**
@@ -525,7 +499,6 @@
   public void Selection(String value) {
     selection = value;
     // Now, we need to change SelectionIndex to correspond to Selection.
-<<<<<<< HEAD
     if (!dictItems.isEmpty()) {
       for (int i = 0; i < dictItems.size(); ++i) {
         YailDictionary item = dictItems.get(i);
@@ -543,6 +516,8 @@
       selectionIndex = ElementsUtil.setSelectedIndexFromValue(value, stringItems);
       selectionDetailText = "";
     }
+
+    updateSelectionIndex();
   }
 
   /**
@@ -552,10 +527,6 @@
           category = PropertyCategory.BEHAVIOR)
   public String SelectionDetailText() {
     return selectionDetailText;
-=======
-    selectionIndex = ElementsUtil.setSelectedIndexFromValue(value, items);
-
-    updateSelectionIndex();
   }
 
   /**
@@ -580,11 +551,10 @@
         previousView.requestFocus();
       }
     } else if (lastSelected != null) {
-        // Un-set selected drawable from the last selected item
-        lastSelected.setBackgroundDrawable(UNSELECTED_DRAWABLE);
-        lastSelected = null;
-      }
->>>>>>> 0d62819d
+      // Un-set selected drawable from the last selected item
+      lastSelected.setBackgroundDrawable(UNSELECTED_DRAWABLE);
+      lastSelected = null;
+    }
   }
 
   /**
@@ -593,7 +563,6 @@
    */
   @Override
   public void onItemClick(AdapterView<?> parent, View view, int position, long id) {
-<<<<<<< HEAD
     if (!dictItems.isEmpty()) {
       YailDictionary item = (YailDictionary) parent.getAdapter().getItem(position);
       this.selection = ElementsUtil.toStringEmptyIfNull(item.get("Text1"));
@@ -604,10 +573,6 @@
       this.selection = item.toString();
       this.selectionIndex = adapterCopy.getPosition(item) + 1; // AI lists are 1-based
     }
-=======
-    Spannable item = (Spannable) parent.getAdapter().getItem(position);
-    this.selection = item.toString();
-    this.selectionIndex = adapterCopy.getPosition(item) + 1; // AI lists are 1-based
 
     // Un-set drawable from previous last selected item
     if (lastSelected != null) {
@@ -620,7 +585,6 @@
     // Update last selected
     lastSelected = view;
 
->>>>>>> 0d62819d
     AfterPicking();
   }
 
@@ -726,14 +690,8 @@
   @SimpleProperty
   public void SelectionColor(int argb) {
     selectionColor = argb;
-<<<<<<< HEAD
-    view.setSelector(new GradientDrawable(
-            GradientDrawable.Orientation.TOP_BOTTOM, new int[]{argb, argb}
-    ));
-=======
     this.selectionDrawable = new GradientDrawable(
       GradientDrawable.Orientation.TOP_BOTTOM, new int[]{argb, argb});
->>>>>>> 0d62819d
   }
 
   /**
@@ -823,7 +781,6 @@
       textSize = fontSize;
     setAdapterData();
   }
-<<<<<<< HEAD
 
   /**
    * Returns the listview's secondary-text font Size
@@ -1003,6 +960,4 @@
   public void Refresh() {
     setAdapterData();
   }
-=======
->>>>>>> 0d62819d
 }