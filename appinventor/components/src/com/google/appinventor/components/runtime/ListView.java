--- conflicted
+++ resolved
@@ -29,8 +29,6 @@
 import com.google.appinventor.components.common.ComponentCategory;
 import com.google.appinventor.components.common.PropertyTypeConstants;
 import com.google.appinventor.components.common.YaVersion;
-import com.google.appinventor.components.runtime.util.ArrayAdapterSingleText;
-import com.google.appinventor.components.runtime.util.ArrayAdapterTwoText;
 import com.google.appinventor.components.runtime.util.ElementsUtil;
 import com.google.appinventor.components.runtime.util.ListViewArrayAdapterImageSingleText;
 import com.google.appinventor.components.runtime.util.ListViewArrayAdapterImageTwoText;
@@ -85,9 +83,7 @@
 
   // The text color of the ListView's items.  All items have the same text color
   private int textColor;
-
   // The color of secondary text of ListView's items. All secondary text items have same text color
-
   private int detailTextColor;
   private static final int DEFAULT_TEXT_COLOR = Component.COLOR_WHITE;
 
@@ -186,12 +182,10 @@
     detailTextSize = DEFAULT_TEXT_SIZE;
     TextSize(textSize);
     DetailTextSize(detailTextSize);
-
     imageWidth = DEFAULT_IMAGE_WIDTH;
     imageHeight = DEFAULT_IMAGE_WIDTH;
     ImageWidth(imageWidth);
     ImageHeight(imageHeight);
-
     ElementsFromString("");
 
     listViewLayout.addView(txtSearchBox);
@@ -305,17 +299,6 @@
    */
   public void setAdapterData(){
     if(!currentItems.isEmpty()) {
-<<<<<<< HEAD
-      if(layout == Component.LISTVIEW_LAYOUT_SINGLE_TEXT) {
-        ArrayAdapterSingleText adapterSingleText = new ArrayAdapterSingleText(textSize, textColor, container, currentItems);
-        itemAdapter = adapterSingleText.createAdapter();
-        itemAdapterCopy = new ArrayAdapter<>(container.$context(), android.R.layout.simple_list_item_1);
-      } else if(layout == Component.LISTVIEW_LAYOUT_TWO_TEXT) {
-        ArrayAdapterTwoText adapterTwoText = new ArrayAdapterTwoText(textSize, detailTextSize, textColor, detailTextColor,
-            container, currentItems);
-        itemAdapter = adapterTwoText.createAdapter();
-        itemAdapterCopy = new ArrayAdapter<>(container.$context(), android.R.layout.simple_list_item_2);
-=======
       // if the data is available in AddData property
       if(layout == Component.LISTVIEW_LAYOUT_SINGLE_TEXT) {
         ListViewArrayAdapterSingleText adapterSingleText = new ListViewArrayAdapterSingleText(textSize, textColor,
@@ -342,17 +325,13 @@
             detailTextSize, textColor, detailTextColor, imageWidth, imageHeight, container, currentItems);
         itemAdapter = adapterImageTwoText.createAdapter();
         itemAdapterCopy = new ArrayAdapter<>(container.$context(), 0);
->>>>>>> ankriti/listview-layout
       }
       view.setAdapter(itemAdapter);
       for(int i = 0; i < itemAdapter.getCount(); ++i) {
         itemAdapterCopy.insert(itemAdapter.getItem(i), i);
       }
     } else {
-<<<<<<< HEAD
-=======
       // if the data is not available in AddData property but is available in ElementsFromString property
->>>>>>> ankriti/listview-layout
       adapter = new ArrayAdapter<Spannable>(container.$context(), android.R.layout.simple_list_item_1,
           itemsToColoredText());
       view.setAdapter(adapter);
@@ -620,6 +599,11 @@
       setAdapterData();
   }
 
+  /**
+   * Returns the color of the secondary text in a ListView layout
+   *
+   * @return color of the secondary text
+   */
   @SimpleProperty(
       description = "The text color of DetailText of listview items. ",
       category = PropertyCategory.APPEARANCE)
@@ -627,26 +611,6 @@
     return detailTextColor;
   }
 
-  @DesignerProperty(editorType = PropertyTypeConstants.PROPERTY_TYPE_COLOR,
-      defaultValue = Component.DEFAULT_VALUE_COLOR_WHITE)
-  @SimpleProperty
-  public void DetailTextColor(int argb) {
-    detailTextColor = argb;
-    setAdapterData();
-  }
-
-  /**
-   * Returns the color of the secondary text in a ListView layout
-   *
-   * @return color of the secondary text
-   */
-  @SimpleProperty(
-      description = "The text color of DetailText of listview items. ",
-      category = PropertyCategory.APPEARANCE)
-  public int DetailTextColor() {
-    return detailTextColor;
-  }
-
   /**
    * Specifies the color of the secondary text in a ListView layout
    *
@@ -690,29 +654,24 @@
   }
 
   /**
-<<<<<<< HEAD
-   * Returns the listview's detailText font Size
-=======
    * Returns the listview's secondary-text font Size
->>>>>>> ankriti/listview-layout
    *
    * @return text size as an float
    */
   @SimpleProperty(
-<<<<<<< HEAD
-          description = "The detailText size of the listview items.",
-          category = PropertyCategory.APPEARANCE)
+      description = "The detailText size of the listview items.",
+      category = PropertyCategory.APPEARANCE)
   public int DetailTextSize() {
     return detailTextSize;
   }
 
   /**
-   * Specifies the ListView item's detailText font size
+   * Specifies the ListView item's secondary-text font size
    *
    * @param integer value for font size
    */
   @DesignerProperty(editorType = PropertyTypeConstants.PROPERTY_TYPE_NON_NEGATIVE_INTEGER,
-          defaultValue = DEFAULT_TEXT_SIZE + "")
+      defaultValue = DEFAULT_TEXT_SIZE + "")
   @SimpleProperty
   public void DetailTextSize(int fontSize) {
     if(fontSize>1000)
@@ -722,6 +681,71 @@
     setAdapterData();
   }
 
+  /**
+   * Returns the image width of ListView layouts containing images
+   *
+   * @return width of image
+   */
+  @SimpleProperty(
+      description = "The image width of the listview image items.",
+      category = PropertyCategory.APPEARANCE)
+  public int ImageWidth() {
+    return imageWidth;
+  }
+
+  /**
+   * Specifies the image width of ListView layouts containing images
+   *
+   * @param width sets the width of image in the ListView row
+   */
+  @DesignerProperty(editorType = PropertyTypeConstants.PROPERTY_TYPE_NON_NEGATIVE_INTEGER,
+      defaultValue = DEFAULT_IMAGE_WIDTH + "")
+  @SimpleProperty
+  public void ImageWidth(int width) {
+    imageWidth = width;
+    setAdapterData();
+  }
+
+  /**
+   * Returns the image height of ListView layouts containing images
+   *
+   * @return height of image
+   */
+  @SimpleProperty(
+      description = "The image height of the listview image items.",
+      category = PropertyCategory.APPEARANCE)
+  public int ImageHeight() {
+    return imageHeight;
+  }
+
+  /**
+   * Specifies the image height of ListView layouts containing images
+   *
+   * @param height sets the height of image in the ListView row
+   */
+  @DesignerProperty(editorType = PropertyTypeConstants.PROPERTY_TYPE_NON_NEGATIVE_INTEGER,
+      defaultValue = DEFAULT_IMAGE_WIDTH + "")
+  @SimpleProperty
+  public void ImageHeight(int height) {
+    imageHeight = height;
+    setAdapterData();
+  }
+
+  /**
+   * Returns type of layout selected to display. Designer only property.
+   *
+   * @return layout as integer value
+   */
+  @SimpleProperty(category = PropertyCategory.APPEARANCE, userVisible = false)
+  public int ListViewLayout() {
+    return layout;
+  }
+
+  /**
+   * Specifies type of layout for ListView row. Designer only property.
+   *
+   * @param value integer value to determine type of ListView layout
+   */
   @DesignerProperty(editorType = PropertyTypeConstants.PROPERTY_TYPE_LISTVIEW_LAYOUT,
       defaultValue = Component.LISTVIEW_LAYOUT_SINGLE_TEXT+"")
   @SimpleProperty(userVisible = false)
@@ -730,128 +754,21 @@
     setAdapterData();
   }
 
-  @SimpleProperty(category = PropertyCategory.APPEARANCE, userVisible = false)
-  public int ListViewLayout() {
-    return layout;
-  }
-
+  /**
+   * Returns the data to be displayed in the ListView as a JsonString. Designer only property.
+   *
+   * @return string form of the array of JsonObject
+   */
   @SimpleProperty(category = PropertyCategory.BEHAVIOR, userVisible = false)
   public String AddData() {
     return propertyValue;
   }
 
-=======
-      description = "The detailText size of the listview items.",
-      category = PropertyCategory.APPEARANCE)
-  public int DetailTextSize() {
-    return detailTextSize;
-  }
-
-  /**
-   * Specifies the ListView item's secondary-text font size
-   *
-   * @param integer value for font size
-   */
-  @DesignerProperty(editorType = PropertyTypeConstants.PROPERTY_TYPE_NON_NEGATIVE_INTEGER,
-      defaultValue = DEFAULT_TEXT_SIZE + "")
-  @SimpleProperty
-  public void DetailTextSize(int fontSize) {
-    if(fontSize>1000)
-      detailTextSize = 999;
-    else
-      detailTextSize = fontSize;
-    setAdapterData();
-  }
-
-  /**
-   * Returns the image width of ListView layouts containing images
-   *
-   * @return width of image
-   */
-  @SimpleProperty(
-      description = "The image width of the listview image items.",
-      category = PropertyCategory.APPEARANCE)
-  public int ImageWidth() {
-    return imageWidth;
-  }
-
-  /**
-   * Specifies the image width of ListView layouts containing images
-   *
-   * @param width sets the width of image in the ListView row
-   */
-  @DesignerProperty(editorType = PropertyTypeConstants.PROPERTY_TYPE_NON_NEGATIVE_INTEGER,
-      defaultValue = DEFAULT_IMAGE_WIDTH + "")
-  @SimpleProperty
-  public void ImageWidth(int width) {
-    imageWidth = width;
-    setAdapterData();
-  }
-
-  /**
-   * Returns the image height of ListView layouts containing images
-   *
-   * @return height of image
-   */
-  @SimpleProperty(
-      description = "The image height of the listview image items.",
-      category = PropertyCategory.APPEARANCE)
-  public int ImageHeight() {
-    return imageHeight;
-  }
-
-  /**
-   * Specifies the image height of ListView layouts containing images
-   *
-   * @param height sets the height of image in the ListView row
-   */
-  @DesignerProperty(editorType = PropertyTypeConstants.PROPERTY_TYPE_NON_NEGATIVE_INTEGER,
-      defaultValue = DEFAULT_IMAGE_WIDTH + "")
-  @SimpleProperty
-  public void ImageHeight(int height) {
-    imageHeight = height;
-    setAdapterData();
-  }
-
-  /**
-   * Returns type of layout selected to display. Designer only property.
-   *
-   * @return layout as integer value
-   */
-  @SimpleProperty(category = PropertyCategory.APPEARANCE, userVisible = false)
-  public int ListViewLayout() {
-    return layout;
-  }
-
-  /**
-   * Specifies type of layout for ListView row. Designer only property.
-   *
-   * @param value integer value to determine type of ListView layout
-   */
-  @DesignerProperty(editorType = PropertyTypeConstants.PROPERTY_TYPE_LISTVIEW_LAYOUT,
-      defaultValue = Component.LISTVIEW_LAYOUT_SINGLE_TEXT+"")
-  @SimpleProperty(userVisible = false)
-  public void ListViewLayout(int value) {
-    layout = value;
-    setAdapterData();
-  }
-
-  /**
-   * Returns the data to be displayed in the ListView as a JsonString. Designer only property.
-   *
-   * @return string form of the array of JsonObject
-   */
-  @SimpleProperty(category = PropertyCategory.BEHAVIOR, userVisible = false)
-  public String AddData() {
-    return propertyValue;
-  }
-
   /**
    * Specifies data to be displayed in the ListView rows as an ArrayList of JsonObjects. Designer only property.
    *
    * @param propertyValue string representation of row data (JsonArray of JsonObjects)
    */
->>>>>>> ankriti/listview-layout
   @DesignerProperty(editorType = PropertyTypeConstants.PROPERTY_TYPE_LISTVIEW_ADD_DATA)
   @SimpleProperty(userVisible = false, category = PropertyCategory.BEHAVIOR)
   public void AddData(String propertyValue){
