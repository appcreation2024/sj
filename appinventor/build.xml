<?xml version="1.0"?>

<!-- ======================================================================
     Copyright 2011 Google Inc.  All Rights Reserved.
     Author: lizlooney@google.com (Liz Looney)

     App Inventor common libraries
     ====================================================================== -->

<project name="AllProjects" default="all">
  <description>
    App Inventor
  </description>

  <target name="all">
    <ant inheritAll="false" useNativeBasedir="true" dir="appengine"/>
    <ant inheritAll="false" useNativeBasedir="true" dir="blocklyeditor"/>
    <ant inheritAll="false" useNativeBasedir="true" dir="common"/>
    <ant inheritAll="false" useNativeBasedir="true" dir="buildserver"/>
    <ant inheritAll="false" useNativeBasedir="true" dir="components"/>
  </target>

  <target name="RunLocalBuildServer">
    <ant inheritAll="false" useNativeBasedir="true" dir="buildserver" target="RunLocalBuildServer"/>
  </target>

  <target name="PlayApp">
    <ant inheritAll="false" useNativeBasedir="true" dir="buildserver" target="PlayApp"/>
  </target>

  <target name="AIMergerApp">
    <ant inheritAll="false" useNativeBasedir="true" dir="aimerger" target="AIMergerApp"/>
  </target>

  <target name="tests">
    <ant inheritAll="false" useNativeBasedir="true" dir="appengine" target="tests"/>
    <ant inheritAll="false" useNativeBasedir="true" dir="blocklyeditor" target="tests"/>
    <ant inheritAll="false" useNativeBasedir="true" dir="buildserver" target="tests"/>
    <ant inheritAll="false" useNativeBasedir="true" dir="common" target="tests"/>
    <ant inheritAll="false" useNativeBasedir="true" dir="components" target="tests"/>
    <mkdir dir="reports"/>
    <junitreport todir="reports">
      <fileset dir="appengine/reports/raw" includes="TEST-*.xml"/>
      <!-- These are not the comments you're looking for.  This is for testing -->
      <fileset dir="blocklyeditor/reports/raw" includes="TEST-*.xml"/>
      <fileset dir="buildserver/reports/raw" includes="TEST-*.xml"/>
      <fileset dir="common/reports/raw" includes="TEST-*.xml"/>
      <fileset dir="components/reports/raw" includes="TEST-*.xml"/>
      <report format="frames" todir="reports/html"/>
    </junitreport>
    <echo message="Please see the report at file://${basedir}/reports/html/index.html"/>
  </target>

  <target name="javadoc">
    <mkdir dir="build/javadoc"/>
    <javadoc destdir="build/javadoc">
      <sourcepath>
        <pathelement location="appengine/src" />
        <pathelement location="buildserver/src" />
        <pathelement location="common/src" />
        <pathelement location="components/src" />
      </sourcepath>
      <classpath>
        <pathelement location="lib/android/2.2/android.jar" />
        <pathelement location="lib/android/tools/ddmlib.jar"/>
        <pathelement location="lib/android/tools/sdklib.jar"/>
        <pathelement location="lib/args4j/args4j-2.0.18.jar" />
        <pathelement location="lib/commons-fileupload/commons-fileupload-1.2.2.jar" />
        <pathelement location="lib/commons-io/commons-io-2.0.1.jar"/>
        <pathelement location="lib/findbugs/jsr305.jar" /> <!-- for javax.annotation.Nullable -->
        <pathelement location="lib/guava/guava-11.0.1.jar" />
        <pathelement location="lib/gwt_dragdrop/gwt-dnd-r1057.jar" />
        <pathelement location="lib/gwt_incubator/gwt-incubator-20101117-r1766.jar" />
        <pathelement location="lib/json/json.jar" />
        <pathelement location="lib/kawa/kawa-1.11-modified.jar" />
        <pathelement location="lib/keyczar/keyczar-0.66-080111-java-1.6.jar" />
        <pathelement location="lib/objectify-3.0/objectify-3.0.jar" />
        <pathelement location="lib/tablelayout/TableLayout-jdk1.5-2007-04-21.jar" />
        <pathelement location="lib/twitter/twitter4j-core-android-2.2.6.jar" />
        <pathelement location="lib/QRGenerator/core.jar" />
        <pathelement location="lib/QRGenerator/javase.jar" />
        <fileset dir="buildserver/lib" includes="**/*.jar"/>
        <!-- oauth libs -->
        <pathelement location="lib/oauth/google-api-client-1.10.3-beta.jar" />
        <pathelement location="lib/oauth/google-api-client-android2-1.10.3-beta.jar" />
        <pathelement location="lib/oauth/google-http-client-1.10.3-beta.jar" />
        <pathelement location="lib/oauth/google-http-client-android2-1.10.3-beta.jar" />
        <pathelement location="lib/oauth/google-http-client-android3-1.10.3-beta.jar" />
        <pathelement location="lib/oauth/google-oauth-client-1.10.1-beta.jar" />
        <!-- fusiontables libs -->
        <pathelement location="lib/fusiontables/fusiontables.jar" />
        <!-- acra -->
        <pathelement location="lib/acra/acra-4.4.0.jar" />
        <!-- gwt libs -->
        <pathelement location="lib/gwt/2.3.0/gwt-dev.jar"/>
        <pathelement location="lib/gwt/2.3.0/gwt-user.jar"/>
        <!-- app engine libs -->
        <pathelement location="lib/appengine/appengine-java-sdk-1.7.6/lib/user/appengine-api-1.0-sdk-1.7.6.jar"/>
        <pathelement location="lib/appengine/appengine-java-sdk-1.7.6/lib/user/orm/geronimo-jpa_3.0_spec-1.1.1.jar"/>
        <!-- prevent error importing GitBuildId if it has been generated -->
        <pathelement location="common/build/classes/CommonVersion" />
      </classpath>
      <!-- Ignore non-standard tags used in blockslib.  -->
      <tag name="assumptions" />
      <tag name="effect" />
      <tag name="effects" />
      <tag name="expects" />
      <tag name="modifies" />
      <tag name="override" />
      <tag name="requires" />
      <tag name="specfield" />
      <tag name="warning" />
      <!-- TODO(opensource) - Add more <link> elements that correspond to the jars on the
           classpath above,so our javadoc will link appropriate online javadoc for libraries we
           depend on. -->
      <link href="http://download.oracle.com/javase/6/docs/api/"/>
      <link href="http://google-web-toolkit.googlecode.com/svn/javadoc/2.3/"/>
      <link href="http://d.android.com/reference"
            offline="true"
            packagelistLoc="lib/android"/>
    </javadoc>
  </target>

  <target name="clean">
    <ant inheritAll="false" useNativeBasedir="true" dir="appengine" target="clean"/>
<<<<<<< HEAD
    <ant inheritAll="false" useNativeBasedir="true" dir="blocklyeditor" target="clean"/>  
=======
  	<ant inheritAll="false" useNativeBasedir="true" dir="aimerger" target="clean"/>
    <ant inheritAll="false" useNativeBasedir="true" dir="blockseditor" target="clean"/>
    <ant inheritAll="false" useNativeBasedir="true" dir="blockslib" target="clean"/>
>>>>>>> 92a754d3
    <ant inheritAll="false" useNativeBasedir="true" dir="buildserver" target="clean"/>
    <ant inheritAll="false" useNativeBasedir="true" dir="common" target="clean"/>
    <ant inheritAll="false" useNativeBasedir="true" dir="components" target="clean"/>
    <delete dir="build"/>
    <delete dir="reports"/>
  </target>
</project><|MERGE_RESOLUTION|>--- conflicted
+++ resolved
@@ -123,13 +123,8 @@
 
   <target name="clean">
     <ant inheritAll="false" useNativeBasedir="true" dir="appengine" target="clean"/>
-<<<<<<< HEAD
-    <ant inheritAll="false" useNativeBasedir="true" dir="blocklyeditor" target="clean"/>  
-=======
-  	<ant inheritAll="false" useNativeBasedir="true" dir="aimerger" target="clean"/>
-    <ant inheritAll="false" useNativeBasedir="true" dir="blockseditor" target="clean"/>
-    <ant inheritAll="false" useNativeBasedir="true" dir="blockslib" target="clean"/>
->>>>>>> 92a754d3
+    <ant inheritAll="false" useNativeBasedir="true" dir="blocklyeditor" target="clean"/>
+    <ant inheritAll="false" useNativeBasedir="true" dir="aimerger" target="clean"/>
     <ant inheritAll="false" useNativeBasedir="true" dir="buildserver" target="clean"/>
     <ant inheritAll="false" useNativeBasedir="true" dir="common" target="clean"/>
     <ant inheritAll="false" useNativeBasedir="true" dir="components" target="clean"/>
