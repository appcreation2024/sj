# You can copy and/or modify this file to create your own .gitignore file.
# This keeps generated files from being added to source control management.
.gitignore
.classpath
.project
bin/
build/
reports/
*~
*.out
.DS_Store*
*.out
*~
*.iml
.idea/
.externalToolBuilders/
.gwt/
out/
*.pyc
.vagrant/
*.log
<<<<<<< HEAD
.idea
=======
.build/
*-cache/
.bundle/
vendor/
>>>>>>> f071ee04
<|MERGE_RESOLUTION|>--- conflicted
+++ resolved
@@ -19,11 +19,7 @@
 *.pyc
 .vagrant/
 *.log
-<<<<<<< HEAD
-.idea
-=======
 .build/
 *-cache/
 .bundle/
-vendor/
->>>>>>> f071ee04
+vendor/